#!/usr/bin/env python3
#
# Main program for extracting a dictionary from wiktionary.  This has
# mostly been used with enwiktionary, but should be usable with other
# wiktionaries as well.
#
# Copyright (c) 2018-2022 Tatu Ylonen.  See LICENSE and https://ylonen.org
#
# For pre-extracted data files, see https://kaikki.org/dictionary/

import os
import re
import sys
import html
import json
import pstats
import hashlib
import cProfile
import argparse
import collections
<<<<<<< HEAD

from wikitextprocessor import Wtp
=======
from wikitextprocessor import Wtp, ALL_LANGUAGES
from wiktextract.inflection import set_debug_cell_text
>>>>>>> a011ceaf
from wiktextract import (WiktionaryConfig, parse_wiktionary,
                         reprocess_wiktionary, parse_page,
                         extract_namespace)
from wiktextract import extract_thesaurus_data
from wiktextract import extract_categories

# Pages whose titles have any of these prefixes are ignored.
IGNORE_PREFIEXES = None

# Pages with these prefixes are captured.
RECOGNIZED_PREFIXES = None


def init_prefixes(ctx: Wtp) -> None:
    global IGNORE_PREFIEXES, RECOGNIZED_PREFIXES
    if IGNORE_PREFIEXES is None:
        IGNORE_PREFIEXES = {
            ctx.NAMESPACE_DATA.get("Index", {}).get("name"),
            ctx.NAMESPACE_DATA.get("Help", {}).get("name"),
            ctx.NAMESPACE_DATA.get("MediaWiki", {}).get("name"),
            ctx.NAMESPACE_DATA.get("Citations", {}).get("name"),
            ctx.NAMESPACE_DATA.get("Concordance", {}).get("name"),
            ctx.NAMESPACE_DATA.get("Rhymes", {}).get("name"),
            ctx.NAMESPACE_DATA.get("Thread", {}).get("name"),
            ctx.NAMESPACE_DATA.get("Summary", {}).get("name"),
            ctx.NAMESPACE_DATA.get("File", {}).get("name"),
            ctx.NAMESPACE_DATA.get("Transwiki", {}).get("name"),
        }
    if RECOGNIZED_PREFIXES is None:
        RECOGNIZED_PREFIXES = {
            ctx.NAMESPACE_DATA.get("Category", {}).get("name"),
            ctx.NAMESPACE_DATA.get("Appendix", {}).get("name"),
            ctx.NAMESPACE_DATA.get("Project", {}).get("name"),
            ctx.NAMESPACE_DATA.get("Thesaurus", {}).get("name"),
            ctx.NAMESPACE_DATA.get("Module", {}).get("name"),
            ctx.NAMESPACE_DATA.get("Template", {}).get("name"),
        }


def capture_page(model, orig_title, text, pages_dir):
    """Checks if the page needs special handling (and maybe saving).
    Returns True if the page should be processed normally as a
    dictionary entry."""
    assert isinstance(model, str)
    assert isinstance(orig_title, str)
    assert isinstance(text, str)
    assert pages_dir is None or isinstance(pages_dir, str)

    analyze = True
    title = orig_title
    m = re.match(r"^([A-Z][a-z][-a-zA-Z0-9_]+):(.+)$", title)
    if not m:
        if len(title) > 100:
            h = hashlib.sha256()
            h.update(title.encode("utf-8"))
            title = title[:100] + "-" + h.hexdigest()[:10]
        title = "Words:" + title[:2] + "/" + title
        analyze = True
    else:
        prefix, tail = m.groups()
        if prefix in IGNORE_PREFIEXES:
            analyze = False
        elif prefix not in RECOGNIZED_PREFIXES:
            print("UNRECOGNIZED PREFIX", title)
            analyze = False

    if pages_dir is not None:
        title = re.sub(r"//", "__slashslash__", title)
        title = re.sub(r":", "/", title)
        path = pages_dir + "/" + title + ".txt"
        path = re.sub(r"/\.+", lambda m: re.sub(r"\.", "__dot__", m.group(0)),
                      path)
        path = re.sub(r"//+", "/", path)
        dirpath = os.path.dirname(path)
        try:
            os.makedirs(dirpath, exist_ok=True)
            with open(path, "w", encoding="utf-8") as f:
                f.write("TITLE: {}\n".format(orig_title))
                text = html.unescape(text)
                f.write(text)
        except OSError as err:
            print("OSError: {}, "
                  "when writing file name {!r}, for "
                  "title: {!r}".format(err, path, orig_title))

    return analyze


if __name__ == "__main__":
    parser = argparse.ArgumentParser(
        description="Multilingual Wiktionary data extractor")
    parser.add_argument("dump_file_language_code", type=str,
                        help="Language code of the dump file.")
    parser.add_argument("path", type=str, nargs="?", default=None,
                        help="Input file (.../enwiktionary-<date>-"
                        "pages-articles.xml.bz2)")
    parser.add_argument("--out", type=str, default=None,
                        help="Path where to write output (- for stdout)")
    parser.add_argument("--errors", type=str,
                        help="File in which to save error information")
    parser.add_argument("--language", type=str, action="append", default=[],
                        help="Language code to capture (can specify multiple "
                        "times, defaults to English and Translingual)")
    parser.add_argument("--all-languages", action="store_true", default=False,
                        help="Extract words for all languages")
    parser.add_argument("--list-languages", action="store_true", default=False,
                        help="Print list of supported languages")
    parser.add_argument("--pages-dir", type=str, default=None,
                        help="Directory under which to save all pages")
    parser.add_argument("--all", action="store_true", default=False,
                        help="Capture everything for the selected languages")
    parser.add_argument("--translations", action="store_true", default=False,
                        help="Capture translations")
    parser.add_argument("--pronunciations", action="store_true", default=False,
                        help="Capture pronunciation information")
    parser.add_argument("--linkages", action="store_true", default=False,
                        help="Capture linkages (hypernyms, synonyms, etc)")
    parser.add_argument("--compounds", action="store_true", default=False,
                        help="Capture compound words using each word")
    parser.add_argument("--redirects", action="store_true", default=False,
                        help="Capture redirects")
    parser.add_argument("--examples", action="store_true", default=False,
                        help="Capture usage examples")
    parser.add_argument("--etymologies", action="store_true", default=False,
                        help="Capture etymologies")
    parser.add_argument("--inflections", action="store_true", default=False,
                        help="Capture inflection tables")
    parser.add_argument("--statistics", action="store_true", default=False,
                        help="Print statistics")
    parser.add_argument("--page", type=str,
                        help="Parse a single Wiktionary page (for debugging)")
    parser.add_argument("--cache", type=str,
                        help="File prefix where phase1 results are saved; "
                        "speeds up processing a single page tremendously")
    parser.add_argument("--num-threads", type=int, default=None,
                        help="Number of parallel processes (default: #cpus)")
    parser.add_argument("--verbose", action="store_true", default=False,
                        help="Print verbose status messages (for debugging)")
    parser.add_argument("--human-readable", action="store_true", default=False,
                        help="Write output in human-readable JSON")
    parser.add_argument("--override", type=str, action="append",
                        help="Override module by one in file (for debugging)")
    parser.add_argument("--use-thesaurus", action="store_true", default=False,
                        help="Include thesaurus in single page mode")
    parser.add_argument("--profile", action="store_true", default=False,
                        help="Enable CPU time profiling")
    parser.add_argument("--categories-file", type=str,
                        help="Extract category tree as JSON in this file")
    parser.add_argument("--modules-file", type=str,
                        help="Extract all modules and save in this .tar file")
    parser.add_argument("--templates-file", type=str,
                        help="Extract all templates and save in this .tar file")
    parser.add_argument("--redirects-file", type=str,
                        help="Optional file containing sound file redirect "
                        "names from Wikimedia Commons and what "
                        "they point to")
    parser.add_argument("--inflection-tables-file", type=str, default=None,
                    help="Extract expanded tables in this file (for test data)")
    parser.add_argument("--debug-cell-text", type=str, default=None,
                    help="Print out debug messages when encountering this text")
    args = parser.parse_args()

    if args.debug_cell_text:
        # importing debug_cell_text from wiktextract.inflection
        # does not work because the debug_cell_text here would be
        # only a reference, and assigning to it just changes the
        # thing it is pointing at. Instead of just importing the
        # whole inflection module and doing wiktextract.inflection
        # .debug_cell_text =, a simple setter function does
        # the same thing.
        set_debug_cell_text(args.debug_cell_text)
        
    # The --all option turns on capturing all data types
    if args.all and (not args.pages_dir or args.out):
        args.translations = True
        args.pronunciations = True
        args.linkages = True
        args.compounds = True
        args.redirects = True
        args.examples = True
        args.etymologies = True
        args.inflections = True

    # Default to English and Translingual if language not specified.
    if not args.language:
        args.language = ["en", "mul"]

    if args.all_languages:
        args.language = None
        print("Capturing words for all available languages")
    else:
        print("Capturing words for:", ", ".join(args.language))

    if args.num_threads and args.num_threads > 1:
        import multiprocessing
        if multiprocessing.get_start_method() == "spawn":
            print("--num-threads not supported on this OS (no stable implementation of fork() available)")
            sys.exit(1)

    # Open output file.
    out_path = args.out
    if not out_path and args.pages_dir:
        out_f = None
    elif out_path and out_path != "-":
        if out_path.startswith("/dev/"):
            out_tmp_path = out_path
        else:
            out_tmp_path = out_path + ".tmp"
        out_f = open(out_tmp_path, "w", buffering=1024*1024, encoding="utf-8")
    else:
        out_tmp_path = out_path
        out_f = sys.stdout

    word_count = 0

    config = WiktionaryConfig(dump_file_lang_code=args.dump_file_language_code,
                              capture_language_codes=args.language,
                              capture_translations=args.translations,
                              capture_pronunciation=args.pronunciations,
                              capture_linkages=args.linkages,
                              capture_compounds=args.compounds,
                              capture_redirects=args.redirects,
                              capture_examples=args.examples,
                              capture_etymologies=args.etymologies,
                              capture_inflections=args.inflections,
                              verbose=args.verbose,
                              expand_tables=args.inflection_tables_file,)

    # Create expansion context
    ctx = Wtp(cache_file=args.cache, num_threads=args.num_threads, lang_code=args.dump_file_language_code, languages_by_code=config.LANGUAGES_BY_CODE)
    # We are now having problems with "Module:no globals", which causes
    # infinite Python recursion on a number of pages (it may be a sandbox
    # problem that it is not properly reset).  Override that debugging module
    # to be empty.
    ctx.add_page("Scribunto", "Module:no globals", "", transient=True)

    # If --list-languages has been specified, just print the list of supported
    # languages
    if args.list_languages:
        print("Supported languages:")
        for lang_name, lang_code in config.LANGUAGES_BY_NAME.items():
            print(f"    {lang_name}: {lang_code}")
        sys.exit(0)

    if args.language:
        for x in args.language:
            if x not in config.LANGUAGES_BY_CODE:
                print("Invalid language:", x)
                sys.exit(1)

    if not args.path and not args.cache:
        print("The PATH argument for wiktionary dump file is normally "
              "mandatory.")
        print("Alternatively, --cache with --page can be used.")
        sys.exit(1)

    if args.override:
        for path in args.override:
            with open(path, "r", encoding="utf-8") as f:
                text = f.read()
            m = re.match(r"(?s)^TITLE: ([^\n]*)\n", text)
            if m:
                title = m.group(1)
                text = text[m.end():]
            else:
                print("First line of file supplied with --override must be "
                      "\"TITLE: <page title>\"")
                print("(The page title for this would normally start "
                      "with Module:")
                sys.exit(1)
            # Load it as a transient page, overriding the normal page
            ctx.add_page("Scribunto", title, text, transient=True)

    def word_cb(data):
        global word_count
        word_count += 1
        if out_f is not None:
            if args.human_readable:
                out_f.write(json.dumps(data, indent=2, sort_keys=True,
                                       ensure_ascii=False))
            else:
                out_f.write(json.dumps(data, ensure_ascii=False))
            out_f.write("\n")
            if not out_path or out_path == "-" or word_count % 1000 == 0:
                out_f.flush()

    def capture_cb(model, title, text):
        return capture_page(model, title, text, args.pages_dir)

    # load redirects to ctx if given
    if args.redirects_file:
        with open(args.redirects_file) as f:
            config.redirects = json.load(f)

    if args.profile:
        pr = cProfile.Profile()
        pr.enable()

    init_prefixes(ctx)

    try:
        if args.path:
            # Parse the normal full Wiktionary data dump
            parse_wiktionary(ctx, args.path, config, word_cb, capture_cb,
                             (args.page is not None),  # phase1_only
                             (args.pages_dir is not None and
                              not args.out))  # dont_parse

        if args.page:
            # Parse a single Wiktionary page (extracted using --pages-dir)
            if not args.cache:
                print("NOTE: you probably want to use --cache with --page or "
                      "otherwise processing will be very slow.")
            # Load the page wikitext from the given file
            with open(args.page, "r", encoding="utf-8") as f:
                text = f.read()
            m = re.match(r"(?s)^TITLE: ([^\n]*)\n", text)
            if m:
                title = m.group(1)
                text = text[m.end():]
            else:
                title = "Test page"
            # Extract Thesaurus data (this is a bit slow for a single page, but
            # needed for debugging linkages with thesaurus extraction).  This
            # is disabled by default to speed up single page testing.
            if args.use_thesaurus:
                config.thesaurus_data = extract_thesaurus_data(ctx, config)
            # Parse the page
            ret = parse_page(ctx, title, text, config)
            for x in ret:
                word_cb(x)

        if not args.path and not args.page:
            # Parse again from the cache file
            reprocess_wiktionary(ctx, config, word_cb, capture_cb,
                                 dont_parse=(args.pages_dir and not args.out))

    finally:
        if out_path and out_path != "-" and out_f is not None:
            out_f.close()

    if args.modules_file:
        extract_namespace(ctx, "Module", args.modules_file)
    if args.templates_file:
        extract_namespace(ctx, "Template", args.templates_file)
    if args.categories_file:
        tree = extract_categories(ctx, config)
        print("Extracting category tree")
        sys.stdout.flush()
        with open(args.categories_file, "w") as f:
            json.dump(tree, f, indent=2, sort_keys=True)

    if args.profile:
        pr.disable()
        ps = pstats.Stats(pr).sort_stats(pstats.SortKey.CUMULATIVE)
        ps.print_stats()

    if out_f is not None and out_path != out_tmp_path:
        try:
            os.remove(out_path)
        except FileNotFoundError:
            pass
        os.rename(out_tmp_path, out_path)

    if args.statistics:
        print("")
        print("LANGUAGE COUNTS")
        for k, cnt in sorted(config.language_counts.items(),
                             key=lambda x: -x[1]):
            print("  {:>7d} {}".format(cnt, k))
            if cnt < 1000:
                break
        print("  ...")
        print("")

        print("")
        print("POS HEADER USAGE")
        for k, cnt in sorted(config.pos_counts.items(),
                             key=lambda x: -x[1]):
            print("  {:>7d} {}".format(cnt, k))

        print("")
        print("POS SUBSECTION HEADER USAGE")
        for k, cnt in sorted(config.section_counts.items(),
                             key=lambda x: -x[1]):
            print("  {:>7d} {}".format(cnt, k))

        print("")
        print("{} WORDS CAPTURED".format(word_count))

    if args.errors:
        with open(args.errors, "w", encoding="utf-8") as f:
            json.dump({
                "errors": config.errors,
                "warnings": config.warnings,
                "debugs": config.debugs,
                }, f, sort_keys=True, indent=2)

    def dump_un(title, limit, counts, samples):
        counts_ht = {}
        for k, v in counts.items():
            counts_ht[k] = v
        lst = list(sorted(counts_ht.items(), reverse=True,
                          key=lambda x: x[1]))
        if lst:
            print(title)
            for k, cnt in lst[:limit]:
                print("{:5d} {}".format(cnt, k))
                for kk, vv in samples[k].items():
                    for sample in vv:
                        print("        {}".format(sample))

    def dump_val(title, limit, counts):
        counts_ht = collections.defaultdict(int)
        for la, la_val in counts.items():
            for name, name_val in la_val.items():
                for value, cnt in name_val.items():
                    counts_ht[name, value] += cnt
        for la, la_val in counts.items():
            for name, name_val in la_val.items():
                for value, v in name_val.items():
                    counts_ht[name, value] = v
        lst = list(sorted(counts_ht.items(), reverse=True,
                          key=lambda x: x[1]))
        if lst:
            print("")
            print(title)
            for (k, kk), v in lst[:limit]:
                print("  {:5d} {}: {}".format(v, k, kk))<|MERGE_RESOLUTION|>--- conflicted
+++ resolved
@@ -18,13 +18,9 @@
 import cProfile
 import argparse
 import collections
-<<<<<<< HEAD
-
 from wikitextprocessor import Wtp
-=======
-from wikitextprocessor import Wtp, ALL_LANGUAGES
 from wiktextract.inflection import set_debug_cell_text
->>>>>>> a011ceaf
+
 from wiktextract import (WiktionaryConfig, parse_wiktionary,
                          reprocess_wiktionary, parse_page,
                          extract_namespace)
