# Definition of the configuration object for Wiktionary data extraction.
# The same object is also used for collecting statistics.
#
# Copyright (c) 2018-2022 Tatu Ylonen.  See file LICENSE or https://ylonen.org

import json
import collections
import pkg_resources
from pathlib import Path


def int_dict():
    return collections.defaultdict(int)


def int_dict_dict():
    return collections.defaultdict(int_dict)


def list_dict():
    return collections.defaultdict(list)


class WiktionaryConfig(object):
    """This class holds configuration data for Wiktionary parsing."""

    __slots__ = (
        "dump_file_lang_code",
        "capture_language_codes",
        "capture_translations",
        "capture_pronunciation",
        "capture_linkages",
        "capture_compounds",
        "capture_redirects",
        "capture_examples",
        "capture_etymologies",
        "capture_inflections",
<<<<<<< HEAD
        "capture_descendants",
=======
        "expand_tables",
>>>>>>> 24a2ed84
        "verbose",
        "num_pages",
        "language_counts",
        "pos_counts",
        "section_counts",
        "thesaurus_data",
        "word",
        "errors",
        "warnings",
        "debugs",
        "redirects",
        "data_folder",
        "LINKAGE_SUBTITLES",
        "POS_SUBTITLES",
        "POS_TYPES",
        "OTHER_SUBTITLES",
        "ZH_PRON_TAGS",
        "LANGUAGES_BY_NAME",
        "LANGUAGES_BY_CODE"
    )

    def __init__(self,
                 dump_file_lang_code="en",
                 capture_language_codes=["en", "mul"],
                 capture_translations=True,
                 capture_pronunciation=True,
                 capture_linkages=True,
                 capture_compounds=True,
                 capture_redirects=True,
                 capture_examples=True,
                 capture_etymologies=True,
                 capture_inflections=True,
<<<<<<< HEAD
                 capture_descendants=True,
                 verbose=False):
        if capture_languages is not None:
            assert isinstance(capture_languages, (list, tuple, set))
            for x in capture_languages:
=======
                 verbose=False,
                 expand_tables=False):
        if capture_language_codes is not None:
            assert isinstance(capture_language_codes, (list, tuple, set))
            for x in capture_language_codes:
>>>>>>> 24a2ed84
                assert isinstance(x, str)
        assert (capture_language_codes is None or
                isinstance(capture_language_codes, (list, tuple, set)))
        assert capture_translations in (True, False)
        assert capture_pronunciation in (True, False)
        assert capture_linkages in (True, False)
        assert capture_compounds in (True, False)
        assert capture_redirects in (True, False)
        assert capture_etymologies in (True, False)
        self.dump_file_lang_code = dump_file_lang_code
        self.capture_language_codes = capture_language_codes
        self.capture_translations = capture_translations
        self.capture_pronunciation = capture_pronunciation
        self.capture_linkages = capture_linkages
        self.capture_compounds = capture_compounds
        self.capture_redirects = capture_redirects
        self.capture_examples = capture_examples
        self.capture_etymologies = capture_etymologies
        self.capture_inflections = capture_inflections
        self.capture_descendants = capture_descendants
        self.verbose = verbose
        self.expand_tables = expand_tables
        # Some fields for statistics
        self.num_pages = 0
        self.language_counts = collections.defaultdict(int)
        self.pos_counts = collections.defaultdict(int)
        self.section_counts = collections.defaultdict(int)
        # Some fields related to errors
        # The word currently being processed.
        self.word = None
        self.errors = []
        self.warnings = []
        self.debugs = []
        self.thesaurus_data = {}
        self.redirects = {}

        self.data_folder = Path(pkg_resources.resource_filename("wiktextract", "data/")).joinpath(dump_file_lang_code)
        self.init_subtitles()
        self.init_zh_pron_tags()
        self.init_languages()

    def to_kwargs(self):
        return {
            "dump_file_lang_code": self.dump_file_lang_code,
            "capture_language_codes": self.capture_language_codes,
            "capture_translations": self.capture_translations,
            "capture_pronunciation": self.capture_pronunciation,
            "capture_linkages": self.capture_linkages,
            "capture_compounds": self.capture_compounds,
            "capture_redirects": self.capture_redirects,
            "capture_examples": self.capture_examples,
            "capture_etymologies": self.capture_etymologies,
            "capture_inflections": self.capture_inflections,
            "capture_descendants": self.capture_descendants,
            "verbose": self.verbose,
            "expand_tables": self.expand_tables
        }

    def to_return(self):
        return {
            "num_pages": self.num_pages,
            "language_counts": self.language_counts,
            "pos_counts": self.pos_counts,
            "section_counts": self.section_counts,
        }

    def merge_return(self, ret):
        assert isinstance(ret, dict)
        if "num_pages" in ret:
            self.num_pages += ret["num_pages"]
            for k, v in ret["language_counts"].items():
                self.language_counts[k] += v
            for k, v in ret["pos_counts"].items():
                self.pos_counts[k] += v
            for k, v in ret["section_counts"].items():
                self.section_counts[k] += v
        if "errors" in ret:
            self.errors.extend(ret.get("errors", []))
            self.warnings.extend(ret.get("warnings", []))
            self.debugs.extend(ret.get("debugs", []))

    def init_subtitles(self) -> None:
        with self.data_folder.joinpath("linkage_subtitles.json").open(encoding="utf-8") as f:
            self.LINKAGE_SUBTITLES = json.load(f)

        with self.data_folder.joinpath("pos_subtitles.json").open(encoding="utf-8") as f:
            self.POS_SUBTITLES = json.load(f)
            self.POS_TYPES = set(x["pos"] for x in self.POS_SUBTITLES.values())

        with self.data_folder.joinpath("other_subtitles.json").open(encoding="utf-8") as f:
            self.OTHER_SUBTITLES = json.load(f)

    def init_zh_pron_tags(self) -> None:
        with self.data_folder.joinpath("zh_pron_tags.json").open(encoding="utf-8") as f:
            self.ZH_PRON_TAGS = json.load(f)

    def init_languages(self):
        with self.data_folder.joinpath("languages.json").open(encoding="utf-8") as f:
            self.LANGUAGES_BY_CODE = json.load(f)
        self.LANGUAGES_BY_NAME = {}
        for lang_code, lang_names in self.LANGUAGES_BY_CODE.items():
            for lang_name in lang_names:
                # some languages have the same name but different language codes
                # only overwrite the language names of three-letter codes with
                # the name of two-letter codes
                if lang_name not in self.LANGUAGES_BY_NAME or len(lang_code) < len(
                        self.LANGUAGES_BY_NAME[lang_name]
                ):
                    self.LANGUAGES_BY_NAME[lang_name] = lang_code<|MERGE_RESOLUTION|>--- conflicted
+++ resolved
@@ -35,11 +35,8 @@
         "capture_examples",
         "capture_etymologies",
         "capture_inflections",
-<<<<<<< HEAD
         "capture_descendants",
-=======
         "expand_tables",
->>>>>>> 24a2ed84
         "verbose",
         "num_pages",
         "language_counts",
@@ -72,19 +69,12 @@
                  capture_examples=True,
                  capture_etymologies=True,
                  capture_inflections=True,
-<<<<<<< HEAD
                  capture_descendants=True,
-                 verbose=False):
-        if capture_languages is not None:
-            assert isinstance(capture_languages, (list, tuple, set))
-            for x in capture_languages:
-=======
                  verbose=False,
                  expand_tables=False):
         if capture_language_codes is not None:
             assert isinstance(capture_language_codes, (list, tuple, set))
             for x in capture_language_codes:
->>>>>>> 24a2ed84
                 assert isinstance(x, str)
         assert (capture_language_codes is None or
                 isinstance(capture_language_codes, (list, tuple, set)))
