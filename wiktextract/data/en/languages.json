{
  "aa": [
    "Afar",
    "Qafar"
  ],
  "aaa": [
    "Ghotuo",
    "Otuo"
  ],
  "aab": [
    "Alumu-Tesu",
    "Alumu",
    "Tesu"
  ],
  "aac": [
    "Ari"
  ],
  "aad": [
    "Amal",
    "Alai"
  ],
  "aaf": [
    "Aranadan",
    "Eranadan"
  ],
  "aag": [
    "Ambrak"
  ],
  "aah": [
    "Abu' Arapesh",
    "Abu'",
    "Ua"
  ],
  "aai": [
    "Arifama-Miniafia",
    "Arifama",
    "Miniafia"
  ],
  "aak": [
    "Ankave",
    "Angave"
  ],
  "aal": [
    "Afade"
  ],
  "aan": [
    "Anambé",
    "Anambe"
  ],
  "aap": [
    "Pará Arára",
    "Arára"
  ],
  "aaq": [
    "Penobscot",
    "Eastern Abenaki",
    "Eastern Abnaki"
  ],
  "aas": [
    "Aasax",
    "Aasáx",
    "Asa",
    "Aramanik",
    "Laramanik"
  ],
  "aau": [
    "Abau"
  ],
  "aav-khs-pro": [
    "Proto-Khasian",
    "Proto-Khasic"
  ],
  "aav-nic-pro": [
    "Proto-Nicobarese"
  ],
  "aav-pkl-pro": [
    "Proto-Pnar-Khasi-Lyngngam"
  ],
  "aav-pro": [
    "Proto-Austroasiatic"
  ],
  "aaw": [
    "Solong",
    "Arove",
    "Arawe"
  ],
  "aax": [
    "Mandobo Atas"
  ],
  "aaz": [
    "Amarasi"
  ],
  "ab": [
    "Abkhaz",
    "Abkhazian",
    "Abxazo"
  ],
  "aba": [
    "Abé"
  ],
  "abb": [
    "Bankon",
    "Abo",
    "Bo",
    "Abaw",
    "Miang",
    "Mandouka"
  ],
  "abc": [
    "Ambala Ayta"
  ],
  "abd": [
    "Camarines Norte Agta",
    "Manide"
  ],
  "abe": [
    "Abenaki",
    "Western Abenaki",
    "Abnaki",
    "Western Abnaki"
  ],
  "abf": [
    "Abai Sungai"
  ],
  "abg": [
    "Abaga"
  ],
  "abh": [
    "Tajiki Arabic"
  ],
  "abi": [
    "Abidji"
  ],
  "abj": [
    "Aka-Bea",
    "Bea",
    "Aka-Bea-da",
    "Akabeada",
    "Aka-Bia",
    "Bia",
    "Aka-Bia-da",
    "Akabiada",
    "Bojingiji"
  ],
  "abl": [
    "Abung",
    "Pepadun",
    "Lampung Nyo"
  ],
  "abm": [
    "Abanyom"
  ],
  "abn": [
    "Abua"
  ],
  "abo": [
    "Abon",
    "Abɔ̃"
  ],
  "abp": [
    "Abenlen Ayta"
  ],
  "abq": [
    "Abaza"
  ],
  "abr": [
    "Abron",
    "Brong"
  ],
  "abs": [
    "Ambonese Malay"
  ],
  "abt": [
    "Ambulas"
  ],
  "abu": [
    "Abure"
  ],
  "abv": [
    "Baharna Arabic",
    "Bahrani Arabic"
  ],
  "abw": [
    "Pal"
  ],
  "abx": [
    "Inabaknon"
  ],
  "aby": [
    "Aneme Wake"
  ],
  "abz": [
    "Abui"
  ],
  "aca": [
    "Achagua",
    "Achawa",
    "Ajagua"
  ],
  "acb": [
    "Áncá"
  ],
  "acd": [
    "Gikyode"
  ],
  "ace": [
    "Acehnese",
    "Achinese",
    "Atjehnese"
  ],
  "ach": [
    "Acholi",
    "Acoli",
    "Shuli",
    "Acooli"
  ],
  "aci": [
    "Aka-Cari",
    "Cari",
    "Aka-Kari",
    "Kari",
    "Chariar"
  ],
  "ack": [
    "Aka-Kora",
    "Kora"
  ],
  "acl": [
    "Akar-Bale",
    "Bale",
    "Bele",
    "Akar-Bele",
    "Balawa",
    "Balwa",
    "Bojingiji"
  ],
  "acm": [
    "Iraqi Arabic",
    "Mesopotamian Arabic"
  ],
  "acn": [
    "Achang",
    "Xiandao",
    "Chintaw"
  ],
  "acp": [
    "Eastern Acipa"
  ],
  "acr": [
    "Achi",
    "Achí",
    "Achi Maya",
    "Cubulco Achi",
    "Cubulco Achí",
    "Cubulco Achi'"
  ],
  "acs": [
    "Acroá",
    "Akroá",
    "Coroá",
    "Acroa"
  ],
  "acu": [
    "Achuar",
    "Achuar-Shiwiar"
  ],
  "acv": [
    "Achumawi"
  ],
  "acw": [
    "Hijazi Arabic",
    "Hejazi Arabic",
    "West Arabian Arabic"
  ],
  "acx": [
    "Omani Arabic"
  ],
  "acy": [
    "Cypriot Arabic"
  ],
  "acz": [
    "Acheron",
    "Asheron"
  ],
  "ada": [
    "Adangme",
    "Dangme"
  ],
  "adb": [
    "Adabe"
  ],
  "add": [
    "Dzodinka",
    "Lidzonka"
  ],
  "ade": [
    "Adele"
  ],
  "adf": [
    "Dhofari Arabic"
  ],
  "adg": [
    "Andegerebinha"
  ],
  "adh": [
    "Adhola"
  ],
  "adi": [
    "Adi",
    "Abor",
    "Ashing",
    "Minyong",
    "Mising",
    "Padam",
    "Panggi",
    "Pasi",
    "Shimong",
    "Ajukru"
  ],
  "adj": [
    "Adioukrou",
    "Adjukru",
    "Adyoukrou",
    "Adyukru",
    "Ajukru"
  ],
  "adl": [
    "Galo",
    "Gallong"
  ],
  "adn": [
    "Adang"
  ],
  "ado": [
    "Abu",
    "Adjora"
  ],
  "adp": [
    "Adap"
  ],
  "adq": [
    "Adangbe",
    "Agotime"
  ],
  "adr": [
    "Adonara"
  ],
  "ads": [
    "Adamorobe Sign Language"
  ],
  "adt": [
    "Adnyamathanha"
  ],
  "adu": [
    "Aduge"
  ],
  "adw": [
    "Amondawa",
    "Amundava"
  ],
  "ady": [
    "Adyghe"
  ],
  "adz": [
    "Adzera"
  ],
  "ae": [
    "Avestan",
    "Zend",
    "Old Bactrian"
  ],
  "aea": [
    "Areba"
  ],
  "aeb": [
    "Tunisian Arabic"
  ],
  "aed": [
    "Argentine Sign Language"
  ],
  "aee": [
    "Northeast Pashayi",
    "Northeast Pashai",
    "Pashai"
  ],
  "aek": [
    "Haeke"
  ],
  "ael": [
    "Ambele"
  ],
  "aem": [
    "Arem"
  ],
  "aen": [
    "Armenian Sign Language"
  ],
  "aeq": [
    "Aer"
  ],
  "aer": [
    "Eastern Arrernte"
  ],
  "aes": [
    "Alsea",
    "Yaquina",
    "Yakwina",
    "Alseya",
    "Yakona"
  ],
  "aeu": [
    "Akeu",
    "Chepya"
  ],
  "aew": [
    "Ambakich",
    "Aion",
    "Porapora"
  ],
  "aey": [
    "Amele"
  ],
  "aez": [
    "Aeka",
    "Aiga",
    "Orokaiva"
  ],
  "af": [
    "Afrikaans"
  ],
  "afa-pro": [
    "Proto-Afroasiatic",
    "Proto-Afro-Asiatic",
    "Hamito-Semitic"
  ],
  "afb": [
    "Gulf Arabic"
  ],
  "afd": [
    "Andai"
  ],
  "afe": [
    "Putukwam"
  ],
  "afg": [
    "Afghan Sign Language"
  ],
  "afh": [
    "Afrihili"
  ],
  "afi": [
    "Akrukay"
  ],
  "afk": [
    "Nanubae"
  ],
  "afn": [
    "Defaka"
  ],
  "afo": [
    "Eloyi"
  ],
  "afp": [
    "Tapei"
  ],
  "afs": [
    "Afro-Seminole Creole"
  ],
  "aft": [
    "Afitti",
    "Affiti",
    "Ditti"
  ],
  "afu": [
    "Awutu",
    "Efutu"
  ],
  "afz": [
    "Obokuitai"
  ],
  "aga": [
    "Aguano"
  ],
  "agb": [
    "Legbo"
  ],
  "agc": [
    "Agatu"
  ],
  "agd": [
    "Agarabi"
  ],
  "age": [
    "Angal"
  ],
  "agf": [
    "Arguni"
  ],
  "agg": [
    "Angor"
  ],
  "agh": [
    "Ngelima"
  ],
  "agi": [
    "Agariya"
  ],
  "agj": [
    "Argobba"
  ],
  "agk": [
    "Isarog Agta"
  ],
  "agl": [
    "Fembe",
    "Agala"
  ],
  "agm": [
    "Angaataha"
  ],
  "agn": [
    "Agutaynen"
  ],
  "ago": [
    "Tainae"
  ],
  "agq": [
    "Aghem"
  ],
  "agr": [
    "Aguaruna"
  ],
  "ags": [
    "Esimbi",
    "Isimbi"
  ],
  "agt": [
    "Central Cagayan Agta"
  ],
  "agu": [
    "Aguacateca",
    "Aguacatec",
    "Aguacateco",
    "Awakatek",
    "Awakateko",
    "Awakateka"
  ],
  "agv": [
    "Remontado Agta",
    "Remontado Dumagat",
    "Sinauna",
    "Hatang Kayey"
  ],
  "agw": [
    "Kahua"
  ],
  "agx": [
    "Aghul",
    "Agul"
  ],
  "agy": [
    "Southern Alta"
  ],
  "agz": [
    "Mount Iriga Agta"
  ],
  "aha": [
    "Ahanta"
  ],
  "ahb": [
    "Axamb"
  ],
  "ahg": [
    "Qimant"
  ],
  "ahh": [
    "Aghu"
  ],
  "ahi": [
    "Tiagbamrin Aizi"
  ],
  "ahk": [
    "Akha",
    "Aka",
    "Ako"
  ],
  "ahl": [
    "Igo"
  ],
  "ahm": [
    "Mobumrin Aizi"
  ],
  "ahn": [
    "Àhàn",
    "Ahan",
    "Ahaan"
  ],
  "aho": [
    "Ahom"
  ],
  "ahp": [
    "Aproumu Aizi"
  ],
  "ahr": [
    "Ahirani",
    "Khandeshi",
    "Khandesi"
  ],
  "ahs": [
    "Ashe"
  ],
  "aht": [
    "Ahtna"
  ],
  "aia": [
    "Arosi"
  ],
  "aib": [
    "Aynu",
    "Äynu",
    "Ainu (China)",
    "Aini",
    "Eyni",
    "Ejnu",
    "Abdal",
    "Äynú"
  ],
  "aic": [
    "Ainbai"
  ],
  "aid": [
    "Alngith"
  ],
  "aie": [
    "Amara"
  ],
  "aif": [
    "Agi"
  ],
  "aig": [
    "Antigua and Barbuda Creole English",
    "Leeward Caribbean Creole English",
    "Antiguan Creole English",
    "Kokoy Creole English",
    "Saint Kitts Creole",
    "Montserrat Creole",
    "Anguillan Creole"
  ],
  "aih": [
    "Ai-Cham"
  ],
  "aii": [
    "Assyrian Neo-Aramaic"
  ],
  "aij": [
    "Lishanid Noshan"
  ],
  "aik": [
    "Ake"
  ],
  "ail": [
    "Aimele"
  ],
  "aim": [
    "Aimol"
  ],
  "ain": [
    "Ainu",
    "Ainu (Japan)"
  ],
  "aio": [
    "Aiton",
    "Tai Aiton",
    "Aitonia",
    "Sham Doaniya"
  ],
  "aip": [
    "Burumakok"
  ],
  "air": [
    "Airoran"
  ],
  "ait": [
    "Arikem"
  ],
  "aiw": [
    "Aari"
  ],
  "aix": [
    "Aighon"
  ],
  "aiy": [
    "Ali"
  ],
  "aja": [
    "Aja",
    "Adja",
    "Aja (Sudan)"
  ],
  "ajg": [
    "Adja",
    "Aja",
    "Aja (Benin)",
    "Aja (Togo)",
    "Ajagbe"
  ],
  "aji": [
    "Ajië",
    "Houailou"
  ],
  "ajn": [
    "Andajin"
  ],
  "ajp": [
    "South Levantine Arabic"
  ],
  "ajw": [
    "Ajawa"
  ],
  "ajz": [
    "Amri Karbi"
  ],
  "ak": [
    "Akan",
    "Twi-Fante",
    "Twi",
    "Fante",
    "Fanti",
    "Asante",
    "Akuapem"
  ],
  "akb": [
    "Angkola Batak",
    "Batak Angkola"
  ],
  "akc": [
    "Mpur"
  ],
  "akd": [
    "Ukpet-Ehom"
  ],
  "ake": [
    "Akawaio",
    "Acauayo",
    "Acaguayo",
    "Akawai",
    "Acawai",
    "Accawai"
  ],
  "akf": [
    "Akpa"
  ],
  "akg": [
    "Anakalangu"
  ],
  "akh": [
    "Angal Heneng"
  ],
  "aki": [
    "Aiome",
    "Aiom",
    "Ayom"
  ],
  "akj": [
    "Jeru",
    "Aka-Jeru"
  ],
  "akk": [
    "Akkadian"
  ],
  "akl": [
    "Aklanon",
    "Aklan",
    "Akeanon"
  ],
  "akm": [
    "Aka-Bo",
    "Ba",
    "Bo"
  ],
  "ako": [
    "Akurio"
  ],
  "akp": [
    "Siwu"
  ],
  "akq": [
    "Ak"
  ],
  "akr": [
    "Araki"
  ],
  "aks": [
    "Akaselem",
    "Tchamba",
    "Akasele",
    "Tsamba"
  ],
  "akt": [
    "Akolet"
  ],
  "aku": [
    "Akum"
  ],
  "akv": [
    "Akhvakh"
  ],
  "akw": [
    "Akwa"
  ],
  "akx": [
    "Aka-Kede",
    "Kede"
  ],
  "aky": [
    "Aka-Kol",
    "Kol",
    "Kawl",
    "Aka-Kawl",
    "Bojingiji"
  ],
  "akz": [
    "Alabama"
  ],
  "ala": [
    "Alago"
  ],
  "alc": [
    "Kawésqar",
    "Qawasqar",
    "Alacaluf"
  ],
  "ald": [
    "Alladian",
    "Alladyan",
    "Allagian",
    "Alaguian"
  ],
  "ale": [
    "Aleut",
    "Aleutian"
  ],
  "alf": [
    "Alege"
  ],
  "alg-aga": [
    "Agawam",
    "Agwam",
    "Agaam"
  ],
  "alg-pro": [
    "Proto-Algonquian"
  ],
  "alh": [
    "Alawa"
  ],
  "ali": [
    "Amaimon"
  ],
  "alj": [
    "Alangan"
  ],
  "alk": [
    "Alak"
  ],
  "all": [
    "Allar",
    "Chatan"
  ],
  "alm": [
    "Amblong"
  ],
  "alo": [
    "Larike-Wakasihu"
  ],
  "alp": [
    "Alune"
  ],
  "alq": [
    "Algonquin"
  ],
  "alr": [
    "Alutor"
  ],
  "alt": [
    "Southern Altai",
    "Southern Altay",
    "Altai",
    "Altay"
  ],
  "alu": [
    "'Are'are",
    "Areare"
  ],
  "alv-ama": [
    "Amasi"
  ],
  "alv-bgu": [
    "Baïnounk Gubëeher",
    "Gubëeher",
    "Nyun Gubëeher",
    "Nun Gubëeher"
  ],
  "alv-bua-pro": [
    "Proto-Bua"
  ],
  "alv-cng-pro": [
    "Proto-Cangin"
  ],
  "alv-edo-pro": [
    "Proto-Edoid"
  ],
  "alv-fli-pro": [
    "Proto-Fali"
  ],
  "alv-gbe-pro": [
    "Proto-Gbe"
  ],
  "alv-gng-pro": [
    "Proto-Guang"
  ],
  "alv-gtm-pro": [
    "Proto-Central Togo",
    "Proto-Ghana-Togo Mountain"
  ],
  "alv-gwa": [
    "Gwara"
  ],
  "alv-hei-pro": [
    "Proto-Heiban"
  ],
  "alv-ido-pro": [
    "Proto-Idomoid"
  ],
  "alv-igb-pro": [
    "Proto-Igboid"
  ],
  "alv-kwa-pro": [
    "Proto-Kwa"
  ],
  "alv-mum-pro": [
    "Proto-Mumuye"
  ],
  "alv-nup-pro": [
    "Proto-Nupoid"
  ],
  "alv-pro": [
    "Proto-Atlantic-Congo"
  ],
  "alv-von-pro": [
    "Proto-Volta-Niger"
  ],
  "alv-yor-pro": [
    "Proto-Yoruboid"
  ],
  "alw": [
    "Alaba",
    "Alaba-K'abeena",
    "Alaaba",
    "K'abeena"
  ],
  "alx": [
    "Amol"
  ],
  "aly": [
    "Alyawarr"
  ],
  "alz": [
    "Alur"
  ],
  "am": [
    "Amharic"
  ],
  "ama": [
    "Amanayé"
  ],
  "amb": [
    "Ambo"
  ],
  "amc": [
    "Amahuaca"
  ],
  "ame": [
    "Yanesha'",
    "Amuesha"
  ],
  "amf": [
    "Hamer-Banna"
  ],
  "amg": [
    "Amurdag",
    "Amarag"
  ],
  "ami": [
    "Amis",
    "Nataoran Amis"
  ],
  "amj": [
    "Amdang",
    "Biltine",
    "Mimi"
  ],
  "amk": [
    "Ambai",
    "Wadapi-Laut"
  ],
  "aml": [
    "War-Jaintia"
  ],
  "amm": [
    "Ama",
    "Ama (New Guinea)",
    "Ama (Papua New Guinea)"
  ],
  "amn": [
    "Amanab"
  ],
  "amo": [
    "Amo",
    "Timap",
    "Map",
    "Among",
    "Amap",
    "Amon"
  ],
  "amp": [
    "Alamblak"
  ],
  "amq": [
    "Amahai"
  ],
  "amr": [
    "Amarakaeri"
  ],
  "ams": [
    "Southern Amami-Oshima"
  ],
  "amt": [
    "Amto"
  ],
  "amu": [
    "Guerrero Amuzgo",
    "Amuzgo",
    "Xochistlahuaca Amuzgo",
    "Northern Amuzgo",
    "Southern Amuzgo"
  ],
  "amv": [
    "Ambelau"
  ],
  "amw": [
    "Western Neo-Aramaic"
  ],
  "amx": [
    "Anmatyerre",
    "Namfau"
  ],
  "amy": [
    "Ami",
    "Ame",
    "Amijangal"
  ],
  "amz": [
    "Atampaya"
  ],
  "an": [
    "Aragonese"
  ],
  "ana": [
    "Andaqui",
    "Andaquí",
    "Andakí",
    "Andaki"
  ],
  "anb": [
    "Andoa",
    "Shimigae",
    "Semigae",
    "Gae",
    "Gay",
    "Gaye",
    "Siaviri",
    "Katsakáti"
  ],
  "anc": [
    "Ngas",
    "Angas",
    "Angass",
    "Hill Ngas",
    "Plain Ngas",
    "Hill Angas",
    "Plain Angas",
    "Karang",
    "Kerang"
  ],
  "and": [
    "Ansus"
  ],
  "ane": [
    "Xârâcùù"
  ],
  "anf": [
    "Animere"
  ],
  "ang": [
    "Old English",
    "Anglo-Saxon"
  ],
  "anh": [
    "Nend",
    "Nent",
    "Angaua"
  ],
  "ani": [
    "Andi"
  ],
  "anj": [
    "Anor"
  ],
  "ank": [
    "Goemai"
  ],
  "anl": [
    "Anu",
    "Khaungtso",
    "Anu-Hkongso",
    "Anu-Hkongso Chin"
  ],
  "anm": [
    "Anal",
    "Anaal",
    "Namfau"
  ],
  "ann": [
    "Obolo"
  ],
  "ano": [
    "Andoque"
  ],
  "anp": [
    "Angika"
  ],
  "anq": [
    "Jarawa",
    "Jarawa (India)"
  ],
  "anr": [
    "Andh"
  ],
  "ans": [
    "Anserma"
  ],
  "ant": [
    "Antakarinya"
  ],
  "anu": [
    "Anuak",
    "Anyua",
    "Anywa",
    "Anyuak"
  ],
  "anv": [
    "Denya"
  ],
  "anw": [
    "Anaang",
    "Anang",
    "Annang",
    "Western Ibibio"
  ],
  "anx": [
    "Andra-Hus"
  ],
  "any": [
    "Anyi",
    "Anyin"
  ],
  "anz": [
    "Anem",
    "Anêm"
  ],
  "aoa": [
    "Angolar"
  ],
  "aob": [
    "Abom"
  ],
  "aoc": [
    "Pemon",
    "Arekuna",
    "Arecuna"
  ],
  "aod": [
    "Andarum"
  ],
  "aoe": [
    "Angal Enen"
  ],
  "aof": [
    "Bragat"
  ],
  "aog": [
    "Angoram",
    "Pondo",
    "Kanda",
    "Maramba"
  ],
  "aoi": [
    "Anindilyakwa",
    "Enindhilyagwa"
  ],
  "aoj": [
    "Mufian"
  ],
  "aok": [
    "Arhö"
  ],
  "aol": [
    "Alor",
    "Alorese"
  ],
  "aom": [
    "Ömie"
  ],
  "aon": [
    "Bumbita Arapesh"
  ],
  "aor": [
    "Aore"
  ],
  "aos": [
    "Taikat"
  ],
  "aot": [
    "Atong (India)",
    "Atong",
    "A'tong"
  ],
  "aou": [
    "A'ou",
    "Ayo",
    "A'ou Gelao"
  ],
  "aox": [
    "Atorada"
  ],
  "aoz": [
    "Uab Meto"
  ],
  "apa-pro": [
    "Proto-Apachean",
    "Proto-Apache",
    "Proto-Southern Athabaskan"
  ],
  "apb": [
    "Sa'a",
    "South Malaita",
    "Apae'aa"
  ],
  "apc": [
    "North Levantine Arabic"
  ],
  "apd": [
    "Sudanese Arabic"
  ],
  "ape": [
    "Bukiyip"
  ],
  "apf": [
    "Pahanan Agta"
  ],
  "apg": [
    "Ampanang"
  ],
  "aph": [
    "Athpare",
    "Athpariya"
  ],
  "api": [
    "Apiaká",
    "Apiacá"
  ],
  "apj": [
    "Jicarilla",
    "Jicarilla Apache"
  ],
  "apk": [
    "Plains Apache",
    "Kiowa Apache"
  ],
  "apl": [
    "Lipan",
    "Lipan Apache"
  ],
  "apm": [
    "Chiricahua",
    "Mescalero",
    "Mescalero-Chiricahua Apache"
  ],
  "apn": [
    "Apinayé",
    "Apinajé",
    "Apinagé",
    "Apinaye",
    "Apinaje",
    "Apinage"
  ],
  "apo": [
    "Ambul"
  ],
  "app": [
    "Apma"
  ],
  "apq": [
    "A-Pucikwar",
    "Pucikwar",
    "Puchikwar",
    "Aka-Pucikwar",
    "Pujjukar",
    "Bójigiáb",
    "Bojigiab",
    "Bojigyab"
  ],
  "apr": [
    "Arop-Lokep"
  ],
  "aps": [
    "Arop-Sissano"
  ],
  "apt": [
    "Apatani",
    "Apa Tani",
    "Tanii"
  ],
  "apu": [
    "Apurinã"
  ],
  "apv": [
    "Alapmunte"
  ],
  "apw": [
    "Western Apache"
  ],
  "apx": [
    "Aputai"
  ],
  "apy": [
    "Apalaí",
    "Apalai"
  ],
  "apz": [
    "Safeyoka"
  ],
  "aqc": [
    "Archi"
  ],
  "aqd": [
    "Ampari Dogon"
  ],
  "aqg": [
    "Arigidi"
  ],
  "aql-pro": [
    "Proto-Algic"
  ],
  "aqm": [
    "Atohwaim"
  ],
  "aqn": [
    "Northern Alta"
  ],
  "aqp": [
    "Atakapa",
    "Akokisa",
    "Orcoquiza",
    "Eastern Atakapa",
    "Western Atakapa"
  ],
  "aqr": [
    "Arhâ"
  ],
  "aqt": [
    "Angaité"
  ],
  "aqz": [
    "Akuntsu"
  ],
  "ar": [
    "Arabic",
    "Standard Arabic",
    "Literary Arabic",
    "High Arabic",
    "Modern Standard Arabic",
    "Classical Arabic",
    "Judeo-Arabic"
  ],
  "arc": [
    "Aramaic"
  ],
  "ard": [
    "Arabana"
  ],
  "are": [
    "Western Arrernte"
  ],
  "arh": [
    "Arhuaco",
    "Ika"
  ],
  "ari": [
    "Arikara"
  ],
  "arj": [
    "Arapaso"
  ],
  "ark": [
    "Arikapú"
  ],
  "arl": [
    "Arabela"
  ],
  "arn": [
    "Mapudungun",
    "Mapuche",
    "Mapudungün",
    "Mapuzugün",
    "Mapudungu",
    "Araucanian"
  ],
  "aro": [
    "Araona"
  ],
  "arp": [
    "Arapaho"
  ],
  "arq": [
    "Algerian Arabic"
  ],
  "arr": [
    "Arara-Karo",
    "Karo",
    "Karo (Brazil)",
    "Ramarama",
    "Itanga",
    "Itogapuc",
    "Itogapúk",
    "Ntogapid",
    "Ntogapig",
    "Arára",
    "Arára de Rondonia",
    "Arára do Jiparaná",
    "Uruku",
    "Urukú"
  ],
  "ars": [
    "Najdi Arabic"
  ],
  "art-blk": [
    "Bolak"
  ],
  "art-bsp": [
    "Black Speech"
  ],
  "art-com": [
    "Communicationssprache"
  ],
  "art-dtk": [
    "Dothraki"
  ],
  "art-elo": [
    "Eloi"
  ],
  "art-gld": [
    "Goa'uld"
  ],
  "art-lap": [
    "Lapine"
  ],
  "art-man": [
    "Mandalorian"
  ],
  "art-mun": [
    "Mundolinco"
  ],
  "art-nav": [
    "Na'vi"
  ],
  "art-nox": [
    "Noxilo"
  ],
  "art-una": [
    "Unas"
  ],
  "aru": [
    "Arua",
    "Aruá",
    "Arawa",
    "Arawá"
  ],
  "arv": [
    "Arbore"
  ],
  "arw": [
    "Arawak"
  ],
  "arx": [
    "Aruá",
    "Arua",
    "Aruashi",
    "Aruáshi",
    "Aruachi"
  ],
  "ary": [
    "Moroccan Arabic"
  ],
  "arz": [
    "Egyptian Arabic"
  ],
  "as": [
    "Assamese",
    "Asamiya"
  ],
  "asa": [
    "Pare",
    "Asu",
    "Asu (Tanzania)",
    "Chasu",
    "Kipare",
    "Southern Pare",
    "South Pare"
  ],
  "asb": [
    "Assiniboine"
  ],
  "asc": [
    "Casuarina Coast Asmat"
  ],
  "ase": [
    "American Sign Language",
    "Ameslan",
    "ASL"
  ],
  "asf": [
    "Auslan",
    "Australian Sign Language"
  ],
  "asg": [
    "Cishingini",
    "Shingini"
  ],
  "ash": [
    "Abishira",
    "Tequiraca",
    "Tekiráka",
    "Avishiri",
    "Auishiri",
    "Agouisiri",
    "Avirxiri",
    "Abiquira",
    "Abigira",
    "Aiwa",
    "Aewa"
  ],
  "asi": [
    "Buruwai"
  ],
  "asj": [
    "Nsari",
    "Sari",
    "Saari"
  ],
  "ask": [
    "Ashkun"
  ],
  "asl": [
    "Asilulu"
  ],
  "asn": [
    "Xingú Asuriní"
  ],
  "aso": [
    "Dano"
  ],
  "asp": [
    "Algerian Sign Language"
  ],
  "asq": [
    "Austrian Sign Language"
  ],
  "asr": [
    "Asuri",
    "Asur"
  ],
  "ass": [
    "Ipulo"
  ],
  "ast": [
    "Asturian"
  ],
  "asu": [
    "Tocantins Asurini",
    "Asurini",
    "Asuriní",
    "Asuriní of Tocantins",
    "Asuriní do Tocantins",
    "Akwawa",
    "Akwáwa"
  ],
  "asv": [
    "Asoa"
  ],
  "asw": [
    "Australian Aboriginal Sign Language",
    "Australian Aborigines Sign Language"
  ],
  "asx": [
    "Muratayak"
  ],
  "asy": [
    "Yaosakor Asmat"
  ],
  "asz": [
    "As"
  ],
  "ata": [
    "Pele-Ata",
    "Ata",
    "Wasi"
  ],
  "atb": [
    "Zaiwa"
  ],
  "atc": [
    "Atsahuaca"
  ],
  "atd": [
    "Ata Manobo"
  ],
  "ate": [
    "Atemble"
  ],
  "atg": [
    "Okpela",
    "Ivbie North",
    "Arhe",
    "Ivbie North-Okpela-Arhe"
  ],
  "ath-nic": [
    "Nicola"
  ],
  "ath-pro": [
    "Proto-Athabaskan"
  ],
  "ati": [
    "Attié"
  ],
  "atj": [
    "Atikamekw"
  ],
  "atk": [
    "Ati"
  ],
  "atl": [
    "Mount Iraya Agta"
  ],
  "atm": [
    "Ata"
  ],
  "ato": [
    "Atong (Cameroon)",
    "Atoŋ",
    "Atong"
  ],
  "atp": [
    "Pudtol Atta"
  ],
  "atq": [
    "Aralle-Tabulahan"
  ],
  "atr": [
    "Waimiri-Atroari"
  ],
  "ats": [
    "Gros Ventre",
    "Atsina"
  ],
  "att": [
    "Pamplona Atta"
  ],
  "atu": [
    "Reel"
  ],
  "atv": [
    "Northern Altai"
  ],
  "atw": [
    "Atsugewi",
    "Atsugé"
  ],
  "atx": [
    "Arutani"
  ],
  "aty": [
    "Aneityum"
  ],
  "atz": [
    "Arta"
  ],
  "aua": [
    "Asumboa"
  ],
  "aub": [
    "Alugu"
  ],
  "auc": [
    "Huaorani",
    "Waorani",
    "Sabela",
    "Wao",
    "Huao",
    "Aushiri",
    "Ssabela",
    "Wao Terero",
    "Auka",
    "Auca"
  ],
  "aud": [
    "Anuta"
  ],
  "auf-pro": [
    "Proto-Arawa",
    "Proto-Arawan",
    "Proto-Arauan"
  ],
  "aug": [
    "Aguna"
  ],
  "auh": [
    "Aushi"
  ],
  "aui": [
    "Anuki"
  ],
  "auj": [
    "Awjila",
    "Awjilah",
    "Augila"
  ],
  "auk": [
    "Heyo"
  ],
  "aul": [
    "Aulua"
  ],
  "aum": [
    "Asu",
    "Abewa",
    "Asu (Nigeria)"
  ],
  "aun": [
    "Molmo One"
  ],
  "auo": [
    "Auyokawa"
  ],
  "aup": [
    "Makayam",
    "Tirio",
    "Makaeyam",
    "Aturu",
    "Atura",
    "Adulu"
  ],
  "auq": [
    "Anus",
    "A",
    "Korur",
    "Korurnus"
  ],
  "aur": [
    "Aruek"
  ],
  "aus-alu": [
    "Alungul",
    "Ogh-Alungul",
    "Alngula"
  ],
  "aus-and": [
    "Andjingith",
    "Adithinngithigh"
  ],
  "aus-ang": [
    "Angkula",
    "Ogh-Anggula",
    "Anggula",
    "Ogh-Anggul",
    "Anggul"
  ],
  "aus-arn-pro": [
    "Proto-Arnhem"
  ],
  "aus-bra": [
    "Barranbinya",
    "Barranbinja",
    "Baranbinya",
    "Burranbinya",
    "Burrumbiniya",
    "Burrunbinya",
    "Barrumbinya",
    "Barren-binya",
    "Parran-binye"
  ],
  "aus-brm": [
    "Barunggam"
  ],
  "aus-cww-pro": [
    "Proto-Central New South Wales"
  ],
  "aus-dal-pro": [
    "Proto-Daly"
  ],
  "aus-guw": [
    "Guwar",
    "Gowar",
    "Goowar",
    "Gooar",
    "Guar",
    "Gowr-burra",
    "Ngugi",
    "Mugee",
    "Wogee",
    "Gnoogee",
    "Chunchiburri",
    "Booroo-geen-merrie"
  ],
  "aus-lsw": [
    "Little Swanport",
    "Little Swanport Tasmanian"
  ],
  "aus-mbi": [
    "Mbiywom",
    "Mbeiwum"
  ],
  "aus-ngk": [
    "Ngkoth",
    "Ngkot",
    "Nggoth"
  ],
  "aus-nyu-pro": [
    "Proto-Nyulnyulan"
  ],
  "aus-pam-pro": [
    "Proto-Pama-Nyungan"
  ],
  "aus-tul": [
    "Tulua",
    "Dappil",
    "Dapil",
    "Toolooa",
    "Dulua",
    "Narung",
    "Dandan"
  ],
  "aus-uwi": [
    "Uwinymil",
    "Uwinjmil"
  ],
  "aus-wdj-pro": [
    "Proto-Iwaidjan"
  ],
  "aus-won": [
    "Wong-gie"
  ],
  "aus-wul": [
    "Wulguru",
    "Manbara",
    "Wulgurugaba",
    "Wulgurukaba",
    "Nhawalgaba"
  ],
  "aus-ynk": [
    "Yangkaal"
  ],
  "aut": [
    "Austral"
  ],
  "auu": [
    "Auye",
    "Auwje"
  ],
  "auw": [
    "Awyi",
    "Awye"
  ],
  "aux": [
    "Aurá"
  ],
  "auy": [
    "Auyana",
    "Awiyaana"
  ],
  "auz": [
    "Uzbeki Arabic",
    "Uzbek Arabic"
  ],
  "av": [
    "Avar",
    "Avaric"
  ],
  "avb": [
    "Avau"
  ],
  "avd": [
    "Alviri-Vidari",
    "Alviri",
    "Vidari"
  ],
  "avi": [
    "Avikam"
  ],
  "avk": [
    "Kotava"
  ],
  "avm": [
    "Angkamuthi"
  ],
  "avn": [
    "Avatime"
  ],
  "avo": [
    "Agavotaguerra"
  ],
  "avs": [
    "Aushiri"
  ],
  "avt": [
    "Au"
  ],
  "avu": [
    "Avokaya"
  ],
  "avv": [
    "Avá-Canoeiro",
    "Avá",
    "Canoe"
  ],
  "awa": [
    "Awadhi",
    "Oudhi"
  ],
  "awb": [
    "Awa (New Guinea)",
    "Awa",
    "Awa (Papua New Guinea)"
  ],
  "awc": [
    "Cicipu",
    "Cipu"
  ],
  "awd-ama": [
    "Amarizana"
  ],
  "awd-amc-pro": [
    "Proto-Amuesha-Chamicuro",
    "Western Maipuran"
  ],
  "awd-ana": [
    "Anauyá",
    "Anauya"
  ],
  "awd-apo": [
    "Apolista",
    "Lapachu"
  ],
  "awd-cav": [
    "Cavere",
    "Cabre",
    "Cabere",
    "Cávere"
  ],
  "awd-gnu": [
    "Guinau",
    "Guinao",
    "Inao",
    "Guniare",
    "Quinhau",
    "Guiano"
  ],
  "awd-kar": [
    "Cariay",
    "Kariaí",
    "Kariai",
    "Cariyai",
    "Carihiahy"
  ],
  "awd-kaw": [
    "Kawishana",
    "Cawishana",
    "Cayuishana",
    "Kaishana",
    "Cauixana"
  ],
  "awd-kmp-pro": [
    "Proto-Kampa",
    "Campa",
    "Kampan",
    "Campan",
    "Pre-Andine Maipurean"
  ],
  "awd-kus": [
    "Kustenau",
    "Kustenaú",
    "Custenau",
    "Kutenabu"
  ],
  "awd-man": [
    "Manao"
  ],
  "awd-mar": [
    "Marawan",
    "Marawán"
  ],
  "awd-mpr": [
    "Maypure",
    "Maipure"
  ],
  "awd-mrt": [
    "Mariaté",
    "Mariate"
  ],
  "awd-nwk-pro": [
    "Proto-Nawiki",
    "Proto-Newiki"
  ],
  "awd-pai": [
    "Paikoneka",
    "Paiconeca",
    "Paicone"
  ],
  "awd-pas": [
    "Passé",
    "Pasé",
    "Pazé"
  ],
  "awd-pro": [
    "Proto-Arawak",
    "Proto-Arawakan",
    "Proto-Maipurean",
    "Proto-Maipuran"
  ],
  "awd-prw-pro": [
    "Proto-Paresi-Waura",
    "Paresí-Waurá",
    "Parecí–Xingú",
    "Paresí–Xingu",
    "Central Arawak",
    "Central Maipurean"
  ],
  "awd-she": [
    "Shebayo",
    "Shebaya",
    "Shebaye"
  ],
  "awd-taa-pro": [
    "Proto-Ta-Arawak",
    "Proto-Ta-Arawakan",
    "Proto-Caribbean Northern Arawak"
  ],
  "awd-wai": [
    "Wainumá",
    "Wainuma",
    "Wai",
    "Waima",
    "Wainumi",
    "Wainambí",
    "Waiwana",
    "Waipi",
    "Yanuma"
  ],
  "awd-yum": [
    "Yumana",
    "Jumana"
  ],
  "awe": [
    "Awetí"
  ],
  "awg": [
    "Anguthimri",
    "Alngith",
    "Leningitij",
    "Mpakwithi"
  ],
  "awh": [
    "Awbono"
  ],
  "awi": [
    "Aekyom",
    "Awin"
  ],
  "awk": [
    "Awabakal"
  ],
  "awm": [
    "Arawum"
  ],
  "awn": [
    "Awngi"
  ],
  "awo": [
    "Awak"
  ],
  "awr": [
    "Awera"
  ],
  "aws": [
    "South Awyu"
  ],
  "awt": [
    "Araweté"
  ],
  "awu": [
    "Central Awyu"
  ],
  "awv": [
    "Jair Awyu"
  ],
  "aww": [
    "Awun"
  ],
  "awx": [
    "Awara"
  ],
  "awy": [
    "Edera Awyu"
  ],
  "axb": [
    "Abipon",
    "Abipón",
    "Callaga",
    "Kalyaga"
  ],
  "axe": [
    "Ayerrerenge"
  ],
  "axg": [
    "Mato Grosso Arára"
  ],
  "axk": [
    "Aka (Central Africa)",
    "Yaka",
    "Yaka (Central African Republic)",
    "Aka",
    "Beka"
  ],
  "axl": [
    "Lower Southern Aranda",
    "Lower Southern Arrernte",
    "Southern Arrernte",
    "Southern Aranda"
  ],
  "axm": [
    "Middle Armenian"
  ],
  "axx": [
    "Xaragure",
    "Xârâgurè"
  ],
  "ay": [
    "Aymara",
    "Southern Aymara",
    "Central Aymara"
  ],
  "aya": [
    "Awar"
  ],
  "ayb": [
    "Ayizo",
    "Ayizo Gbe"
  ],
  "ayd": [
    "Ayabadhu",
    "Ayapathu",
    "Badhu"
  ],
  "aye": [
    "Ayere"
  ],
  "ayg": [
    "Nyanga (Togo)",
    "Nyanga",
    "Ginyanga"
  ],
  "ayi": [
    "Leyigha"
  ],
  "ayk": [
    "Akuku"
  ],
  "ayl": [
    "Libyan Arabic"
  ],
  "ayn": [
    "Yemeni Arabic"
  ],
  "ayo": [
    "Ayoreo",
    "Morotoco",
    "Moro",
    "Ayoweo",
    "Ayoré",
    "Pyeta Yovai"
  ],
  "ayp": [
    "North Mesopotamian Arabic"
  ],
  "ayq": [
    "Ayi",
    "Ayi (New Guinea)",
    "Ayi (Papua New Guinea)"
  ],
  "ays": [
    "Sorsogon Ayta"
  ],
  "ayt": [
    "Bataan Ayta",
    "Magbukun Ayta",
    "Mariveleño"
  ],
  "ayu": [
    "Ayu"
  ],
  "ayy": [
    "Tayabas Ayta"
  ],
  "ayz": [
    "Maybrat",
    "Mai Brat",
    "Ajamaru",
    "Ayamaru"
  ],
  "az": [
    "Azerbaijani",
    "Azeri",
    "Azari",
    "Azeri Turkic",
    "Azerbaijani Turkic",
    "North Azerbaijani",
    "South Azerbaijani",
    "Afshar",
    "Afshari",
    "Afshar Azerbaijani",
    "Afchar",
    "Qashqa'i",
    "Qashqai",
    "Kashkay",
    "Sonqor"
  ],
  "aza": [
    "Azha"
  ],
  "azc-caz": [
    "Cazcan",
    "Caxcan",
    "Kaskán"
  ],
  "azc-cup-pro": [
    "Proto-Cupan"
  ],
  "azc-ktn": [
    "Kitanemuk",
    "Gitanemuk"
  ],
  "azc-nah-pro": [
    "Proto-Nahuan"
  ],
  "azc-num-pro": [
    "Proto-Numic"
  ],
  "azc-pro": [
    "Proto-Uto-Aztecan"
  ],
  "azc-tak-pro": [
    "Proto-Takic"
  ],
  "azc-tat": [
    "Tataviam"
  ],
  "azd": [
    "Eastern Durango Nahuatl"
  ],
  "azg": [
    "San Pedro Amuzgos Amuzgo",
    "Upper Eastern Amuzgo",
    "Oaxaca Amuzgo"
  ],
  "azm": [
    "Ipalapa Amuzgo",
    "Lower Eastern Amuzgo"
  ],
  "azn": [
    "Western Durango Nahuatl"
  ],
  "azo": [
    "Awing"
  ],
  "azt": [
    "Faire Atta"
  ],
  "azz": [
    "Highland Puebla Nahuatl"
  ],
  "ba": [
    "Bashkir"
  ],
  "baa": [
    "Babatana",
    "Mbambatana",
    "Bambatana"
  ],
  "bab": [
    "Bainouk-Gunyuño"
  ],
  "bac": [
    "Badui"
  ],
  "bae": [
    "Baré",
    "Barawana"
  ],
  "baf": [
    "Nubaca",
    "Nu Baca",
    "Baca"
  ],
  "bag": [
    "Tuki"
  ],
  "bah": [
    "Bahamian Creole",
    "Bahamian Creole English",
    "Bahamian",
    "Bahamas Creole",
    "Bahamas Creole English"
  ],
  "baj": [
    "Barakai"
  ],
  "bal": [
    "Baluchi"
  ],
  "ban": [
    "Balinese"
  ],
  "bao": [
    "Waimaha"
  ],
  "bap": [
    "Bantawa"
  ],
  "bar": [
    "Bavarian",
    "Austro-Bavarian"
  ],
  "bas": [
<<<<<<< HEAD
    "Basaa",
    "Basa (Cameroon)",
    "Basa"
=======
    "Basaa"
>>>>>>> 87283306
  ],
  "bau": [
    "Badanchi",
    "Bada",
    "Bada (Nigeria)"
  ],
  "bav": [
    "Babungo",
    "Vengo"
  ],
  "baw": [
    "Bambili-Bambui"
  ],
  "bax": [
    "Bamum",
    "Bamun"
  ],
  "bay": [
    "Batuley"
  ],
  "bba": [
    "Baatonum"
  ],
  "bbb": [
    "Barai"
  ],
  "bbc": [
    "Toba Batak",
    "Batak Toba"
  ],
  "bbd": [
    "Bau"
  ],
  "bbe": [
    "Bangba"
  ],
  "bbf": [
    "Baibai"
  ],
  "bbg": [
    "Barama"
  ],
  "bbh": [
    "Bugan",
    "Bogan"
  ],
  "bbi": [
    "Barombi",
    "Rombi",
    "Lombi",
    "Lombe"
  ],
  "bbj": [
    "Ghomala'",
    "Ghomálá'",
    "Bamileke-Banjun"
  ],
  "bbk": [
    "Babanki",
    "Kejom",
    "Kidzem"
  ],
  "bbl": [
    "Bats",
    "Batsbi",
    "Tsova-Tush"
  ],
  "bbm": [
    "Babango",
    "Bango",
    "Mobango",
    "Ebango"
  ],
  "bbn": [
    "Uneapa"
  ],
  "bbo": [
    "Konabéré",
    "Bobo Fing",
    "Black Bobo",
    "Northern Bobo Madaré",
    "Bobo",
    "Jèrè",
    "Kukoma",
    "Kure",
    "Sankuma",
    "Tankri",
    "Yaba"
  ],
  "bbp": [
    "West Central Banda"
  ],
  "bbq": [
    "Bamali"
  ],
  "bbr": [
    "Girawa"
  ],
  "bbs": [
    "Bakpinka"
  ],
  "bbt": [
    "Mburku"
  ],
  "bbu": [
    "Bakulung",
    "Kulung",
    "Kulung (Nigeria)"
  ],
  "bbv": [
    "Karnai"
  ],
  "bbw": [
    "Baba"
  ],
  "bbx": [
    "Bubia"
  ],
  "bby": [
    "Befang"
  ],
  "bca": [
    "Central Bai",
    "Jianchuan Bai"
  ],
  "bcb": [
    "Bainouk-Samik"
  ],
  "bcd": [
    "North Babar"
  ],
  "bce": [
    "Bamenyam"
  ],
  "bcf": [
    "Bamu"
  ],
  "bcg": [
    "Baga Pokur",
    "Baga Binari",
    "Baga Mboteni"
  ],
  "bch": [
    "Bariai"
  ],
  "bci": [
    "Baoule",
    "Baoulé",
    "Bawule"
  ],
  "bcj": [
    "Bardi"
  ],
  "bck": [
    "Bunaba"
  ],
  "bcl": [
    "Bikol Central",
    "Central Bikol",
    "Bikol"
  ],
  "bcm": [
    "Banoni",
    "Bannoni",
    "Tsunari"
  ],
  "bcn": [
    "Bibaali",
    "Bali",
    "Bali (Nigeria)",
    "Abaali"
  ],
  "bco": [
    "Kaluli"
  ],
  "bcp": [
    "Bali",
    "Bali (Congo)",
    "Bali (Democratic Republic of the Congo)",
    "Baali",
    "Kibali",
    "Libaali"
  ],
  "bcq": [
    "Bench"
  ],
  "bcr": [
    "Babine-Witsuwit'en",
    "Babine",
    "Witsuwit'en",
    "Northern Carrier",
    "Western Carrier",
    "Nadot’en-Wets’uwet’en"
  ],
  "bcs": [
    "Kohumono"
  ],
  "bct": [
    "Bendi"
  ],
  "bcu": [
    "Biliau",
    "Awad Bing"
  ],
  "bcv": [
    "Shoo-Minda-Nye",
    "Shoo",
    "Minda",
    "Nye"
  ],
  "bcw": [
    "Bana"
  ],
  "bcy": [
    "Bacama"
  ],
  "bcz": [
    "Bainouk-Gunyaamolo"
  ],
  "bda": [
    "Bayot",
    "Baiot",
    "Baiote",
    "Bayotte"
  ],
  "bdb": [
    "Basap"
  ],
  "bdc": [
    "Emberá-Baudó"
  ],
  "bdd": [
    "Bunama"
  ],
  "bde": [
    "Bade"
  ],
  "bdf": [
    "Biage"
  ],
  "bdg": [
    "Bonggi"
  ],
  "bdh": [
    "Tara Baka",
    "Baka",
    "Baka (Sudan)"
  ],
  "bdi": [
    "Burun",
    "Northern Burun",
    "Maiak",
    "Mayak",
    "Mughaja",
    "Kurmuk"
  ],
  "bdj": [
    "Bai",
    "Belanda",
    "Biri",
    "BGamba",
    "Gumba",
    "Mbegumba",
    "Mvegumba"
  ],
  "bdk": [
    "Budukh",
    "Budugh"
  ],
  "bdl": [
    "Indonesian Bajau",
    "Indonesian Bajo",
    "Sulawesi Bajau",
    "Sulawesi Bajaw",
    "Bajau",
    "Bajaw",
    "Bajo"
  ],
  "bdm": [
    "Buduma",
    "Yedina",
    "Kuri"
  ],
  "bdn": [
    "Baldemu"
  ],
  "bdo": [
    "Morom"
  ],
  "bdp": [
    "Bende"
  ],
  "bdq": [
    "Bahnar"
  ],
  "bdr": [
    "West Coast Bajau"
  ],
  "bds": [
    "Burunge"
  ],
  "bdt": [
    "Bokoto"
  ],
  "bdu": [
    "Oroko",
    "Bima",
    "Bakundu-Balue",
    "Balundu-Bima"
  ],
  "bdv": [
    "Bodo Parja"
  ],
  "bdw": [
    "Baham"
  ],
  "bdx": [
    "Budong-Budong"
  ],
  "bdy": [
    "Bandjalang"
  ],
  "bdz": [
    "Badeshi"
  ],
  "be": [
<<<<<<< HEAD
    "Belarusian",
    "Belorussian",
    "Belarusan",
    "Bielorussian",
    "Byelorussian",
    "Belarussian",
    "White Russian"
=======
    "Belarusian"
>>>>>>> 87283306
  ],
  "bea": [
    "Beaver",
    "Dane-zaa",
    "Danezaa",
    "Danezaa ZaageɁ"
  ],
  "beb": [
    "Bebele"
  ],
  "bec": [
    "Iceve-Maci"
  ],
  "bed": [
    "Bedoanas"
  ],
  "bee": [
    "Byangsi"
  ],
  "bef": [
    "Benabena"
  ],
  "beg": [
    "Belait",
    "Lemeting"
  ],
  "beh": [
    "Biali",
    "Berba",
    "Bieri"
  ],
  "bei": [
    "Bekati'",
    "Bekati’",
    "Bekatiq",
    "Bakati"
  ],
  "bej": [
    "Beja"
  ],
  "bek": [
    "Bebeli"
  ],
  "bem": [
    "Bemba",
    "Bemba (Zambia)"
  ],
  "beo": [
    "Beami",
    "Bedamini",
    "Bedamuni",
    "Mougulu"
  ],
  "bep": [
    "Besoa"
  ],
  "beq": [
    "Beembe",
    "Bembe",
    "Kibeembe"
  ],
  "ber-fog": [
    "Fogaha",
    "El-Fogaha",
    "El-Foqaha",
    "Foqaha",
    "Fuqaha"
  ],
  "ber-pro": [
    "Proto-Berber"
  ],
  "ber-zuw": [
    "Zuwara"
  ],
  "bes": [
    "Besme"
  ],
  "bet": [
    "Guiberoua Bété",
    "Bété of Guiberoua",
    "Western Bété"
  ],
  "beu": [
    "Blagar",
    "Belagar"
  ],
  "bev": [
    "Daloa Bété",
    "Bété of Daloa",
    "Northern Bété"
  ],
  "bew": [
    "Betawi"
  ],
  "bex": [
    "Jur Modo"
  ],
  "bey": [
    "Akuwagel",
    "Beli",
    "Beli (New Guinea)",
    "Beli (Papua New Guinea)"
  ],
  "bez": [
    "Kibena",
    "Bena",
    "Bena (Tanzania)"
  ],
  "bfa": [
    "Bari",
    "Pojulu",
    "Pöjulu",
    "Fadjulu",
    "Fajelu",
    "Madi",
    "Pajulu"
  ],
  "bfb": [
    "Pauri Bareli"
  ],
  "bfc": [
    "Northern Bai",
    "Bijiang Bai",
    "Laemae",
    "Lama",
    "Panyi Bai"
  ],
  "bfd": [
    "Bafut"
  ],
  "bfe": [
    "Betaf"
  ],
  "bff": [
    "Bofi"
  ],
  "bfg": [
    "Busang Kayan"
  ],
  "bfh": [
    "Blafe"
  ],
  "bfi": [
    "British Sign Language",
    "BSL"
  ],
  "bfj": [
    "Bafanji"
  ],
  "bfk": [
    "Ban Khor Sign Language"
  ],
  "bfl": [
    "Banda-Ndélé"
  ],
  "bfm": [
    "Mmen"
  ],
  "bfn": [
    "Bunak"
  ],
  "bfo": [
    "Malba Birifor"
  ],
  "bfp": [
    "Beba"
  ],
  "bfq": [
    "Badaga"
  ],
  "bfr": [
    "Bazigar"
  ],
  "bfs": [
    "Southern Bai",
    "Dali Bai"
  ],
  "bft": [
    "Balti"
  ],
  "bfu": [
    "Gahri"
  ],
  "bfw": [
    "Bondo",
    "Remo"
  ],
  "bfx": [
    "Bantayanon"
  ],
  "bfy": [
    "Bagheli"
  ],
  "bfz": [
    "Mahasu Pahari"
  ],
  "bg": [
    "Bulgarian"
  ],
  "bga": [
    "Gwamhi-Wuri",
    "Wurə-Gwamhyə-Mba",
    "Lyase"
  ],
  "bgb": [
    "Bobongko"
  ],
  "bgc": [
    "Haryanvi"
  ],
  "bgd": [
    "Rathwi Bareli"
  ],
  "bge": [
    "Bauria"
  ],
  "bgf": [
    "Bangandu"
  ],
  "bgg": [
    "Bugun"
  ],
  "bgi": [
    "Giangan"
  ],
  "bgj": [
    "Bangolan"
  ],
  "bgk": [
    "Bit"
  ],
  "bgl": [
    "Bo",
    "Bo (Laos)"
  ],
  "bgo": [
    "Baga Koga"
  ],
  "bgq": [
    "Bagri"
  ],
  "bgr": [
    "Bawm Chin",
    "Bawm",
    "Banjogi"
  ],
  "bgs": [
    "Tagabawa"
  ],
  "bgt": [
    "Bughotu",
    "Bugotu"
  ],
  "bgu": [
    "Mbongno"
  ],
  "bgv": [
    "Warkay-Bipim"
  ],
  "bgw": [
    "Bhatri"
  ],
  "bgx": [
    "Balkan Gagauz Turkish",
    "Balkan Turkic"
  ],
  "bgy": [
    "Benggoi"
  ],
  "bgz": [
    "Banggai"
  ],
  "bh": [
    "Bihari"
  ],
  "bha": [
    "Bharia"
  ],
  "bhb": [
    "Bhili"
  ],
  "bhc": [
    "Biga"
  ],
  "bhd": [
    "Bhadrawahi",
    "Bhadarwahi"
  ],
  "bhe": [
    "Bhaya"
  ],
  "bhf": [
    "Odiai"
  ],
  "bhg": [
    "Binandere"
  ],
  "bhh": [
    "Bukhari",
    "Bukhori",
    "Bukharian",
    "Bukharic",
    "Buchari",
    "Buchori",
    "Bucharian",
    "Bucharic"
  ],
  "bhi": [
    "Bhilali"
  ],
  "bhj": [
    "Bahing"
  ],
  "bhl": [
    "Bimin"
  ],
  "bhm": [
    "Bathari"
  ],
  "bhn": [
    "Bohtan Neo-Aramaic"
  ],
  "bho": [
    "Bhojpuri"
  ],
  "bhp": [
    "Bima",
    "Bimanese"
  ],
  "bhq": [
    "Tukang Besi South"
  ],
  "bhs": [
    "Buwal"
  ],
  "bht": [
    "Bhattiyali"
  ],
  "bhu": [
    "Bhunjia"
  ],
  "bhv": [
    "Bahau"
  ],
  "bhw": [
    "Biak"
  ],
  "bhx": [
    "Bhalay",
    "Bhalay-Gowlan"
  ],
  "bhy": [
    "Bhele",
    "Ebhele",
    "Piri",
    "Kipiri"
  ],
  "bhz": [
    "Bada",
    "Bada (Indonesia)"
  ],
  "bi": [
    "Bislama"
  ],
  "bia": [
    "Badimaya"
  ],
  "bib": [
    "Bissa"
  ],
  "bic": [
    "Bikaru"
  ],
  "bid": [
    "Bidiyo"
  ],
  "bie": [
    "Bepour"
  ],
  "bif": [
    "Biafada"
  ],
  "big": [
    "Biangai"
  ],
  "bij": [
    "Kwanka",
    "Kwang",
    "Vaghat-Ya-Bijim-Legeri",
    "Vaghat",
    "Ya",
    "Bijim",
    "Legeri"
  ],
  "bil": [
    "Bile",
    "Bille"
  ],
  "bim": [
    "Bimoba"
  ],
  "bin": [
    "Edo",
    "Bini"
  ],
  "bio": [
    "Nai",
    "Biaka"
  ],
  "bip": [
    "Bila",
    "Forest Bira"
  ],
  "biq": [
    "Bipi"
  ],
  "bir": [
    "Bisorio"
  ],
  "bit": [
    "Berinomo",
    "Bitara"
  ],
  "biu": [
    "Biete"
  ],
  "biv": [
    "Southern Birifor"
  ],
  "biw": [
    "Kol (Cameroon)",
    "Kol"
  ],
  "bix": [
    "Bijori"
  ],
  "biy": [
    "Birhor"
  ],
  "biz": [
    "Baloi"
  ],
  "bja": [
    "Budza",
    "Buja"
  ],
  "bjb": [
    "Barngarla",
    "Parnkalla",
    "Banggarla",
    "Parnkala",
    "Parnkarla",
    "Barngala",
    "Bangala",
    "Bungala",
    "Bungela",
    "Banggala",
    "Bahngala",
    "Pankalla",
    "Punkalla",
    "Pangkala",
    "Pankarla",
    "Parkalla",
    "Pakarla",
    "Bungeha",
    "Bahanga-La",
    "Kortabina",
    "Arkaba-tura",
    "Port Lincon",
    "Kooapidna",
    "Punkirla",
    "Wanbirujurari",
    "Willara",
    "Willeuroo"
  ],
  "bjc": [
    "Bariji",
    "Bareji",
    "Aga Bereho"
  ],
  "bje": [
    "Biao-Jiao Mien",
    "Biao Min",
    "Jiaogong Mian"
  ],
  "bjf": [
    "Barzani Jewish Neo-Aramaic"
  ],
  "bjg": [
    "Bidyogo",
    "Bijago"
  ],
  "bjh": [
    "Bahinemo"
  ],
  "bji": [
    "Burji"
  ],
  "bjj": [
    "Kannauji"
  ],
  "bjk": [
    "Barok"
  ],
  "bjl": [
    "Bulu (New Guinea)",
    "Bulu (Papua New Guinea)",
    "Bulu"
  ],
  "bjm": [
    "Bajelani"
  ],
  "bjn": [
    "Banjarese",
    "Banjar"
  ],
  "bjo": [
    "Mid-Southern Banda"
  ],
  "bjp": [
    "Fanamaket"
  ],
  "bjr": [
    "Binumarien"
  ],
  "bjs": [
    "Bajan",
    "Barbadian",
    "Barbadian Creole",
    "Barbadian Creole English"
  ],
  "bjt": [
    "Balanta-Ganja"
  ],
  "bju": [
    "Busuu"
  ],
  "bjv": [
    "Bedjond"
  ],
  "bjw": [
    "Bakwé"
  ],
  "bjx": [
    "Banao Itneg"
  ],
  "bjy": [
    "Bayali"
  ],
  "bjz": [
    "Baruga"
  ],
  "bka": [
    "Kyak",
    "Nyakyak",
    "Bambuka"
  ],
  "bkc": [
    "Baka",
    "Baka (Cameroon)"
  ],
  "bkd": [
    "Binukid"
  ],
  "bkf": [
    "Beeke"
  ],
  "bkg": [
    "Buraka"
  ],
  "bkh": [
    "Bakoko"
  ],
  "bki": [
    "Baki"
  ],
  "bkj": [
    "Pande",
    "Pande-Gongo"
  ],
  "bkk": [
    "Brokskat"
  ],
  "bkl": [
    "Berik"
  ],
  "bkm": [
    "Kom (Cameroon)",
    "Kom"
  ],
  "bkn": [
    "Bukitan",
    "Bekatan",
    "Bakatan",
    "Baketan"
  ],
  "bko": [
    "Kwa'"
  ],
  "bkp": [
    "Iboko",
    "Boko",
    "Boko (Congo)",
    "Boko (Democratic Republic of the Congo)"
  ],
  "bkq": [
    "Bakairí",
    "Bakairi",
    "Bacairí",
    "Bacairi"
  ],
  "bkr": [
    "Bakumpai"
  ],
  "bks": [
    "Masbate Sorsogon"
  ],
  "bkt": [
    "Boloki"
  ],
  "bku": [
    "Buhid"
  ],
  "bkv": [
    "Bekwarra"
  ],
  "bkw": [
    "Bekwel",
    "Bekwil"
  ],
  "bkx": [
    "Baikeno"
  ],
  "bky": [
    "Bokyi"
  ],
  "bkz": [
    "Bungku"
  ],
  "bla": [
    "Blackfoot",
    "Siksika",
    "Blackfeet"
  ],
  "blb": [
    "Bilua"
  ],
  "blc": [
    "Bella Coola",
    "Nuxálk",
    "Nuxalk"
  ],
  "bld": [
    "Bolango"
  ],
  "ble": [
    "Balanta-Kentohe"
  ],
  "blf": [
    "Buol"
  ],
  "blg": [
    "Balau"
  ],
  "blh": [
    "Kuwaa",
    "Belle",
    "Belleh",
    "Kowaao",
    "Kwaa"
  ],
  "bli": [
    "Bolia",
    "Lia"
  ],
  "blj": [
    "Bolongan"
  ],
  "blk": [
    "Pa'o Karen",
    "Pa'o",
    "Black Karen"
  ],
  "bll": [
    "Biloxi"
  ],
  "blm": [
    "Beli",
    "Behli",
    "Beili",
    "Jur Beli",
    "Beli (Sudan)",
    "Beli (South Sudan)"
  ],
  "bln": [
    "Southern Catanduanes Bicolano",
    "Virac"
  ],
  "blo": [
    "Anii",
    "Bassila",
    "Basila",
    "Baseca",
    "Ouinji-Ouinji",
    "Winji-Winji"
  ],
  "blp": [
    "Blablanga"
  ],
  "blq": [
    "Baluan-Pam"
  ],
  "blr": [
    "Blang",
    "Bulang",
    "Pulang",
    "Kontoi",
    "Shinman"
  ],
  "bls": [
    "Balaesang"
  ],
  "blt": [
    "Tai Dam",
    "Tai Noi",
    "Black Tai"
  ],
  "blv": [
    "Kibala",
    "Bolo",
    "Ngoya",
    "Kibala-Ngoya"
  ],
  "blw": [
    "Balangao"
  ],
  "blx": [
    "Mag-Indi Ayta"
  ],
  "bly": [
    "Notre",
    "Nootre"
  ],
  "blz": [
    "Balantak"
  ],
  "bm": [
    "Bambara",
    "Bamanankan"
  ],
  "bma": [
    "Lame"
  ],
  "bmb": [
    "Bembe",
    "Bemba",
    "Kinyabemba"
  ],
  "bmc": [
    "Biem"
  ],
  "bmd": [
    "Baga Manduri",
    "Baga Maduri",
    "Baga Mandari"
  ],
  "bme": [
    "Limassa"
  ],
  "bmf": [
    "Bom"
  ],
  "bmg": [
    "Bamwe"
  ],
  "bmh": [
    "Kein",
    "Bemal"
  ],
  "bmi": [
    "Bagirmi"
  ],
  "bmj": [
    "Bote-Majhi"
  ],
  "bmk": [
    "Ghayavi"
  ],
  "bml": [
    "Bomboli"
  ],
  "bmn": [
    "Bina",
    "Bina (New Guinea)",
    "Bina (Papua New Guinea)"
  ],
  "bmo": [
    "Bambalang"
  ],
  "bmp": [
    "Bulgebi"
  ],
  "bmq": [
    "Bomu"
  ],
  "bmr": [
    "Muinane"
  ],
  "bmt": [
    "Biao Mon"
  ],
  "bmu": [
    "Somba-Siawari"
  ],
  "bmv": [
    "Bum"
  ],
  "bmw": [
    "Bomwali"
  ],
  "bmx": [
    "Baimak"
  ],
  "bmz": [
    "Baramu"
  ],
  "bn": [
    "Bengali",
    "Bangla"
  ],
  "bna": [
    "Bonerate"
  ],
  "bnb": [
    "Bookan"
  ],
  "bnd": [
    "Banda",
    "Banda (Indonesia)"
  ],
  "bne": [
    "Bintauna"
  ],
  "bnf": [
    "Masiwang",
    "Bonfia"
  ],
  "bng": [
    "Benga"
  ],
  "bni": [
    "Bangi",
    "Bobangi",
    "Bubangi"
  ],
  "bnj": [
    "Eastern Tawbuid"
  ],
  "bnk": [
    "Bierebo"
  ],
  "bnl": [
    "Boon"
  ],
  "bnm": [
    "Batanga"
  ],
  "bnn": [
    "Bunun"
  ],
  "bno": [
    "Asi"
  ],
  "bnp": [
    "Bola"
  ],
  "bnq": [
    "Bantik"
  ],
  "bnr": [
    "Butmas-Tur"
  ],
  "bns": [
    "Bundeli",
    "Bundelkhandi"
  ],
  "bnt-bal": [
    "Balong"
  ],
  "bnt-bon": [
    "Boma Nkuu"
  ],
  "bnt-boy": [
    "Boma Yumu"
  ],
  "bnt-bwa": [
    "Bwala"
  ],
  "bnt-cmw": [
    "Chimwiini",
    "Bravanese",
    "Mwiini",
    "Mwini",
    "Chimwini",
    "Chimini",
    "Brava"
  ],
  "bnt-ind": [
    "Indanga",
    "Kɔlɔmɔnyi",
    "Kɔlɛ",
    "Kasaï Oriental"
  ],
  "bnt-lal": [
    "Lala (South Africa)"
  ],
  "bnt-lwl": [
    "Lwel",
    "Lwal",
    "Kelwer"
  ],
  "bnt-mpi": [
    "Mpiin"
  ],
  "bnt-mpu": [
    "Mpuono"
  ],
  "bnt-ngu-pro": [
    "Proto-Nguni"
  ],
  "bnt-phu": [
    "Phuthi",
    "Siphuthi"
  ],
  "bnt-pro": [
    "Proto-Bantu"
  ],
  "bnt-sbo": [
    "South Boma"
  ],
  "bnt-sts-pro": [
    "Proto-Sotho-Tswana"
  ],
  "bnu": [
    "Bentong"
  ],
  "bnv": [
    "Beneraf"
  ],
  "bnw": [
    "Bisis"
  ],
  "bnx": [
    "Bangubangu"
  ],
  "bny": [
    "Bintulu"
  ],
  "bnz": [
    "Beezen"
  ],
  "bo": [
    "Tibetan",
    "Amdo Tibetan",
    "Amdo",
    "Dolpo",
    "Khams",
    "Khams Tibetan",
    "Khamba",
    "Gola",
    "Humla",
    "Limi",
    "Lhasa",
    "Lhasa Tibetan",
    "Lhomi",
    "Loke",
    "Lowa",
    "Mugom",
    "Mugu",
    "Mustang",
    "Nubri",
    "Panang",
    "Shing Saapa",
    "Thudam",
    "Tichurong",
    "Tseku",
    "Ü",
    "Dbus",
    "Walungge"
  ],
  "boa": [
    "Bora"
  ],
  "bob": [
    "Aweer"
  ],
  "boe": [
    "Mundabli"
  ],
  "bof": [
    "Bolon"
  ],
  "bog": [
    "Bamako Sign Language"
  ],
  "boh": [
    "North Boma"
  ],
  "boi": [
    "Barbareño"
  ],
  "boj": [
    "Anjam"
  ],
  "bok": [
    "Bonjo"
  ],
  "bol": [
    "Bole"
  ],
  "bom": [
    "Berom",
    "Birom"
  ],
  "bon": [
    "Bine"
  ],
  "boo": [
    "Tiemacèwè Bozo"
  ],
  "bop": [
    "Bonkiman"
  ],
  "boq": [
    "Bogaya"
  ],
  "bor": [
    "Borôro"
  ],
  "bot": [
    "Bongo"
  ],
  "bou": [
    "Bondei",
    "Boondei",
    "Boondéi"
  ],
  "bov": [
    "Tuwuli",
    "Bowili",
    "Bowiri",
    "Liwuli",
    "Siwuri",
    "Tuwili",
    "Tora"
  ],
  "bow": [
    "Rema",
    "Bothar"
  ],
  "box": [
    "Buamu",
    "Bwamu"
  ],
  "boy": [
    "Bodo (Central Africa)",
    "Bodo (Central African Republic)",
    "Bodo"
  ],
  "boz": [
    "Tiéyaxo Bozo"
  ],
  "bpa": [
    "Dakaka",
    "Daakaka",
    "South Ambrym",
    "Baiap"
  ],
  "bpd": [
    "Banda-Banda"
  ],
  "bpg": [
    "Bonggo"
  ],
  "bph": [
    "Botlikh",
    "Botlix"
  ],
  "bpi": [
    "Bagupi"
  ],
  "bpj": [
    "Binji"
  ],
  "bpk": [
    "Orowe"
  ],
  "bpl": [
    "Broome Pearling Lugger Pidgin"
  ],
  "bpm": [
    "Biyom"
  ],
  "bpn": [
    "Dzao Min"
  ],
  "bpo": [
    "Anasi"
  ],
  "bpp": [
    "Kaure"
  ],
  "bpq": [
    "Banda Malay"
  ],
  "bpr": [
    "Koronadal Blaan"
  ],
  "bps": [
    "Sarangani Blaan"
  ],
  "bpt": [
    "Barrow Point"
  ],
  "bpu": [
    "Bongu"
  ],
  "bpv": [
    "Bian Marind"
  ],
  "bpx": [
    "Palya Bareli"
  ],
  "bpy": [
    "Bishnupriya Manipuri",
    "Bishnupriya",
    "Manipuri Bishnupriya"
  ],
  "bpz": [
    "Bilba"
  ],
  "bqa": [
    "Tchumbuli"
  ],
  "bqb": [
    "Bagusa"
  ],
  "bqc": [
    "Boko",
    "Boko (Benin)"
  ],
  "bqd": [
    "Bung"
  ],
  "bqf": [
    "Baga Kaloum"
  ],
  "bqg": [
    "Bago-Kusuntu"
  ],
  "bqh": [
    "Baima"
  ],
  "bqi": [
    "Bakhtiari"
  ],
  "bqj": [
    "Bandial"
  ],
  "bqk": [
    "Banda-Mbrès"
  ],
  "bql": [
    "Bilakura"
  ],
  "bqm": [
    "Wumboko"
  ],
  "bqn": [
    "Bulgarian Sign Language"
  ],
  "bqo": [
    "Balo"
  ],
  "bqp": [
    "Busa"
  ],
  "bqq": [
    "Biritai"
  ],
  "bqr": [
    "Burusu"
  ],
  "bqs": [
    "Bosngun"
  ],
  "bqt": [
    "Bamukumbit"
  ],
  "bqu": [
    "Boguru"
  ],
  "bqv": [
    "Begbere-Ejar"
  ],
  "bqw": [
    "Buru (Nigeria)",
    "Buru"
  ],
  "bqx": [
    "Baangi"
  ],
  "bqy": [
    "Bengkala Sign Language"
  ],
  "bqz": [
    "Bakaka"
  ],
  "br": [
    "Breton",
    "Gwenedeg",
    "Vannetais",
    "Kerneveg",
    "Cornouaillais",
    "Leoneg",
    "Léonard",
    "Tregerieg",
    "Trégorrois"
  ],
  "bra": [
    "Braj"
  ],
  "brb": [
    "Lave",
    "Laveh",
    "Rawe",
    "Brao"
  ],
  "brc": [
    "Berbice Creole Dutch",
    "Berbice Dutch",
    "Berbice Dutch Creole",
    "Berbice Creole"
  ],
  "brd": [
    "Baraamu"
  ],
  "brf": [
    "Bera",
    "Bira"
  ],
  "brg": [
    "Baure",
    "Bauré"
  ],
  "brh": [
    "Brahui"
  ],
  "bri": [
    "Mokpwe"
  ],
  "brj": [
    "Bieria"
  ],
  "brk": [
    "Birgid",
    "Birked"
  ],
  "brl": [
    "Birwa",
    "Sebirwa"
  ],
  "brm": [
    "Barambu"
  ],
  "brn": [
    "Boruca"
  ],
  "bro": [
    "Brokkat"
  ],
  "brp": [
    "Barapasi"
  ],
  "brq": [
    "Breri"
  ],
  "brr": [
    "Birao"
  ],
  "brs": [
    "Baras",
    "Ende",
    "West Kaili"
  ],
  "brt": [
    "Bitare",
    "Njwande"
  ],
  "bru": [
    "Eastern Bru"
  ],
  "brv": [
    "Western Bru"
  ],
  "brw": [
    "Bellari"
  ],
  "brx": [
    "Bodo (India)"
  ],
  "bry": [
    "Burui"
  ],
  "brz": [
    "Bilbil"
  ],
  "bsa": [
    "Abinomn"
  ],
  "bsb": [
    "Brunei Bisaya"
  ],
  "bsc": [
    "Bassari",
    "Basari",
    "Oniyan",
    "Onian",
    "Onëyan",
    "Ayan",
    "Biyan",
    "Wo"
  ],
  "bse": [
    "Wushi",
    "Babessi"
  ],
  "bsf": [
    "Bauchi"
  ],
  "bsg": [
    "Bashkardi"
  ],
  "bsh": [
    "Kamkata-viri",
    "Kati"
  ],
  "bsi": [
    "Bassossi"
  ],
  "bsj": [
    "Bangwinji"
  ],
  "bsk": [
    "Burushaski"
  ],
  "bsl": [
    "Basa-Gumna"
  ],
  "bsm": [
    "Busami"
  ],
  "bsn": [
    "Barasana"
  ],
  "bso": [
    "Buso"
  ],
  "bsp": [
    "Baga Sitemu"
  ],
  "bsq": [
    "Bassa"
  ],
  "bsr": [
    "Bassa-Kontagora",
    "Basa-Kontagora"
  ],
  "bss": [
    "Akoose"
  ],
  "bst": [
    "Basketo",
    "Basketto",
    "Baskatta",
    "Mesketo",
    "Misketto"
  ],
  "bsu": [
    "Bahonsuai"
  ],
  "bsv": [
    "Baga Sobané"
  ],
  "bsw": [
    "Baiso"
  ],
  "bsx": [
    "Yangkam"
  ],
  "bsy": [
    "Sabah Bisaya"
  ],
  "bta": [
    "Bata"
  ],
  "btc": [
    "Bati (Cameroon)",
    "Bati"
  ],
  "btd": [
    "Dairi Batak",
    "Batak Dairi"
  ],
  "bte": [
    "Gamo-Ningi"
  ],
  "btf": [
    "Birgit"
  ],
  "btg": [
    "Gagnoa Bété"
  ],
  "bth": [
    "Biatah Bidayuh"
  ],
  "bti": [
    "Burate"
  ],
  "btj": [
    "Bacanese Malay"
  ],
  "btk-pro": [
    "Proto-Batak"
  ],
  "btm": [
    "Mandailing Batak",
    "Batak Mandailing"
  ],
  "btn": [
    "Ratagnon"
  ],
  "bto": [
    "Iriga Bicolano"
  ],
  "btp": [
    "Budibud"
  ],
  "btq": [
    "Batek"
  ],
  "btr": [
    "Baetora"
  ],
  "bts": [
    "Simalungun Batak",
    "Batak Simalungun"
  ],
  "btt": [
    "Bete-Bendi"
  ],
  "btu": [
    "Batu"
  ],
  "btv": [
    "Bateri"
  ],
  "btw": [
    "Butuanon"
  ],
  "btx": [
    "Karo Batak",
    "Batak Karo"
  ],
  "bty": [
    "Bobot"
  ],
  "btz": [
    "Alas-Kluet Batak",
    "Batak Alas-Kluet"
  ],
  "bua": [
    "Buryat",
    "Buriat"
  ],
  "bub": [
    "Bua"
  ],
  "bud": [
    "Ntcham",
    "Tobote",
    "Ncam",
    "Basar",
    "Basari"
  ],
  "bue": [
    "Beothuk"
  ],
  "buf": [
    "Bushoong"
  ],
  "bug": [
    "Buginese"
  ],
  "buh": [
    "Younuo Bunu",
    "Yuno"
  ],
  "bui": [
    "Bongili"
  ],
  "buj": [
    "Basa-Gurmana"
  ],
  "buk": [
    "Bukawa",
    "Bukaua",
    "Bugawac",
    "Gawac"
  ],
  "bum": [
    "Bulu (Cameroon)",
    "Bulu"
  ],
  "bun": [
    "Sherbro"
  ],
  "buo": [
    "Terei"
  ],
  "bup": [
    "Busoa"
  ],
  "buq": [
    "Brem",
    "Barem",
    "Bunabun",
    "Bububun",
    "Bunubun"
  ],
  "bus": [
    "Bokobaru"
  ],
  "but": [
    "Bungain"
  ],
  "buu": [
    "Budu"
  ],
  "buv": [
    "Bun"
  ],
  "buw": [
    "Bubi"
  ],
  "bux": [
    "Boghom"
  ],
  "buy": [
    "Mmani",
    "Mani",
    "Bullom So",
    "Mandingi"
  ],
  "bva": [
    "Barein"
  ],
  "bvb": [
    "Bube"
  ],
  "bvc": [
    "Baelelea"
  ],
  "bvd": [
    "Baeggu",
    "Mbaenggu",
    "Baegu"
  ],
  "bve": [
    "Berau Malay"
  ],
  "bvf": [
    "Boor"
  ],
  "bvg": [
    "Bonkeng"
  ],
  "bvh": [
    "Bure"
  ],
  "bvi": [
    "Belanda Viri"
  ],
  "bvj": [
    "Baan"
  ],
  "bvk": [
    "Bukat"
  ],
  "bvl": [
    "Bolivian Sign Language"
  ],
  "bvm": [
    "Bamunka"
  ],
  "bvn": [
    "Buna"
  ],
  "bvo": [
    "Bolgo"
  ],
  "bvp": [
    "Bumang"
  ],
  "bvq": [
    "Birri"
  ],
  "bvr": [
    "Burarra"
  ],
  "bvt": [
    "Bati (Indonesia)",
    "Bati"
  ],
  "bvu": [
    "Bukit Malay"
  ],
  "bvv": [
    "Baniva"
  ],
  "bvw": [
    "Boga"
  ],
  "bvx": [
    "Babole",
    "Dibole",
    "Bole"
  ],
  "bvy": [
    "Baybayanon",
    "Babay",
    "Utudnon",
    "Leyte"
  ],
  "bvz": [
    "Bauzi"
  ],
  "bwa": [
    "Bwatoo"
  ],
  "bwb": [
    "Namosi-Naitasiri-Serua"
  ],
  "bwc": [
    "Bwile"
  ],
  "bwd": [
    "Bwaidoka",
    "Bwaidoga"
  ],
  "bwe": [
    "Bwe Karen"
  ],
  "bwf": [
    "Boselewa",
    "Bosilewa"
  ],
  "bwg": [
    "Barwe"
  ],
  "bwh": [
    "Bishuo"
  ],
  "bwi": [
    "Baniwa",
    "Baniba",
    "Baniva",
    "Carutana",
    "Carútana",
    "Carúzana",
    "Izaneni",
    "Karu",
    "Tapuya"
  ],
  "bwj": [
    "Láá Láá Bwamu"
  ],
  "bwk": [
    "Bauwaki"
  ],
  "bwl": [
    "Bwela"
  ],
  "bwm": [
    "Biwat",
    "Mundugumor"
  ],
  "bwn": [
    "Wunai Bunu",
    "Hm Nai",
    "Ng-nai",
    "Wunai"
  ],
  "bwo": [
    "Shinasha",
    "Boro",
    "Boro (Ethiopia)",
    "Borna",
    "Bworo",
    "Sinicho"
  ],
  "bwp": [
    "Mandobo Bawah"
  ],
  "bwq": [
    "Southern Bobo",
    "Bobo Madaré",
    "Southern Bobo Madaré",
    "Bobo",
    "Syabéré",
    "Sya",
    "Benge",
    "Sogokiré",
    "Voré",
    "Zara",
    "Bobo Jula",
    "Jula"
  ],
  "bwr": [
    "Bura",
    "Bura-Pabir",
    "Pabir",
    "Burra"
  ],
  "bws": [
    "Bomboma"
  ],
  "bwt": [
    "Bafaw"
  ],
  "bwu": [
    "Buli (Ghana)",
    "Buli"
  ],
  "bww": [
    "Bwa"
  ],
  "bwx": [
    "Bu-Nao Bunu",
    "Bu Nao",
    "Bunu",
    "Dongnu",
    "Dahua Dongnu",
    "Tung Nu",
    "Bunuo",
    "Pu No",
    "Naoklao",
    "Baonao",
    "Nao Klao",
    "Numao",
    "Nu Mhou",
    "Nunu",
    "Lingyun Nunu",
    "Nu Nu"
  ],
  "bwy": [
    "Cwi Bwamu"
  ],
  "bwz": [
    "Bwisi"
  ],
  "bxa": [
    "Bauro",
    "Tairaha"
  ],
  "bxb": [
    "Belanda Bor"
  ],
  "bxc": [
    "Molengue"
  ],
  "bxd": [
    "Pela"
  ],
  "bxe": [
    "Ongota",
    "Birale",
    "Birayle"
  ],
  "bxf": [
    "Bilur"
  ],
  "bxg": [
    "Bangala",
    "Ngala"
  ],
  "bxh": [
    "Buhutu"
  ],
  "bxi": [
    "Pirlatapa"
  ],
  "bxj": [
    "Bayungu"
  ],
  "bxk": [
    "Bukusu"
  ],
  "bxl": [
    "Jalkunan"
  ],
  "bxn": [
    "Burduna"
  ],
  "bxo": [
    "Barikanchi",
    "Barikanci",
    "Barikanchi Pidgin"
  ],
  "bxp": [
    "Bebil"
  ],
  "bxq": [
    "Beele"
  ],
  "bxs": [
    "Busam"
  ],
  "bxv": [
    "Berakou"
  ],
  "bxw": [
    "Banka",
    "Bankagooma"
  ],
  "bxz": [
    "Binahari"
  ],
  "bya": [
    "Palawan Batak",
    "Batak"
  ],
  "byb": [
    "Bikya"
  ],
  "byc": [
    "Ubaghara"
  ],
  "byd": [
    "Benyadu'"
  ],
  "bye": [
    "Pouye"
  ],
  "byf": [
    "Bete"
  ],
  "byg": [
    "Baygo"
  ],
  "byh": [
    "Bujhyal"
  ],
  "byi": [
    "Buyu",
    "Buya"
  ],
  "byj": [
    "Binawa",
    "Bina",
    "Bina (Nigeria)"
  ],
  "byk": [
    "Biao"
  ],
  "byl": [
    "Bayono"
  ],
  "bym": [
    "Bidyara"
  ],
  "byn": [
    "Blin",
    "Bilin",
    "Bilen",
    "Belen",
    "Bilein"
  ],
  "byo": [
    "Biyo",
    "Piyo",
    "Biyue"
  ],
  "byp": [
    "Bumaji"
  ],
  "byq": [
    "Basay",
    "Basai"
  ],
  "byr": [
    "Baruya"
  ],
  "bys": [
    "Burak"
  ],
  "byt": [
    "Berti"
  ],
  "byv": [
    "Medumba"
  ],
  "byw": [
    "Belhariya"
  ],
  "byx": [
    "Qaqet",
    "Kakat",
    "Baining"
  ],
  "byz": [
    "Banaro"
  ],
  "bza": [
    "Bandi",
    "Gbandi"
  ],
  "bzb": [
    "Andio"
  ],
  "bzd": [
    "Bribri"
  ],
  "bze": [
    "Jenaama Bozo"
  ],
  "bzf": [
    "Boikin"
  ],
  "bzg": [
    "Babuza",
    "Favorlang",
    "Poavosa",
    "Taokas"
  ],
  "bzh": [
    "Mapos Buang"
  ],
  "bzi": [
    "Bisu",
    "Mbisu"
  ],
  "bzj": [
    "Belizean Creole",
    "Belizean Creole English",
    "Belizean Kriol",
    "Belize Kriol English",
    "Kriol"
  ],
  "bzk": [
    "Nicaraguan Creole",
    "Miskito Coast Creole",
    "Nicaraguan Creole English",
    "Nicaragua Creole English"
  ],
  "bzl": [
    "Boano (Sulawesi)",
    "Boano",
    "Austronesian Boano",
    "Totoli Boano"
  ],
  "bzm": [
    "Bolondo"
  ],
  "bzn": [
    "Boano (Maluku)",
    "Boano",
    "Austronesian Boano",
    "Seram Boano"
  ],
  "bzo": [
    "Bozaba"
  ],
  "bzp": [
    "Kemberano"
  ],
  "bzq": [
    "Buli (Indonesia)",
    "Buli"
  ],
  "bzr": [
    "Biri"
  ],
  "bzs": [
    "Brazilian Sign Language",
    "LGB",
    "LSB",
    "LSCB",
    "Libras"
  ],
  "bzu": [
    "Burmeso",
    "Taurap"
  ],
  "bzv": [
    "Bebe",
    "Naami"
  ],
  "bzw": [
    "Basa",
    "Basa (Nigeria)",
    "Basa-Benue"
  ],
  "bzx": [
    "Hainyaxo Bozo"
  ],
  "bzy": [
    "Obanliku"
  ],
  "bzz": [
    "Evant"
  ],
  "ca": [
    "Catalan"
  ],
  "caa": [
    "Ch'orti'",
    "Chorti"
  ],
  "cab": [
    "Garifuna"
  ],
  "cac": [
    "Chuj"
  ],
  "cad": [
    "Caddo"
  ],
  "cae": [
    "Laalaa"
  ],
  "caf": [
    "Southern Carrier"
  ],
  "cag": [
    "Nivaclé"
  ],
  "cah": [
    "Cahuarano"
  ],
  "caj": [
    "Chané"
  ],
  "cak": [
    "Kaqchikel",
    "Cakchiquel",
    "Kakchiquel",
    "Cachiquel"
  ],
  "cal": [
    "Carolinian"
  ],
  "cam": [
    "Cemuhî"
  ],
  "can": [
    "Chambri"
  ],
  "cao": [
    "Chácobo"
  ],
  "cap": [
    "Chipaya"
  ],
  "caq": [
    "Car Nicobarese",
    "Car"
  ],
  "car": [
    "Galibi Carib",
    "Carib",
    "Caribe",
    "Cariña",
    "Galibi",
    "Galibí",
    "Kalihna",
    "Kali'na",
    "Kalinya",
    "Maraworno",
    "Marworno"
  ],
  "cas": [
    "Tsimané",
    "Chimané",
    "Mosetén"
  ],
  "cau-abz-pro": [
    "Proto-Abkhaz-Abaza",
    "Proto-Abazgi",
    "Proto-Abkhaz-Tapanta"
  ],
  "cau-ava-pro": [
    "Proto-Avaro-Andian",
    "Proto-Avar-Andian",
    "Proto-Avar-Andi",
    "Proto-Avar-Andic",
    "Proto-Andian"
  ],
  "cau-cir-pro": [
    "Proto-Circassian",
    "Proto-Adyghe-Kabardian",
    "Proto-Adyghe-Circassian"
  ],
  "cau-drg-pro": [
    "Proto-Dargwa",
    "Proto-Dargin"
  ],
  "cau-lzg-pro": [
    "Proto-Lezghian",
    "Proto-Lezgi",
    "Proto-Lezgian",
    "Proto-Lezgic"
  ],
  "cau-nec-pro": [
    "Proto-Northeast Caucasian"
  ],
  "cau-nkh-pro": [
    "Proto-Nakh"
  ],
  "cau-nwc-pro": [
    "Proto-Northwest Caucasian"
  ],
  "cau-tsz-pro": [
    "Proto-Tsezian",
    "Proto-Tsezic",
    "Proto-Didoic"
  ],
  "cav": [
    "Cavineña",
    "Cavinena"
  ],
  "caw": [
    "Callawalla"
  ],
  "cax": [
    "Chiquitano"
  ],
  "cay": [
    "Cayuga"
  ],
  "caz": [
    "Canichana"
  ],
  "cba-ata": [
    "Atanques",
    "Atanque",
    "Cancuamo",
    "Kankuamo",
    "Kankwe",
    "Kankuí",
    "Atanke"
  ],
  "cba-cat": [
    "Catío Chibcha",
    "Catio Chibcha",
    "Old Catio"
  ],
  "cba-dor": [
    "Dorasque",
    "Chumulu",
    "Changuena",
    "Changuina",
    "Chánguena",
    "Gualaca"
  ],
  "cba-dui": [
    "Duit"
  ],
  "cba-hue": [
    "Huetar",
    "Güetar",
    "Guetar",
    "Brusela"
  ],
  "cba-nut": [
    "Nutabe",
    "Nutabane"
  ],
  "cba-pro": [
    "Proto-Chibchan"
  ],
  "cbb": [
    "Cabiyarí"
  ],
  "cbc": [
    "Carapana"
  ],
  "cbd": [
    "Carijona",
    "Carihona",
    "Karijona",
    "Karihona",
    "Jianacoto",
    "Jianácoto",
    "Hianakoto",
    "Hianacoto",
    "Hianákoto",
    "Guaque",
    "Omagua",
    "Umaua",
    "Umawa"
  ],
  "cbg": [
    "Chimila"
  ],
  "cbi": [
    "Chachi",
    "Cha'palaa",
    "Chapalaa",
    "Cha'palaachi",
    "Chapalaachi",
    "Cayapa"
  ],
  "cbj": [
    "Ede Cabe"
  ],
  "cbk": [
    "Chavacano"
  ],
  "cbl": [
    "Bualkhaw Chin",
    "Bualkhaw"
  ],
  "cbn": [
    "Nyah Kur",
    "Nyahkur"
  ],
  "cbo": [
    "Izora"
  ],
  "cbq": [
    "Shuba",
    "Tsucuba",
    "Cuba"
  ],
  "cbr": [
    "Cashibo-Cacataibo",
    "Cashibo",
    "Cacataibo"
  ],
  "cbs": [
    "Cashinahua"
  ],
  "cbt": [
    "Chayahuita"
  ],
  "cbu": [
    "Candoshi-Shapra"
  ],
  "cbv": [
    "Cacua"
  ],
  "cbw": [
    "Kinabalian"
  ],
  "cby": [
    "Carabayo",
    "Caraballo",
    "Yuri",
    "Aroje",
    "Yacumo",
    "Maku",
    "Macu",
    "Macusa"
  ],
  "cca": [
    "Cauca"
  ],
  "ccc": [
    "Chamicuro"
  ],
  "ccd": [
    "Cafundó"
  ],
  "cce": [
    "Chopi"
  ],
  "ccg": [
    "Chamba Daka",
    "Samba Daka",
    "Nakanyare"
  ],
  "cch": [
    "Atsam"
  ],
  "ccj": [
    "Kasanga"
  ],
  "ccl": [
    "Cutchi-Swahili"
  ],
  "ccm": [
    "Malaccan Creole Malay"
  ],
  "ccn-pro": [
    "Proto-North Caucasian"
  ],
  "cco": [
    "Comaltepec Chinantec"
  ],
  "ccp": [
    "Chakma",
    "Changmha"
  ],
  "ccr": [
    "Cacaopera"
  ],
  "ccs-gzn-pro": [
    "Proto-Georgian-Zan",
    "Proto-Karto-Zan"
  ],
  "ccs-pro": [
    "Proto-Kartvelian"
  ],
  "cda": [
    "Choni"
  ],
  "cdc-cbm-pro": [
    "Proto-Central Chadic",
    "Proto-Central-Chadic",
    "Proto-Biu-Mandara"
  ],
  "cdc-mas-pro": [
    "Proto-Masa"
  ],
  "cdc-pro": [
    "Proto-Chadic"
  ],
  "cdd-pro": [
    "Proto-Caddoan"
  ],
  "cde": [
    "Chenchu"
  ],
  "cdf": [
    "Chiru"
  ],
  "cdh": [
    "Chambeali"
  ],
  "cdi": [
    "Chodri"
  ],
  "cdj": [
    "Churahi"
  ],
  "cdm": [
    "Chepang"
  ],
  "cdn": [
    "Chaudangsi"
  ],
  "cdo": [
    "Min Dong",
    "Min Dong Chinese"
  ],
  "cdr": [
    "Cinda-Regi-Tiyal"
  ],
  "cds": [
    "Chadian Sign Language"
  ],
  "cdy": [
    "Chadong"
  ],
  "cdz": [
    "Koda"
  ],
  "ce": [
    "Chechen"
  ],
  "cea": [
    "Lower Chehalis"
  ],
  "ceb": [
    "Cebuano"
  ],
  "ceg": [
    "Chamacoco"
  ],
  "cel-bry-pro": [
    "Proto-Brythonic",
    "Proto-Brittonic"
  ],
  "cel-gal": [
    "Gallaecian"
  ],
  "cel-gau": [
    "Gaulish"
  ],
  "cel-pro": [
    "Proto-Celtic"
  ],
  "cen": [
    "Cen",
    "Cèn",
    "Chen"
  ],
  "cet": [
    "Centúúm",
    "Jalaa",
    "Cèntûm",
    "Cen Tuum"
  ],
  "cfa": [
    "Dijim-Bwilim"
  ],
  "cfd": [
    "Cara"
  ],
  "cfg": [
    "Como Karim"
  ],
  "cfm": [
    "Falam Chin",
    "Falam"
  ],
  "cga": [
    "Changriwa"
  ],
  "cgc": [
    "Kagayanen"
  ],
  "cgg": [
    "Rukiga"
  ],
  "cgk": [
    "Chocangaca"
  ],
  "ch": [
    "Chamorro",
    "Chamoru"
  ],
  "chb": [
    "Chibcha"
  ],
  "chc": [
    "Catawba"
  ],
  "chd": [
    "Highland Oaxaca Chontal",
    "Oaxaca Chontal",
    "Oaxacan Chontal",
    "Chontal",
    "Tequistlatec",
    "Mountain Tequistlateco",
    "Highland Chontal",
    "Mountain Chontal"
  ],
  "chf": [
    "Tabasco Chontal"
  ],
  "chg": [
    "Chagatai"
  ],
  "chh": [
    "Chinook"
  ],
  "chi-pro": [
    "Proto-Chimakuan"
  ],
  "chj": [
    "Ojitlán Chinantec"
  ],
  "chk": [
    "Chuukese"
  ],
  "chl": [
    "Cahuilla"
  ],
  "chm-pro": [
    "Proto-Mari"
  ],
  "chn": [
    "Chinook Jargon"
  ],
  "cho": [
    "Choctaw"
  ],
  "chp": [
    "Chipewyan",
    "Dëne Sųłiné",
    "Dënesųłiné",
    "Dëne",
    "Dene Suline",
    "Denesuline",
    "Dene"
  ],
  "chq": [
    "Quiotepec Chinantec"
  ],
  "chr": [
    "Cherokee",
    "Tsalagi",
    "Lower Cherokee",
    "Middle Cherokee",
    "Kituwah",
    "Kituhwa",
    "Eastern Cherokee",
    "Overhill Cherokee",
    "Otali",
    "Western Cherokee"
  ],
  "cht": [
    "Cholón"
  ],
  "chw": [
    "Chuabo"
  ],
  "chx": [
    "Chantyal"
  ],
  "chy": [
    "Cheyenne"
  ],
  "chz": [
    "Ozumacín Chinantec"
  ],
  "cia": [
    "Cia-Cia"
  ],
  "cib": [
    "Ci Gbe"
  ],
  "cic": [
    "Chickasaw"
  ],
  "cid": [
    "Chimariko"
  ],
  "cie": [
    "Cineni"
  ],
  "cih": [
    "Chinali"
  ],
  "cik": [
    "Chitkuli Kinnauri"
  ],
  "cim": [
    "Cimbrian",
    "Luserna Cimbrian",
    "Sette Comuni Cimbrian",
    "Thirteen Communities Cimbrian"
  ],
  "cin": [
    "Cinta Larga"
  ],
  "cip": [
    "Chiapanec"
  ],
  "cir": [
    "Tiri",
    "Tîrî",
    "Ciri",
    "Tinrin",
    "Méa",
    "Haméa"
  ],
  "ciy": [
    "Chaima"
  ],
  "cja": [
    "Western Cham"
  ],
  "cje": [
    "Chru"
  ],
  "cjh": [
    "Upper Chehalis"
  ],
  "cji": [
    "Chamalal"
  ],
  "cjk": [
    "Chokwe"
  ],
  "cjm": [
    "Eastern Cham"
  ],
  "cjn": [
    "Chenapian"
  ],
  "cjo": [
    "Ashéninka Pajonal"
  ],
  "cjp": [
    "Cabécar"
  ],
  "cjs": [
    "Shor"
  ],
  "cjv": [
    "Chuave"
  ],
  "cjy": [
    "Jin"
  ],
  "ckb": [
    "Central Kurdish",
    "Sorani"
  ],
  "ckh": [
    "Chak",
    "Sak"
  ],
  "ckl": [
    "Cibak",
    "Chibuk",
    "Chibok",
    "Chibbak",
    "Chibbuk",
    "Kyibaku",
    "Kibbaku",
    "Kibaku"
  ],
  "ckn": [
    "Kaang Chin",
    "Kaang"
  ],
  "cko": [
    "Anufo",
    "Chakosi"
  ],
  "ckq": [
    "Kajakse"
  ],
  "ckr": [
    "Kairak"
  ],
  "cks": [
    "Tayo"
  ],
  "ckt": [
    "Chukchi"
  ],
  "cku": [
    "Koasati"
  ],
  "ckv": [
    "Kavalan",
    "Kbalan",
    "Kebalan"
  ],
  "ckx": [
    "Caka"
  ],
  "cky": [
    "Cakfem-Mushere"
  ],
  "ckz": [
    "Cakchiquel-Quiché Mixed Language",
    "Cauque Mayan"
  ],
  "cla": [
    "Ron",
    "Bokkos",
    "Daffo-Butura",
    "Shagawu"
  ],
  "clc": [
    "Chilcotin",
    "Tsilhqot'in",
    "Tsilhqut'in",
    "Tzilkotin"
  ],
  "cld": [
    "Chaldean Neo-Aramaic"
  ],
  "cle": [
    "Lealao Chinantec"
  ],
  "clh": [
    "Chilisso"
  ],
  "cli": [
    "Chakali"
  ],
  "clj": [
    "Laitu Chin",
    "Laitu"
  ],
  "clk": [
    "Idu",
    "Idu-Mishmi",
    "Idu Mishmi"
  ],
  "cll": [
    "Chala"
  ],
  "clm": [
    "Klallam",
    "Clallam",
    "S'Klallam"
  ],
  "clo": [
    "Lowland Oaxaca Chontal",
    "Oaxaca Chontal",
    "Oaxacan Chontal",
    "Chontal",
    "Huamelultec",
    "Huamelula Chontal",
    "Coastal Chontal"
  ],
  "clt": [
    "Lautu Chin",
    "Lautu"
  ],
  "clu": [
    "Caluyanun"
  ],
  "clw": [
    "Chulym",
    "Chulim",
    "Chulym-Turkic",
    "Küerik",
    "Chulym Tatar",
    "Melets Tatar"
  ],
  "cly": [
    "Eastern Highland Chatino"
  ],
  "cma": [
    "Maa"
  ],
  "cmc-pro": [
    "Proto-Chamic"
  ],
  "cme": [
    "Cerma"
  ],
  "cmg": [
    "Classical Mongolian"
  ],
  "cmi": [
    "Emberá-Chamí"
  ],
  "cml": [
    "Campalagian"
  ],
  "cmm": [
    "Michigamea"
  ],
  "cmn": [
    "Mandarin"
  ],
  "cmo": [
    "Central Mnong"
  ],
  "cmr": [
    "Mro Chin",
    "Mro-Khimi Chin",
    "Mro",
    "Mro-Khimi"
  ],
  "cms": [
    "Messapic",
    "Messapian"
  ],
  "cmt": [
    "Camtho"
  ],
  "cna": [
    "Changthang"
  ],
  "cnb": [
    "Chinbon Chin",
    "Chinbon"
  ],
  "cnc": [
    "Côông"
  ],
  "cng": [
    "Northern Qiang"
  ],
  "cnh": [
    "Lai",
    "Haka Chin",
    "Haka"
  ],
  "cni": [
    "Asháninka",
    "Ashaninka"
  ],
  "cnk": [
    "Khumi Chin",
    "Khumi",
    "Khami",
    "Nisay",
    "Nise",
    "Eastern Khumi",
    "Eastern Khumi Chin"
  ],
  "cnl": [
    "Lalana Chinantec"
  ],
  "cno": [
    "Con"
  ],
  "cns": [
    "Central Asmat"
  ],
  "cnt": [
    "Tepetotutla Chinantec"
  ],
  "cnu": [
    "Chenoua",
    "Shenwa"
  ],
  "cnw": [
    "Ngawn Chin",
    "Ngawn"
  ],
  "cnx": [
    "Middle Cornish"
  ],
  "co": [
    "Corsican",
    "Corsu"
  ],
  "coa": [
    "Cocos Islands Malay",
    "Cocos Malay"
  ],
  "cob": [
    "Chicomuceltec"
  ],
  "coc": [
    "Cocopa"
  ],
  "cod": [
    "Cocama",
    "Kokama",
    "Kokáma",
    "Cocama-Cocamilla",
    "Kukama-Kukamiria",
    "Cocamilla",
    "Kokamíya",
    "Cocaima"
  ],
  "coe": [
    "Koreguaje"
  ],
  "cof": [
    "Tsafiki",
    "Colorado",
    "Tsáchila"
  ],
  "cog": [
    "Chong"
  ],
  "coh": [
    "Chichonyi-Chidzihana-Chikauma"
  ],
  "coj": [
    "Cochimi"
  ],
  "cok": [
    "Santa Teresa Cora"
  ],
  "col": [
    "Columbia-Wenatchi",
    "Columbia-Wenatchee",
    "Columbia-Moses",
    "Nxaamxcin",
    "Wenatchi",
    "Wenatchee"
  ],
  "com": [
    "Comanche"
  ],
  "con": [
    "Cofán",
    "Cofan",
    "Kofan",
    "Kofane",
    "A'ingae",
    "Maku",
    "Macu"
  ],
  "coo": [
    "Comox"
  ],
  "cop": [
    "Coptic"
  ],
  "coq": [
    "Coquille"
  ],
  "cot": [
    "Caquinte"
  ],
  "cou": [
    "Wamey"
  ],
  "cov": [
    "Cao Miao"
  ],
  "cow": [
    "Cowlitz"
  ],
  "cox": [
    "Nanti"
  ],
  "coy": [
    "Coyaima"
  ],
  "coz": [
    "Chochotec",
    "Chocho",
    "Chocholtec"
  ],
  "cpa": [
    "Palantla Chinantec"
  ],
  "cpb": [
    "Ucayali-Yurúa Ashéninka"
  ],
  "cpc": [
    "Ajyíninka Apurucayali"
  ],
  "cpe-mar": [
    "Maroon Spirit Language",
    "Jamaican Maroon Spirit Possession Language"
  ],
  "cpe-spp": [
    "Samoan Plantation Pidgin"
  ],
  "cpg": [
    "Cappadocian Greek",
    "Cappadocian"
  ],
  "cpi": [
    "Chinese Pidgin English"
  ],
  "cpn": [
    "Cherepon",
    "Chiripon",
    "Chiripong",
    "Kyerepong",
    "Okere"
  ],
  "cpo": [
    "Kpee",
    "Kpeego",
    "Kpeen",
    "Numu"
  ],
  "cps": [
    "Capiznon"
  ],
  "cpu": [
    "Pichis Ashéninka"
  ],
  "cpx": [
    "Puxian",
    "Pu-Xian",
    "Puxian Min",
    "Pu-Xian Min",
    "Pu Xian",
    "Pu Xian Chinese",
    "Putian",
    "Xinghua",
    "Hinghwa"
  ],
  "cpy": [
    "South Ucayali Ashéninka"
  ],
  "cqd": [
    "Chuanqiandian Cluster Miao"
  ],
  "cr": [
    "Cree"
  ],
  "cra": [
    "Chara"
  ],
  "crb": [
    "Island Carib"
  ],
  "crc": [
    "Lonwolwol"
  ],
  "crd": [
    "Coeur d'Alene"
  ],
  "crf": [
    "Caramanta"
  ],
  "crg": [
    "Michif"
  ],
  "crh": [
    "Crimean Tatar"
  ],
  "cri": [
    "Sãotomense",
    "Forro",
    "São Tomense"
  ],
  "crj": [
    "Southern East Cree"
  ],
  "crk": [
    "Plains Cree"
  ],
  "crl": [
    "Northern East Cree"
  ],
  "crm": [
    "Moose Cree"
  ],
  "crn": [
    "Cora"
  ],
  "cro": [
    "Crow",
    "Apsalooke"
  ],
  "crp-gep": [
    "West Greenlandic Pidgin",
    "Greenlandic Pidgin",
    "Greenlandic Eskimo Pidgin"
  ],
  "crp-mpp": [
    "Macau Pidgin Portuguese"
  ],
  "crp-rsn": [
    "Russenorsk"
  ],
  "crp-tpr": [
    "Taimyr Pidgin Russian"
  ],
  "crq": [
    "Iyo'wujwa Chorote"
  ],
  "crr": [
    "Carolina Algonquian"
  ],
  "crs": [
    "Seychellois Creole"
  ],
  "crt": [
    "Iyojwa'ja Chorote"
  ],
  "crv": [
    "Chaura",
    "Tutet"
  ],
  "crw": [
    "Chrau"
  ],
  "crx": [
    "Carrier"
  ],
  "cry": [
    "Cori"
  ],
  "crz": [
    "Cruzeño"
  ],
  "cs": [
    "Czech"
  ],
  "csa": [
    "Chiltepec Chinantec"
  ],
  "csb": [
    "Kashubian"
  ],
  "csc": [
    "Catalan Sign Language"
  ],
  "csd": [
    "Chiangmai Sign Language"
  ],
  "cse": [
    "Czech Sign Language"
  ],
  "csf": [
    "Cuban Sign Language"
  ],
  "csg": [
    "Chilean Sign Language"
  ],
  "csh": [
    "Asho Chin",
    "Asho"
  ],
  "csi": [
    "Coast Miwok"
  ],
  "csj": [
    "Songlai Chin",
    "Songlai"
  ],
  "csk": [
    "Jola-Kasa"
  ],
  "csl": [
    "Chinese Sign Language"
  ],
  "csm": [
    "Central Sierra Miwok"
  ],
  "csn": [
    "Colombian Sign Language"
  ],
  "cso": [
    "Sochiapam Chinantec"
  ],
  "csq": [
    "Croatian Sign Language"
  ],
  "csr": [
    "Costa Rican Sign Language"
  ],
  "css": [
    "Southern Ohlone",
    "Mutsun",
    "San Juan Bautista Costanoan",
    "Rumsien",
    "San Carlos Costanoan",
    "Carmeleno"
  ],
  "cst": [
    "Northern Ohlone"
  ],
  "csu-bba-pro": [
    "Proto-Bongo-Bagirmi"
  ],
  "csu-maa-pro": [
    "Proto-Mangbetu"
  ],
  "csu-pro": [
    "Proto-Central Sudanic"
  ],
  "csu-sar-pro": [
    "Proto-Sara"
  ],
  "csv": [
    "Sumtu Chin",
    "Sumtu"
  ],
  "csw": [
    "Swampy Cree"
  ],
  "csy": [
    "Siyin Chin",
    "Siyin"
  ],
  "csz": [
    "Coos",
    "Hanis",
    "Hanis Coos"
  ],
  "cta": [
    "Tataltepec Chatino"
  ],
  "ctc": [
    "Chetco-Tolowa",
    "Chetco",
    "Siletz Dee-ni",
    "Deeni",
    "Tututni",
    "Siletz"
  ],
  "ctd": [
    "Tedim Chin",
    "Tedim",
    "Tiddim",
    "Sukte"
  ],
  "cte": [
    "Tepinapa Chinantec"
  ],
  "ctg": [
    "Chittagonian"
  ],
  "cth": [
    "Thaiphum Chin",
    "Thaiphum"
  ],
  "ctl": [
    "Tlacoatzintepec Chinantec"
  ],
  "ctm": [
    "Chitimacha"
  ],
  "ctn": [
    "Chhintange"
  ],
  "cto": [
    "Emberá-Catío"
  ],
  "ctp": [
    "Western Highland Chatino"
  ],
  "ctp-san": [
    "San Juan Quiahije Chatino"
  ],
  "cts": [
    "Northern Catanduanes Bicolano"
  ],
  "ctt": [
    "Wayanad Chetti",
    "Chetti"
  ],
  "ctu": [
    "Chol"
  ],
  "ctz": [
    "Zacatepec Chatino"
  ],
  "cu": [
    "Old Church Slavonic",
    "Old Church Slavic"
  ],
  "cua": [
    "Cua"
  ],
  "cub": [
    "Cubeo",
    "Cuveo",
    "Kubéo",
    "Kubeo",
    "Kubéu",
    "Kubeu",
    "Cobewa",
    "Cobéua",
    "Cobeua",
    "Kubéwa",
    "Kubewa",
    "Kobéua",
    "Kobeua",
    "Kobewa",
    "Pamiwa"
  ],
  "cuc": [
    "Usila Chinantec"
  ],
  "cug": [
    "Cung",
    "Chung",
    "Chungmboko",
    "Chung-Mboko",
    "Mboko"
  ],
  "cuh": [
    "Chuka"
  ],
  "cui": [
    "Cuiba"
  ],
  "cuj": [
    "Mashco Piro"
  ],
  "cuk": [
    "Kuna"
  ],
  "cul": [
    "Culina",
    "Kulina",
    "Kulína",
    "Kulyna",
    "Curina",
    "Corina",
    "Korina",
    "Culina-Madijá",
    "Madijá",
    "Madija",
    "Madiha",
    "Madihá"
  ],
  "cuo": [
    "Cumanagoto",
    "Cumanogota",
    "Cumana",
    "Cumaná",
    "Kumana",
    "Kumaná"
  ],
  "cup": [
    "Cupeño"
  ],
  "cuq": [
    "Cun"
  ],
  "cur": [
    "Chhulung"
  ],
  "cus-ash": [
    "Ashraaf",
    "Ashraf",
    "Af-Ashraaf",
    "Marka, Lower Shabelle",
    "Shingani"
  ],
  "cus-hec-pro": [
    "Proto-Highland East Cushitic"
  ],
  "cus-pro": [
    "Proto-Cushitic"
  ],
  "cut": [
    "Teutila Cuicatec"
  ],
  "cuu": [
    "Tai Ya"
  ],
  "cuv": [
    "Cuvok"
  ],
  "cuw": [
    "Chukwa"
  ],
  "cux": [
    "Tepeuxila Cuicatec"
  ],
  "cuy": [
    "Cuitlatec",
    "Cuitlateco"
  ],
  "cv": [
    "Chuvash"
  ],
  "cvg": [
    "Chug"
  ],
  "cvn": [
    "Valle Nacional Chinantec"
  ],
  "cwa": [
    "Kabwa"
  ],
  "cwb": [
    "Maindo"
  ],
  "cwd": [
    "Woods Cree"
  ],
  "cwe": [
    "Kwere"
  ],
  "cwg": [
    "Chewong",
    "Cheq Wong",
    "Cheq-Wong",
    "Ceq Wong"
  ],
  "cwt": [
    "Kuwaataay"
  ],
  "cy": [
    "Welsh",
    "Cofi Welsh",
    "Dyfedeg",
    "Dyfed Welsh",
    "Demetian",
    "Gwenhwyseg",
    "Gwent Welsh",
    "Gwentian",
    "Gwyndodeg",
    "Gwynedd Welsh",
    "Venedotian",
    "North Wales Welsh",
    "Powyseg",
    "Powys Welsh",
    "Powysian",
    "South Wales Welsh",
    "Patagonian Welsh"
  ],
  "cya": [
    "Nopala Chatino"
  ],
  "cyb": [
    "Cayubaba",
    "Cayuvava",
    "Cayuwaba"
  ],
  "cyo": [
    "Cuyunon"
  ],
  "czh": [
    "Huizhou",
    "Huizhou Chinese"
  ],
  "czk": [
    "Knaanic"
  ],
  "czn": [
    "Zenzontepec Chatino"
  ],
  "czo": [
    "Min Zhong",
    "Min Zhong Chinese"
  ],
  "czt": [
    "Zotung Chin",
    "Zotung"
  ],
  "da": [
    "Danish"
  ],
  "daa": [
    "Dangaléat",
    "Dangaleat",
    "Dangla",
    "Danal",
    "Dangal"
  ],
  "dac": [
    "Dambi"
  ],
  "dad": [
    "Marik"
  ],
  "dae": [
    "Duupa"
  ],
  "dag": [
    "Dagbani"
  ],
  "dah": [
    "Gwahatike"
  ],
  "dai": [
    "Day"
  ],
  "daj": [
    "Dar Fur Daju"
  ],
  "dak": [
    "Dakota"
  ],
  "dal": [
    "Dahalo"
  ],
  "dam": [
    "Damakawa"
  ],
  "dao": [
    "Daai Chin"
  ],
  "daq": [
    "Dandami Maria",
    "Bison-Horn Maria",
    "Madia",
    "Madiya",
    "Maria (India)",
    "Maria"
  ],
  "dar": [
    "Dargwa",
    "Dargin"
  ],
  "das": [
    "Daho-Doo"
  ],
  "dau": [
    "Dar Sila Daju"
  ],
  "dav": [
    "Taita"
  ],
  "daw": [
    "Davawenyo"
  ],
  "dax": [
    "Dayi"
  ],
  "daz": [
    "Dao"
  ],
  "dba": [
    "Bangime"
  ],
  "dbb": [
    "Deno"
  ],
  "dbd": [
    "Dadiya"
  ],
  "dbe": [
    "Dabe"
  ],
  "dbf": [
    "Edopi",
    "Elopi"
  ],
  "dbg": [
    "Dogul Dom",
    "Dogul Dom Dogon"
  ],
  "dbi": [
    "Doka"
  ],
  "dbj": [
    "Ida'an"
  ],
  "dbl": [
    "Dyirbal"
  ],
  "dbm": [
    "Duguri"
  ],
  "dbn": [
    "Duriankere"
  ],
  "dbo": [
    "Dulbu"
  ],
  "dbp": [
    "Duwai"
  ],
  "dbq": [
    "Daba"
  ],
  "dbr": [
    "Dabarre"
  ],
  "dbt": [
    "Ben Tey",
    "Ben Tey Dogon"
  ],
  "dbu": [
    "Bondum Dom Dogon"
  ],
  "dbv": [
    "Dungu"
  ],
  "dbw": [
    "Bankan Tey Dogon"
  ],
  "dby": [
    "Dibiyaso"
  ],
  "dcc": [
    "Deccani",
    "Dakhani",
    "Dakhini",
    "Dakhni",
    "Dakkani",
    "Dakkini",
    "Dakkni",
    "Dakkhani",
    "Dakkhini",
    "Dakkhni",
    "Deccan",
    "Deccany",
    "Dekhani",
    "Dekhini",
    "Duccany",
    "Dukhani",
    "Dukhni"
  ],
  "dcr": [
    "Negerhollands"
  ],
  "dda": [
    "Dadi Dadi",
    "Dardi Dardi",
    "Tati Tati",
    "Dadi-Dadi",
    "Dardi-Dardi",
    "Tati-Tati"
  ],
  "ddd": [
    "Dongotono"
  ],
  "dde": [
    "Doondo"
  ],
  "ddg": [
    "Fataluku"
  ],
  "ddi": [
    "Diodio"
  ],
  "ddj": [
    "Jaru"
  ],
  "ddn": [
    "Dendi",
    "Dandawa",
    "Dendi (West Africa)",
    "Dendi (Benin)"
  ],
  "ddo": [
    "Tsez",
    "Tsezi",
    "Dido"
  ],
  "ddr": [
    "Dhudhuroa",
    "Yaitmathang"
  ],
  "dds": [
    "Donno So Dogon"
  ],
  "ddw": [
    "Dawera-Daweloor"
  ],
  "de": [
    "German",
    "High German",
    "New High German",
    "Deutsch",
    "Alsatian German",
    "American German",
    "Bavarian German",
    "Belgian German",
    "Central German",
    "DDR German",
    "East African German",
    "German German",
    "Hessian German",
    "Indiana German",
    "Liechtenstein German",
    "Lorraine German",
    "Luxembourgish German",
    "Namibian German",
    "Northern German",
    "Prussian German",
    "Silesia German",
    "South African German",
    "Southern German",
    "South Tyrolean German",
    "Switzerland German",
    "Texan German"
  ],
  "dec": [
    "Dagik"
  ],
  "ded": [
    "Dedua"
  ],
  "dee": [
    "Dewoin"
  ],
  "def": [
    "Dezfuli",
    "Dezhfili",
    "Dizfuli"
  ],
  "deg": [
    "Degema"
  ],
  "deh": [
    "Dehwari"
  ],
  "dei": [
    "Demisa"
  ],
  "dek": [
    "Dek"
  ],
  "dem": [
    "Dem"
  ],
  "den": [
    "Slavey",
    "Slave",
    "Slavé"
  ],
  "dep": [
    "Pidgin Delaware"
  ],
  "der": [
    "Deori"
  ],
  "des": [
    "Desano"
  ],
  "dev": [
    "Domung"
  ],
  "dez": [
    "Dengese"
  ],
  "dga": [
    "Southern Dagaare"
  ],
  "dgb": [
    "Bunoge",
    "Bunoge Dogon"
  ],
  "dgc": [
    "Casiguran Dumagat Agta"
  ],
  "dgd": [
    "Dagaari Dioula"
  ],
  "dge": [
    "Degenan"
  ],
  "dgg": [
    "Doga"
  ],
  "dgh": [
    "Dghwede"
  ],
  "dgi": [
    "Northern Dagara"
  ],
  "dgk": [
    "Dagba"
  ],
  "dgn": [
    "Dagoman"
  ],
  "dgo": [
    "Hindi Dogri"
  ],
  "dgr": [
    "Dogrib",
    "Tłicho",
    "Tlinchon",
    "Tłı̨chǫ Yatıì",
    "Wıı̀lıı̀deh Yatıı̀"
  ],
  "dgs": [
    "Dogoso"
  ],
  "dgt": [
    "Ntra'ngith",
    "Ndra'ngith"
  ],
  "dgw": [
    "Daungwurrung",
    "Taungurong",
    "Dhagung-wurrung",
    "Thagungwurrung"
  ],
  "dgx": [
    "Doghoro"
  ],
  "dgz": [
    "Daga"
  ],
  "dhg": [
    "Dhangu"
  ],
  "dhi": [
    "Dhimal"
  ],
  "dhl": [
    "Dhalandji"
  ],
  "dhm": [
    "Zemba",
    "Dhimba",
    "Dimba",
    "Oludhimba",
    "Oluthimba",
    "Otjidhimba",
    "Simba",
    "Tjimba"
  ],
  "dhn": [
    "Dhanki"
  ],
  "dho": [
    "Dhodia"
  ],
  "dhr": [
    "Tharrgari",
    "Dhargari"
  ],
  "dhs": [
    "Dhaiso"
  ],
  "dhu": [
    "Dhurga"
  ],
  "dhv": [
    "Drehu"
  ],
  "dhw": [
    "Danuwar",
    "Danwar",
    "Dhanwar",
    "Rai"
  ],
  "dhx": [
    "Dhungaloo"
  ],
  "dia": [
    "Dia"
  ],
  "dib": [
    "South Central Dinka"
  ],
  "dic": [
    "Lakota Dida"
  ],
  "did": [
    "Didinga"
  ],
  "dif": [
    "Dieri",
    "Diyari",
    "Dirari"
  ],
  "dig": [
    "Digo",
    "Chidigo"
  ],
  "dii": [
    "Dimbong"
  ],
  "dij": [
    "Dai"
  ],
  "dik": [
    "Southwestern Dinka"
  ],
  "dil": [
    "Dilling"
  ],
  "dim": [
    "Dime"
  ],
  "din": [
    "Dinka"
  ],
  "dio": [
    "Dibo"
  ],
  "dip": [
    "Northeastern Dinka"
  ],
  "dir": [
    "Dirim"
  ],
  "dis": [
    "Dimasa"
  ],
  "diu": [
    "Gciriku",
    "Rumanyo",
    "Dirico",
    "Dciriku",
    "Diriku",
    "Rugciriku"
  ],
  "diw": [
    "Northwestern Dinka"
  ],
  "dix": [
    "Dixon Reef",
    "Aveteian"
  ],
  "diy": [
    "Diuwe"
  ],
  "diz": [
    "Ding"
  ],
  "dja": [
    "Djadjawurrung",
    "Dja dja wurrung"
  ],
  "djb": [
    "Djinba"
  ],
  "djc": [
    "Dar Daju Daju"
  ],
  "djd": [
    "Jaminjung",
    "Djamindjung"
  ],
  "dje": [
    "Zarma"
  ],
  "djf": [
    "Djangun"
  ],
  "dji": [
    "Djinang"
  ],
  "djj": [
    "Ndjébbana",
    "Djeebbana"
  ],
  "djk": [
    "Aukan",
    "Ndyuka"
  ],
  "djl": [
    "Djiwarli"
  ],
  "djm": [
    "Jamsay",
    "Jamsay Dogon",
    "Jamsai"
  ],
  "djn": [
    "Djauan"
  ],
  "djo": [
    "Jangkang"
  ],
  "djr": [
    "Djambarrpuyngu"
  ],
  "dju": [
    "Kapriman"
  ],
  "djw": [
    "Djawi"
  ],
  "dka": [
    "Dakpa",
    "Dakpakha",
    "Takpa",
    "Tawang Monpa"
  ],
  "dkk": [
    "Dakka"
  ],
  "dkr": [
    "Kuijau"
  ],
  "dks": [
    "Southeastern Dinka"
  ],
  "dkx": [
    "Mazagway"
  ],
  "dlg": [
    "Dolgan"
  ],
  "dlk": [
    "Dahalik",
    "Dahlik"
  ],
  "dlm": [
    "Dalmatian",
    "Dalmatic"
  ],
  "dln": [
    "Darlong"
  ],
  "dma": [
    "Duma"
  ],
  "dmb": [
    "Mombo Dogon"
  ],
  "dmc": [
    "Gavak",
    "Bosiken",
    "Boskien",
    "Dimir",
    "Dimer"
  ],
  "dmd": [
    "Madhi Madhi",
    "Madhi-Madhi",
    "Madi Madi",
    "Madi-Madi",
    "Muthimuthi"
  ],
  "dme": [
    "Dugwor"
  ],
  "dmf": [
    "Medefaidrin",
    "Medefidrin"
  ],
  "dmg": [
    "Upper Kinabatangan"
  ],
  "dmk": [
    "Domaaki"
  ],
  "dml": [
    "Dameli"
  ],
  "dmm": [
    "Dama (Nigeria)"
  ],
  "dmn-dam": [
    "Dama (Sierra Leone)"
  ],
  "dmn-mdw-pro": [
    "Proto-Western Mande"
  ],
  "dmn-pro": [
    "Proto-Mande"
  ],
  "dmo": [
    "Kemezung"
  ],
  "dmr": [
    "East Damar"
  ],
  "dms": [
    "Dampelas"
  ],
  "dmu": [
    "Dubu"
  ],
  "dmv": [
    "Dumpas"
  ],
  "dmw": [
    "Mudburra",
    "Mudbura"
  ],
  "dmx": [
    "Dema"
  ],
  "dmy": [
    "Demta"
  ],
  "dna": [
    "Upper Grand Valley Dani"
  ],
  "dnd": [
    "Daonda"
  ],
  "dne": [
    "Ndendeule"
  ],
  "dng": [
    "Dungan"
  ],
  "dni": [
    "Lower Grand Valley Dani"
  ],
  "dnj": [
    "Dan"
  ],
  "dnk": [
    "Dengka"
  ],
  "dnn": [
    "Dzuun",
    "Dzùùn",
    "Dzuungoo",
    "Dzùùngoo"
  ],
  "dno": [
    "Ndrulo",
    "Northern Lendu"
  ],
  "dnr": [
    "Danaru"
  ],
  "dnt": [
    "Mid Grand Valley Dani"
  ],
  "dnu": [
    "Danau"
  ],
  "dnv": [
    "Danu"
  ],
  "dnw": [
    "Western Dani"
  ],
  "dny": [
    "Dení"
  ],
  "doa": [
    "Dom"
  ],
  "dob": [
    "Dobu"
  ],
  "doc": [
    "Northern Kam"
  ],
  "doe": [
    "Doe"
  ],
  "dof": [
    "Domu"
  ],
  "doh": [
    "Dong"
  ],
  "doi": [
    "Dogri"
  ],
  "dok": [
    "Dondo"
  ],
  "dol": [
    "Doso"
  ],
  "don": [
    "Doura"
  ],
  "doo": [
    "Dongo"
  ],
  "dop": [
    "Lukpa"
  ],
  "doq": [
    "Dominican Sign Language"
  ],
  "dor": [
    "Dori'o"
  ],
  "dos": [
    "Dogosé"
  ],
  "dot": [
    "Dass"
  ],
  "dov": [
    "Toka-Leya",
    "Tokaleya",
    "Toka",
    "Leya",
    "Dombe"
  ],
  "dow": [
    "Doyayo"
  ],
  "dox": [
    "Bussa"
  ],
  "doy": [
    "Dompo"
  ],
  "doz": [
    "Dorze"
  ],
  "dpp": [
    "Papar"
  ],
  "dra-mkn": [
    "Middle Kannada",
    "Nadugannada"
  ],
  "dra-okn": [
    "Old Kannada",
    "Halegannada"
  ],
  "dra-pro": [
    "Proto-Dravidian"
  ],
  "drb": [
    "Dair"
  ],
  "drc": [
    "Minderico"
  ],
  "drd": [
    "Darmiya"
  ],
  "drg": [
    "Rungus"
  ],
  "dri": [
    "Lela",
    "C'lela",
    "C'Lela",
    "Chilela"
  ],
  "drl": [
    "Baagandji",
    "Darling",
    "Bandjigali"
  ],
  "drn": [
    "West Damar"
  ],
  "dro": [
    "Daro-Matu Melanau"
  ],
  "drq": [
    "Dura"
  ],
  "drs": [
    "Gedeo"
  ],
  "dru": [
    "Rukai"
  ],
  "dru-pro": [
    "Proto-Rukai"
  ],
  "dry": [
    "Darai"
  ],
  "dsb": [
    "Lower Sorbian",
    "Lower Lusatian",
    "Lower Wendish"
  ],
  "dse": [
    "Dutch Sign Language"
  ],
  "dsh": [
    "Daasanach"
  ],
  "dsi": [
    "Disa"
  ],
  "dsl": [
    "Danish Sign Language"
  ],
  "dsn": [
    "Dusner"
  ],
  "dso": [
    "Desiya"
  ],
  "dsq": [
    "Tadaksahak"
  ],
  "dta": [
    "Daur"
  ],
  "dtb": [
    "Labuk-Kinabatangan Kadazan"
  ],
  "dtd": [
    "Ditidaht",
    "Diitidaht"
  ],
  "dth": [
    "Adithinngithigh"
  ],
  "dti": [
    "Ana Tinga Dogon"
  ],
  "dtk": [
    "Tene Kan Dogon"
  ],
  "dtm": [
    "Tomo Kan Dogon"
  ],
  "dto": [
    "Tommo So",
    "Tommo So Dogon"
  ],
  "dtp": [
    "Central Dusun"
  ],
  "dtr": [
    "Lotud"
  ],
  "dts": [
    "Toro So Dogon"
  ],
  "dtt": [
    "Toro Tegu Dogon"
  ],
  "dtu": [
    "Tebul Ure Dogon"
  ],
  "dty": [
    "Doteli",
    "Dotyali"
  ],
  "dua": [
    "Duala"
  ],
  "dub": [
    "Dubli"
  ],
  "duc": [
    "Duna"
  ],
  "due": [
    "Umiray Dumaget Agta"
  ],
  "duf": [
    "Dumbea"
  ],
  "dug": [
    "Chiduruma"
  ],
  "duh": [
    "Dungra Bhil"
  ],
  "dui": [
    "Dumun"
  ],
  "duk": [
    "Uyajitaya"
  ],
  "dul": [
    "Alabat Island Agta"
  ],
  "dum": [
    "Middle Dutch"
  ],
  "dun": [
    "Dusun Deyah"
  ],
  "duo": [
    "Dupaningan Agta",
    "Dupaninan Agta",
    "Dupaningan",
    "Dupaninan"
  ],
  "dup": [
    "Duano"
  ],
  "duq": [
    "Dusun Malang"
  ],
  "dur": [
    "Dii"
  ],
  "dus": [
    "Dumi"
  ],
  "duu": [
    "Drung",
    "Derung",
    "Dulong",
    "Trung"
  ],
  "duv": [
    "Duvle"
  ],
  "duw": [
    "Dusun Witu"
  ],
  "dux": [
    "Duun",
    "Duungooma"
  ],
  "duy": [
    "Dicamay Agta"
  ],
  "duz": [
    "Duli",
    "Duli-Gey",
    "Duli-Gewe"
  ],
  "dv": [
    "Dhivehi",
    "Divehi",
    "Maldivian",
    "Mahal",
    "Mahl"
  ],
  "dva": [
    "Duau"
  ],
  "dwa": [
    "Diri"
  ],
  "dwr": [
    "Dawro"
  ],
  "dwu": [
    "Dhuwal",
    "Gumatj",
    "Dual",
    "Duala",
    "Datiwuy",
    "Wulamba",
    "Liyagawumirr",
    "Marrangu",
    "Djampbarrpuyŋu",
    "Gupapuyngu",
    "Dhay'yi",
    "Dayi",
    "Dhalwangu"
  ],
  "dww": [
    "Dawawa"
  ],
  "dwy": [
    "Dhuwaya"
  ],
  "dwz": [
    "Dewas Rai",
    "Danuwar Rai",
    "Rai Danuwar"
  ],
  "dya": [
    "Dyan"
  ],
  "dyb": [
    "Dyaberdyaber"
  ],
  "dyd": [
    "Dyugun"
  ],
  "dyg": [
    "Villa Viciosa Agta"
  ],
  "dyi": [
    "Djimini",
    "Djimini Senoufo",
    "Jimini",
    "Jinmini"
  ],
  "dym": [
    "Yanda Dogon",
    "Yanda",
    "Yanda Dom",
    "Yanda Dom Dogon"
  ],
  "dyn": [
    "Dyangadi"
  ],
  "dyo": [
    "Jola-Fonyi",
    "Diola-Fogny",
    "Jola",
    "Joola",
    "Diola"
  ],
  "dyu": [
    "Dyula"
  ],
  "dyy": [
    "Dyaabugay",
    "Djabugay",
    "Dyabugay",
    "Djabugai",
    "Tjapukai"
  ],
  "dz": [
    "Dzongkha"
  ],
  "dza": [
    "Tunzu",
    "Duguza"
  ],
  "dzg": [
    "Dazaga",
    "Daza",
    "Dasaga"
  ],
  "dzl": [
    "Dzala",
    "Dzalakha",
    "Dzalamat",
    "Yangtsebikha"
  ],
  "dzn": [
    "Dzando"
  ],
  "ebg": [
    "Ebughu"
  ],
  "ebk": [
    "Eastern Bontoc",
    "Eastern Bontok"
  ],
  "ebr": [
    "Ebrié"
  ],
  "ebu": [
    "Embu"
  ],
  "ecr": [
    "Eteocretan"
  ],
  "ecs": [
    "Ecuadorian Sign Language"
  ],
  "ecy": [
    "Eteocypriot"
  ],
  "ee": [
    "Ewe"
  ],
  "eee": [
    "E",
    "Kjang E"
  ],
  "efa": [
    "Efai"
  ],
  "efe": [
    "Efe"
  ],
  "efi": [
    "Efik"
  ],
  "ega": [
    "Ega"
  ],
  "egl": [
    "Emilian",
    "Emiliano"
  ],
  "ego": [
    "Eggon"
  ],
  "egx-dem": [
    "Demotic",
    "Demotic Egyptian",
    "Enchorial"
  ],
  "egy": [
    "Egyptian",
    "Ancient Egyptian"
  ],
  "ehu": [
    "Ehueun"
  ],
  "eip": [
    "Eipomek"
  ],
  "eit": [
    "Eitiep"
  ],
  "eiv": [
    "Askopan",
    "Eivo"
  ],
  "eja": [
    "Ejamat"
  ],
  "eka": [
    "Ekajuk"
  ],
  "eke": [
    "Ekit"
  ],
  "ekg": [
    "Ekari"
  ],
  "eki": [
    "Eki"
  ],
  "ekl": [
    "Kolhe",
    "Kol",
    "Kol (Bangladesh)"
  ],
  "ekm": [
    "Elip"
  ],
  "eko": [
    "Koti"
  ],
  "ekp": [
    "Ekpeye"
  ],
  "ekr": [
    "Yace"
  ],
  "eky": [
    "Eastern Kayah"
  ],
  "el": [
    "Greek",
    "Modern Greek",
    "Neo-Hellenic"
  ],
  "ele": [
    "Elepi"
  ],
  "elh": [
    "El Hugeirat"
  ],
  "eli": [
    "Nding"
  ],
  "elk": [
    "Elkei"
  ],
  "elm": [
    "Eleme"
  ],
  "elo": [
    "El Molo"
  ],
  "elu": [
    "Elu"
  ],
  "elu-prk": [
    "Helu",
    "Hela",
    "Elu Prakrit",
    "Helu Prakrit",
    "Hela Prakrit",
    "Eḷu"
  ],
  "elx": [
    "Elamite"
  ],
  "ema": [
    "Emai",
    "Aoma",
    "Ora",
    "Emai-Iuleha-Ora"
  ],
  "emb": [
    "Embaloh",
    "Palin",
    "Pari",
    "Sangau",
    "Sanggau",
    "Maloh",
    "Malo",
    "Matoh",
    "Mbaloh",
    "Memaloh",
    "Kalis"
  ],
  "eme": [
    "Emerillon",
    "Emerilon",
    "Emerion",
    "Mereo",
    "Melejo",
    "Mereyo",
    "Teco"
  ],
  "emg": [
    "Eastern Meohang"
  ],
  "emi": [
    "Mussau-Emira"
  ],
  "emk": [
    "Eastern Maninkakan"
  ],
  "emm": [
    "Mamulique"
  ],
  "emn": [
    "Eman"
  ],
  "emp": [
    "Northern Emberá"
  ],
  "ems": [
    "Alutiiq"
  ],
  "emu": [
    "Eastern Muria"
  ],
  "emw": [
    "Emplawas"
  ],
  "emx": [
    "Erromintxela"
  ],
  "emy": [
    "Epigraphic Mayan",
    "Classic Ch'olti'an",
    "Ch'olti'"
  ],
  "en": [
    "English",
    "Modern English",
    "New English",
    "Polari",
    "Yinglish"
  ],
  "ena": [
    "Apali"
  ],
  "enb": [
    "Markweeta"
  ],
  "enc": [
    "En"
  ],
  "end": [
    "Ende"
  ],
  "enf": [
    "Forest Enets"
  ],
  "enh": [
    "Tundra Enets"
  ],
  "enl": [
    "Enlhet",
    "Lengua"
  ],
  "enm": [
    "Middle English",
    "Medieval English",
    "Mediaeval English"
  ],
  "enn": [
    "Engenni"
  ],
  "eno": [
    "Enggano"
  ],
  "enq": [
    "Enga"
  ],
  "enr": [
    "Emem"
  ],
  "enu": [
    "Enu"
  ],
  "env": [
    "Enwan"
  ],
  "enw": [
    "Enwang",
    "Enwan"
  ],
  "enx": [
    "Enxet",
    "Lengua"
  ],
  "eo": [
    "Esperanto"
  ],
  "eot": [
    "Eotile",
    "Beti"
  ],
  "epi": [
    "Epie"
  ],
  "era": [
    "Eravallan"
  ],
  "erg": [
    "Sie"
  ],
  "erh": [
    "Eruwa"
  ],
  "eri": [
    "Ogea",
    "Erima"
  ],
  "erk": [
    "South Efate",
    "Efate",
    "Vate",
    "Vaté"
  ],
  "ero": [
    "Horpa",
    "Ergong",
    "Danba",
    "Stau",
    "rTau",
    "Rtau",
    "Daofuhua",
    "Bawang",
    "Bopa",
    "Dawu",
    "Geshitsa",
    "Geshiza",
    "Geshizahua",
    "Hor",
    "Huo'er",
    "Hórsók",
    "Nyagrong-Minyag",
    "Pawang",
    "Rgu",
    "Western rGyalrong",
    "Western Gyarong",
    "Western Jiarong",
    "Xinlong-Muya"
  ],
  "err": [
    "Erre"
  ],
  "ers": [
    "Ersu",
    "Duoxu",
    "Erhsu"
  ],
  "ert": [
    "Eritai"
  ],
  "erw": [
    "Erokwanas"
  ],
  "es": [
    "Spanish",
    "Castilian",
    "Amazonian Spanish",
    "Amazonic Spanish",
    "Loreto-Ucayali Spanish"
  ],
  "ese": [
    "Ese Ejja",
    "Tiatinagua"
  ],
  "esh": [
    "Eshtehardi"
  ],
  "esi": [
    "North Alaskan Inupiatun"
  ],
  "esk": [
    "Northwest Alaska Inupiatun"
  ],
  "esl": [
    "Egyptian Sign Language"
  ],
  "esm": [
    "Esuma"
  ],
  "esn": [
    "Salvadoran Sign Language"
  ],
  "eso": [
    "Estonian Sign Language"
  ],
  "esq": [
    "Esselen"
  ],
  "ess": [
    "Central Siberian Yupik",
    "Central Siberian Yup'ik",
    "St. Lawrence Yupik",
    "St. Lawrence Yup'ik",
    "St. Lawrence Eskimo",
    "Siberian Yupik",
    "Siberian Yup'ik",
    "Siberian Yupik Eskimo",
    "Siberian Yup'ik Eskimo",
    "St. Lawrence Island Eskimo",
    "St. Lawrence Island Yupik",
    "St. Lawrence Island Yup'ik"
  ],
  "esu": [
    "Yup'ik"
  ],
  "esx-esk-pro": [
    "Proto-Eskimo"
  ],
  "esx-ink": [
    "Inuktun"
  ],
  "esx-inq": [
    "Inuinnaqtun"
  ],
  "esx-inu-pro": [
    "Proto-Inuit"
  ],
  "esx-pro": [
    "Proto-Eskimo-Aleut"
  ],
  "esx-tut": [
    "Tunumiisut"
  ],
  "esy": [
    "Eskayan"
  ],
  "et": [
    "Estonian"
  ],
  "etb": [
    "Etebi"
  ],
  "etc": [
    "Etchemin"
  ],
  "eth": [
    "Ethiopian Sign Language"
  ],
  "etn": [
    "Eton (Vanuatu)",
    "Eton"
  ],
  "eto": [
    "Eton (Cameroon)",
    "Eton"
  ],
  "etr": [
    "Edolo"
  ],
  "ets": [
    "Yekhee",
    "Afenmai",
    "Afemai",
    "Etsako"
  ],
  "ett": [
    "Etruscan"
  ],
  "etu": [
    "Ejagham"
  ],
  "etx": [
    "Eten"
  ],
  "etz": [
    "Semimi"
  ],
  "eu": [
    "Basque",
    "Euskara"
  ],
  "euq-pro": [
    "Proto-Basque",
    "Proto-Vasconic"
  ],
  "eve": [
    "Even"
  ],
  "evh": [
    "Uvbie"
  ],
  "evn": [
    "Evenki"
  ],
  "ewo": [
    "Ewondo",
    "Kolo"
  ],
  "ext": [
    "Extremaduran"
  ],
  "eya": [
    "Eyak"
  ],
  "eyo": [
    "Keiyo"
  ],
  "eza": [
    "Ezaa",
    "Ezza",
    "Eza"
  ],
  "eze": [
    "Uzekwe"
  ],
  "fa": [
    "Persian",
    "Farsi",
    "New Persian",
    "Modern Persian",
    "Western Persian",
    "Iranian Persian",
    "Eastern Persian",
    "Dari",
    "Aimaq",
    "Aimak",
    "Aymaq",
    "Eimak"
  ],
  "faa": [
    "Fasu",
    "Namumi",
    "Namome",
    "Namo Me",
    "Kaipu",
    "Kaibu",
    "Some"
  ],
  "fab": [
    "Annobonese",
    "Fa d'Ambu"
  ],
  "fad": [
    "Wagi"
  ],
  "faf": [
    "Fagani",
    "Faghani"
  ],
  "fag": [
    "Finongan"
  ],
  "fah": [
    "Baissa Fali",
    "Fali of Baissa"
  ],
  "fai": [
    "Faiwol"
  ],
  "faj": [
    "Faita"
  ],
  "fak": [
    "Fang (Beboid)",
    "Fang",
    "Fang (Cameroon)"
  ],
  "fal": [
    "South Fali"
  ],
  "fam": [
    "Fam"
  ],
  "fan": [
    "Fang (Bantu)",
    "Pahouin",
    "Fang (Equatorial Guinea)",
    "Fang (Gabon)",
    "Fang"
  ],
  "fap": [
    "Palor",
    "Paloor",
    "Falor",
    "Palar",
    "Sili",
    "Sili-Sili",
    "Waro"
  ],
  "far": [
    "Fataleka"
  ],
  "fau": [
    "Fayu"
  ],
  "fax": [
    "Fala"
  ],
  "fay": [
    "Southwestern Fars"
  ],
  "faz": [
    "Northwestern Fars"
  ],
  "fbl": [
    "West Albay Bikol"
  ],
  "fcs": [
    "Quebec Sign Language"
  ],
  "fer": [
    "Feroge"
  ],
  "ff": [
    "Fula",
    "Fulani",
    "Adamawa Fulfulde",
    "Bagirmi Fulfulde",
    "Borgu Fulfulde",
    "Central-Eastern Niger Fulfulde",
    "Fulfulde",
    "Maasina Fulfulde",
    "Nigerian Fulfulde",
    "Pular",
    "Pulaar",
    "Western Niger Fulfulde"
  ],
  "ffi": [
    "Foia Foia"
  ],
  "fgr": [
    "Fongoro"
  ],
  "fi": [
    "Finnish",
    "Suomi"
  ],
  "fia": [
    "Nobiin"
  ],
  "fie": [
    "Fyer"
  ],
  "fip": [
    "Fipa"
  ],
  "fir": [
    "Firan"
  ],
  "fit": [
<<<<<<< HEAD
    "Meänkieli",
    "Tornedalen Finnish"
=======
    "Meänkieli"
>>>>>>> 87283306
  ],
  "fiw": [
    "Fiwaga"
  ],
  "fj": [
    "Fijian"
  ],
  "fkk": [
    "Kirya-Konzel",
    "Kirya-Konzəl"
  ],
  "fkv": [
    "Kven"
  ],
  "fla": [
    "Montana Salish",
    "Flathead",
    "Salish",
    "Séliš",
    "Kalispel-Pend d'oreille",
    "Kalispel"
  ],
  "flh": [
    "Foau"
  ],
  "fli": [
    "Fali",
    "Fali of Mubi"
  ],
  "fll": [
    "North Fali"
  ],
  "fln": [
    "Flinders Island",
    "Yalgawarra",
    "Wurima",
    "Mutumui"
  ],
  "flr": [
    "Fuliiru"
  ],
  "fly": [
    "Tsotsitaal",
    "Flaaitaal"
  ],
  "fmp": [
    "Fe'fe'"
  ],
  "fmu": [
    "Far Western Muria"
  ],
  "fng": [
    "Fanagalo"
  ],
  "fni": [
    "Fania"
  ],
  "fo": [
    "Faroese",
    "Faeroese"
  ],
  "fod": [
    "Foodo"
  ],
  "foi": [
    "Foi"
  ],
  "fom": [
    "Foma"
  ],
  "fon": [
    "Fon"
  ],
  "for": [
    "Fore"
  ],
  "fos": [
    "Siraya"
  ],
  "fpe": [
    "Pichinglis"
  ],
  "fqs": [
    "Fas"
  ],
  "fr": [
    "French",
    "Modern French",
    "African French",
    "Algerian French",
    "Alsatian French",
    "Antilles French",
    "Atlantic Canadian French",
    "Belgian French",
    "Congolese French",
    "European French",
    "French French",
    "Haitian French",
    "Ivorian French",
    "Lorraine French",
    "Louisiana French",
    "Luxembourgish French",
    "Malian French",
    "Marseille French",
    "Missourian French",
    "Moroccan French",
    "Newfoundland French",
    "North American French",
    "Picard French",
    "Provençal French‎",
    "Quebec French",
    "Réunion French",
    "Rwandan French",
    "Tunisian French",
    "West African French"
  ],
  "frd": [
    "Fordata"
  ],
  "frm": [
    "Middle French"
  ],
  "fro": [
    "Old French",
    "Judeo-French",
    "Zarphatic"
  ],
  "frp": [
    "Franco-Provençal",
    "Arpetan",
    "Arpitan"
  ],
  "frq": [
    "Forak"
  ],
  "frr": [
    "North Frisian"
  ],
  "frt": [
    "Fortsenal"
  ],
  "fse": [
    "Finnish Sign Language"
  ],
  "fsl": [
    "French Sign Language"
  ],
  "fss": [
    "Finnish-Swedish Sign Language"
  ],
  "fud": [
    "East Futuna",
    "Futunan",
    "Futunian",
    "Futuna"
  ],
  "fuj": [
    "Ko"
  ],
  "fum": [
    "Fum"
  ],
  "fun": [
    "Fulniô"
  ],
  "fur": [
    "Friulian"
  ],
  "fut": [
    "Futuna-Aniwa"
  ],
  "fuu": [
    "Furu"
  ],
  "fuy": [
    "Fuyug"
  ],
  "fvr": [
    "Fur"
  ],
  "fwa": [
    "Fwâi"
  ],
  "fwe": [
    "Fwe"
  ],
  "fy": [
    "West Frisian",
    "Western Frisian"
  ],
  "ga": [
    "Irish",
    "Irish Gaelic",
    "Gaelic",
    "Cois Fharraige Irish",
    "Cois Fhairrge Irish",
    "Connacht Irish",
    "Connaught Irish",
    "Cork Irish",
    "Donegal Irish",
    "Galway Irish",
    "Kerry Irish",
    "Mayo Irish",
    "Munster Irish",
    "Ulster Irish",
    "Waterford Irish",
    "West Muskerry Irish"
  ],
  "gaa": [
    "Ga"
  ],
  "gab": [
    "Gabri",
    "Southern Gabri"
  ],
  "gac": [
    "Mixed Great Andamanese",
    "Great Andamanese creole",
    "Great Andamanese"
  ],
  "gad": [
    "Gaddang",
    "Cagayan"
  ],
  "gae": [
    "Warekena",
    "Guarequena",
    "Arekena"
  ],
  "gaf": [
    "Gende",
    "Gendeka",
    "Gene"
  ],
  "gag": [
    "Gagauz"
  ],
  "gah": [
    "Alekano",
    "Gahuku"
  ],
  "gai": [
    "Borei"
  ],
  "gaj": [
    "Gadsup"
  ],
  "gak": [
    "Gamkonora"
  ],
  "gal": [
    "Galoli",
    "Galolen",
    "Talur"
  ],
  "gam": [
    "Kandawo",
    "Narake"
  ],
  "gan": [
    "Gan"
  ],
  "gao": [
    "Gants",
    "Gaj"
  ],
  "gap": [
    "Gal"
  ],
  "gaq": [
    "Gata'"
  ],
  "gar": [
    "Galeya"
  ],
  "gas": [
    "Adiwasi Garasia"
  ],
  "gat": [
    "Kenati"
  ],
  "gau": [
    "Kondekor",
    "Gadaba",
    "San Gadaba",
    "Gadba",
    "Sano",
    "Kondekar",
    "Kondkor",
    "Konḍekor Gadaba",
    "Mudhili Gadaba"
  ],
  "gaw": [
    "Nobonob",
    "Garuh",
    "Nobanob",
    "Nobnob"
  ],
  "gay": [
    "Gayo"
  ],
  "gba": [
    "Gbaya"
  ],
  "gbb": [
    "Kaytetye"
  ],
  "gbd": [
    "Karadjeri",
    "Garadjari",
    "Karajarri"
  ],
  "gbe": [
    "Niksek"
  ],
  "gbf": [
    "Gaikundi"
  ],
  "gbg": [
    "Gbanziri",
    "Banziri",
    "Gbandere",
    "Gbanzili"
  ],
  "gbh": [
    "Defi Gbe"
  ],
  "gbi": [
    "Galela"
  ],
  "gbj": [
    "Bodo Gadaba",
    "Gutob",
    "Gadaba",
    "Gadba",
    "Gutop",
    "Gudwa",
    "Godwa",
    "Gadwa",
    "Boi Gadaba"
  ],
  "gbk": [
    "Gaddi"
  ],
  "gbl": [
    "Gamit"
  ],
  "gbm": [
    "Garhwali"
  ],
  "gbn": [
    "Mo'da"
  ],
  "gbo": [
    "Northern Grebo"
  ],
  "gbp": [
    "Gbaya-Bossangoa",
    "Bossangoa",
    "Gbaya of Bossangoa"
  ],
  "gbq": [
    "Gbaya-Bozoum",
    "Bozom",
    "Gbaya of Bozom",
    "Gbaya-Bozom"
  ],
  "gbr": [
    "Gbagyi"
  ],
  "gbs": [
    "Gbesi Gbe"
  ],
  "gbu": [
    "Gagadu"
  ],
  "gbv": [
    "Gbanu"
  ],
  "gbw": [
    "Gabi",
    "Gabi-Gabi",
    "Gabi Gabi",
    "Gubbi-Gubbi",
    "Gubbi Gubbi"
  ],
  "gbx": [
    "Eastern Xwla Gbe",
    "Houla",
    "Kpla",
    "Offra",
    "Ophra",
    "Phla",
    "Pla",
    "Popo",
    "Xwla"
  ],
  "gby": [
    "Gbari"
  ],
  "gcc": [
    "Mali"
  ],
  "gcd": [
    "Ganggalida"
  ],
  "gce": [
    "Galice"
  ],
  "gcf": [
    "Antillean Creole",
    "Antillean Creole French",
    "Guadeloupean Creole",
    "Guadeloupean Creole French",
    "Saint Lucian Creole",
    "Saint Lucian Creole French"
  ],
  "gcl": [
    "Grenadian Creole English"
  ],
  "gcn": [
    "Gaina"
  ],
  "gcr": [
    "Guianese Creole",
    "French Guianese Creole",
    "Guianese French Creole",
    "Guyanais",
    "Guyanese French Creole"
  ],
  "gct": [
    "Colonia Tovar German",
    "Alemán Coloniero"
  ],
  "gd": [
    "Scottish Gaelic",
    "Gaelic",
    "Gàidhlig",
    "Scots Gaelic",
    "Scottish",
    "Argyll Gaelic",
    "Arran Scottish Gaelic",
    "Canadian Gaelic",
    "Canadian Scottish Gaelic",
    "Cape Breton Gaelic",
    "East Sutherland Gaelic",
    "Galwegian Gaelic",
    "Gallovidian Gaelic",
    "Gallowegian Gaelic",
    "Galloway Gaelic",
    "Hebridean Gaelic",
    "Highland Gaelic"
  ],
  "gdb": [
    "Ollari",
    "Pottangi Ollar Gadaba",
    "Ollar Gadaba",
    "Ollaro",
    "Hallari",
    "Allar",
    "Hollar Gadbas"
  ],
  "gdc": [
    "Gugu Badhun"
  ],
  "gdd": [
    "Gedaged"
  ],
  "gde": [
    "Gude"
  ],
  "gdf": [
    "Guduf-Gava"
  ],
  "gdg": [
    "Ga'dang"
  ],
  "gdh": [
    "Gadjerawang"
  ],
  "gdi": [
    "Gundi"
  ],
  "gdj": [
    "Kurtjar",
    "Gurdjar",
    "Kunggara"
  ],
  "gdk": [
    "Gadang"
  ],
  "gdl": [
    "Dirasha"
  ],
  "gdm": [
    "Laal"
  ],
  "gdn": [
    "Umanakaina"
  ],
  "gdo": [
    "Godoberi",
    "Ghodoberi"
  ],
  "gdq": [
    "Mehri",
    "Mahri"
  ],
  "gdr": [
    "Wipi"
  ],
  "gds": [
    "Ghandruk Sign Language"
  ],
  "gdt": [
    "Kungardutyi"
  ],
  "gdu": [
    "Gudu"
  ],
  "gdx": [
    "Godwari"
  ],
  "gea": [
    "Geruma"
  ],
  "geb": [
    "Kire"
  ],
  "gec": [
    "Gboloo Grebo"
  ],
  "ged": [
    "Gade"
  ],
  "geg": [
    "Gengle"
  ],
  "geh": [
    "Hutterisch",
    "Hutterite German",
    "Tirolean"
  ],
  "gei": [
    "Gebe"
  ],
  "gej": [
    "Gen"
  ],
  "gek": [
    "Gerka",
    "Yiwom"
  ],
  "gel": [
    "Fakkanci",
    "Kag-Fer-Jiir-Koor-Ror-Us-Zuksun",
    "ut-Ma'in",
    "Fakai",
    "Kag",
    "Puku",
    "Fakanchi",
    "Et-Kag",
    "Jiir",
    "Gelanchi",
    "Et-Jiir",
    "Kur",
    "Kere",
    "Kar",
    "Keri-Ni",
    "Kelli-Ni",
    "Kelanchi",
    "Kelinci",
    "Zuksun",
    "Zussun",
    "Et-Zuksun",
    "Ror",
    "Et-Maror",
    "Tudanchi",
    "Er-Gwar",
    "Fer",
    "Fere",
    "Et-Fer",
    "Wipsi-Ni",
    "Kukum",
    "Us",
    "Et-Us",
    "Koor",
    "Kulu"
  ],
  "gem-bur": [
    "Burgundian",
    "Burgundish",
    "Burgundic"
  ],
  "gem-pro": [
    "Proto-Germanic",
    "Common Germanic"
  ],
  "geq": [
    "Geme"
  ],
  "ges": [
    "Geser-Gorom"
  ],
  "gev": [
    "Viya",
    "Eviya"
  ],
  "gew": [
    "Gera"
  ],
  "gex": [
    "Garre"
  ],
  "gey": [
    "Enya"
  ],
  "gez": [
    "Ge'ez",
    "Ethiopic",
    "Gi'iz",
    "Geez"
  ],
  "gfk": [
    "Patpatar"
  ],
  "gft": [
    "Gafat"
  ],
  "gga": [
    "Gao"
  ],
  "ggb": [
    "Gbii"
  ],
  "ggd": [
    "Gugadj"
  ],
  "gge": [
    "Guragone"
  ],
  "ggg": [
    "Gurgula"
  ],
  "ggk": [
    "Kungarakany"
  ],
  "ggl": [
    "Ganglau"
  ],
  "ggn": [
    "Eastern Gurung"
  ],
  "ggt": [
    "Gitua"
  ],
  "ggu": [
    "Gban"
  ],
  "ggw": [
    "Gogodala"
  ],
  "gha": [
    "Ghadames",
    "Ghadamès"
  ],
  "ghe": [
    "Southern Ghale"
  ],
  "ghh": [
    "Northern Ghale"
  ],
  "ghk": [
    "Geko Karen"
  ],
  "ghl": [
    "Ghulfan"
  ],
  "ghn": [
    "Ghanongga"
  ],
  "gho": [
    "Ghomara"
  ],
  "ghr": [
    "Ghera"
  ],
  "ghs": [
    "Guhu-Samane"
  ],
  "ght": [
    "Kutang Ghale"
  ],
  "gia": [
    "Kitja"
  ],
  "gib": [
    "Gibanawa"
  ],
  "gid": [
    "Gidar"
  ],
  "gie": [
    "Guébie",
    "Gaɓogbo",
    "Gabogbo"
  ],
  "gig": [
    "Goaria"
  ],
  "gih": [
    "Githabul"
  ],
  "gil": [
    "Gilbertese",
    "Kiribati",
    "Kiribatese"
  ],
  "gim": [
    "Gimi (Goroka)",
    "Gimi",
    "Papuan Gimi",
    "Labogai"
  ],
  "gin": [
    "Hinukh",
    "Hinuq",
    "Hinux",
    "Ginukh",
    "Ginux"
  ],
  "gio": [
    "Gelao"
  ],
  "gip": [
    "Gimi (Austronesian)",
    "Gimi",
    "Austronesian Gimi",
    "Loko"
  ],
  "giq": [
    "Green Gelao",
    "Hagei",
    "Hakhi"
  ],
  "gir": [
    "Red Gelao",
    "Vandu"
  ],
  "gis": [
    "North Giziga"
  ],
  "git": [
    "Gitxsan"
  ],
  "giu": [
    "Mulao"
  ],
  "giw": [
    "White Gelao",
    "Telue",
    "Doulou",
    "Tolo"
  ],
  "gix": [
    "Gilima"
  ],
  "giy": [
    "Giyug"
  ],
  "giz": [
    "South Giziga"
  ],
  "gji": [
    "Geji"
  ],
  "gjk": [
    "Kachi Koli"
  ],
  "gjm": [
    "Gunditjmara"
  ],
  "gjn": [
    "Gonja"
  ],
  "gju": [
    "Gojri",
    "Gojari",
    "Gujari",
    "Gujuri",
    "Gujjari",
    "Gujri",
    "Gurjari"
  ],
  "gka": [
    "Guya"
  ],
  "gkd": [
    "Magɨ",
    "Magi"
  ],
  "gke": [
    "Ndai"
  ],
  "gkn": [
    "Gokana"
  ],
  "gko": [
    "Kok-Nar"
  ],
  "gkp": [
    "Guinea Kpelle"
  ],
  "gl": [
    "Galician"
  ],
  "glc": [
    "Bon Gula"
  ],
  "gld": [
    "Nanai",
    "Goldi",
    "Hezhen"
  ],
  "glh": [
    "Northwest Pashayi"
  ],
  "glj": [
    "Kulaal"
  ],
  "glk": [
    "Gilaki"
  ],
  "glo": [
    "Galambu"
  ],
  "glr": [
    "Glaro-Twabo"
  ],
  "glu": [
    "Gula",
    "Sara Gula"
  ],
  "glw": [
    "Glavda"
  ],
  "gly": [
    "Gule"
  ],
  "gma": [
    "Gambera"
  ],
  "gmb": [
    "Gula'alaa"
  ],
  "gmd": [
    "Mághdì"
  ],
  "gme-cgo": [
    "Crimean Gothic"
  ],
  "gmg": [
    "Magiyi",
    "Magɨyi"
  ],
  "gmh": [
    "Middle High German"
  ],
  "gml": [
    "Middle Low German"
  ],
  "gmm": [
    "Gbaya-Mbodomo"
  ],
  "gmn": [
    "Gimnime"
  ],
  "gmq-gut": [
    "Gutnish"
  ],
  "gmq-jmk": [
    "Jamtish",
    "Jamtlandic"
  ],
  "gmq-mno": [
    "Middle Norwegian"
  ],
  "gmq-oda": [
    "Old Danish"
  ],
  "gmq-osw": [
    "Old Swedish"
  ],
  "gmq-pro": [
    "Proto-Norse",
    "Proto-Scandinavian",
    "Primitive Norse",
    "Proto-Nordic",
    "Ancient Nordic",
    "Ancient Scandinavian",
    "Old Nordic",
    "Old Scandinavian",
    "Proto-North Germanic",
    "North Proto-Germanic",
    "Common Scandinavian"
  ],
  "gmq-scy": [
    "Scanian"
  ],
  "gmu": [
    "Gumalu"
  ],
  "gmv": [
    "Gamo",
    "Gemu"
  ],
  "gmw-bgh": [
    "Bergish"
  ],
  "gmw-cfr": [
    "Central Franconian",
    "Mittelfränkisch",
    "Ripuarian",
    "Moselle Franconian",
    "Colognian",
    "Kölsch"
  ],
  "gmw-ecg": [
    "East Central German",
    "Thuringian",
    "Thüringisch",
    "Upper Saxon",
    "Upper Saxon German",
    "Obersächsisch",
    "Lusatian",
    "Erzgebirgisch",
    "Silesian",
    "Silesian German",
    "High Prussian"
  ],
  "gmw-gts": [
    "Gottscheerish",
    "Gottscheerisch"
  ],
  "gmw-jdt": [
    "Jersey Dutch"
  ],
  "gmw-pro": [
    "Proto-West Germanic"
  ],
  "gmw-rfr": [
    "Rhine Franconian",
    "Rheinfränkisch",
    "Rhenish Franconian",
    "Hessian",
    "Lorraine Franconian",
    "Lorrainian",
    "Lothringisch",
    "Palatine German",
    "Pfälzisch",
    "Pälzisch",
    "Palatinate German"
  ],
  "gmw-stm": [
    "Sathmar Swabian",
    "Satu Mare Swabian",
    "Sathmarschwäbisch",
    "Sathmarisch"
  ],
  "gmw-tsx": [
    "Transylvanian Saxon",
    "Siebenbürger Saxon"
  ],
  "gmw-vog": [
    "Volga German"
  ],
  "gmw-zps": [
    "Zipser German",
    "Zipser",
    "Zipserisch",
    "Outzäpsersch"
  ],
  "gmx": [
    "Magoma"
  ],
  "gmy": [
    "Mycenaean Greek"
  ],
  "gmz": [
    "Mgbo",
    "Mgbolizhia"
  ],
  "gn": [
    "Guaraní",
    "Guarani"
  ],
  "gn-cls": [
    "Classical Guaraní"
  ],
  "gn-cls": [
    "Classical Guaraní"
  ],
  "gna": [
    "Kaansa"
  ],
  "gnb": [
    "Gangte"
  ],
  "gnc": [
    "Guanche"
  ],
  "gnd": [
    "Zulgo-Gemzek",
    "Zulgo",
    "Gemzek",
    "Mineo"
  ],
  "gne": [
    "Ganang"
  ],
  "gng": [
    "Ngangam"
  ],
  "gnh": [
    "Lere"
  ],
  "gni": [
    "Gooniyandi",
    "Guniyandi"
  ],
  "gnj": [
    "Ngen",
    "Ngen of Djonkro"
  ],
  "gnk": [
    "ǁGana",
    "Gana",
    "Gǁana",
    "Gxana",
    "Dxana",
    "Xgana"
  ],
  "gnl": [
    "Gangulu"
  ],
  "gnm": [
    "Ginuman"
  ],
  "gnn": [
    "Gumatj"
  ],
  "gnq": [
    "Gana"
  ],
  "gnr": [
    "Gureng Gureng"
  ],
  "gnt": [
    "Guntai"
  ],
  "gnu": [
    "Gnau"
  ],
  "gnw": [
    "Western Bolivian Guaraní",
    "Simba",
    "Simba Guarani"
  ],
  "gnz": [
    "Ganzi"
  ],
  "goa": [
    "Guro"
  ],
  "gob": [
    "Playero"
  ],
  "goc": [
    "Gorakor"
  ],
  "god": [
    "Godié"
  ],
  "goe": [
    "Gongduk"
  ],
  "gof": [
    "Gofa",
    "Goffa"
  ],
  "gog": [
    "Gogo"
  ],
  "goh": [
    "Old High German"
  ],
  "goi": [
    "Gobasi",
    "Gobosi",
    "Gebusi",
    "Bibo",
    "Nomad"
  ],
  "goj": [
    "Gowlan"
  ],
  "gol": [
    "Gola"
  ],
  "gon": [
    "Gondi",
    "Southern Gondi",
    "Northern Gondi",
    "Aheri Gondi",
    "Adilabad Gondi",
    "Dorla Gondi",
    "Koya Gondi",
    "Maria Gondi",
    "Muria Gondi",
    "Raj Gondi"
  ],
  "goo": [
    "Gone Dau"
  ],
  "gop": [
    "Yeretuar"
  ],
  "goq": [
    "Gorap"
  ],
  "gor": [
    "Gorontalo"
  ],
  "got": [
    "Gothic"
  ],
  "gou": [
    "Gavar",
    "Gawar"
  ],
  "gov": [
    "Goo"
  ],
  "gow": [
    "Gorowa"
  ],
  "gox": [
    "Gobu"
  ],
  "goy": [
    "Goundo"
  ],
  "goz": [
    "Gozarkhani"
  ],
  "gpa": [
    "Gupa-Abawa"
  ],
  "gpn": [
    "Taiap",
    "Tayap",
    "Gapun"
  ],
  "gqa": [
    "Ga'anda"
  ],
  "gqi": [
    "Guiqiong",
    "Guìqióng",
    "Guichong"
  ],
  "gqn": [
    "Kinikinao",
    "Guana",
    "Guaná",
    "Guana (Brazil)",
    "Arawakan Guana"
  ],
  "gqr": [
    "Gor"
  ],
  "gqu": [
    "Qau",
    "Gao",
    "Aqao",
    "Qau Gelao"
  ],
  "gra": [
    "Rajput Garasia"
  ],
  "grb": [
    "Grebo"
  ],
  "grc": [
    "Ancient Greek",
    "Classical Greek",
    "Egyptian Ancient Greek"
  ],
  "grd": [
    "Guruntum"
  ],
  "grg": [
    "Madi"
  ],
  "grh": [
    "Gbiri-Niragu"
  ],
  "gri": [
    "Ghari",
    "Gari",
    "Tangarare",
    "Sughu",
    "West Guadalcanal"
  ],
  "grj": [
    "Southern Grebo"
  ],
  "grk-cal": [
    "Calabrian Greek",
    "Italian Greek",
    "Bova"
  ],
  "grk-ita": [
    "Italiot Greek",
    "Griko",
    "Grico",
    "Grecanic"
  ],
  "grk-mar": [
    "Mariupol Greek",
    "Mariupolitan Greek",
    "Rumeíka",
    "Rumeika"
  ],
  "grk-pro": [
    "Proto-Hellenic",
    "Proto-Greek"
  ],
  "grm": [
    "Kota Marudu Talantang"
  ],
  "gro": [
    "Groma"
  ],
  "grq": [
    "Gorovu"
  ],
  "grs": [
    "Gresi"
  ],
  "grt": [
    "Garo"
  ],
  "gru": [
    "Kistane",
    "Soddo",
    "Aymälläl"
  ],
  "grv": [
    "Central Grebo"
  ],
  "grw": [
    "Gweda"
  ],
  "grx": [
    "Guriaso"
  ],
  "gry": [
    "Barclayville Grebo"
  ],
  "grz": [
    "Guramalum"
  ],
  "gse": [
    "Ghanaian Sign Language"
  ],
  "gsg": [
    "German Sign Language",
    "Deutsche Gebärdensprache"
  ],
  "gsl": [
    "Gusilay"
  ],
  "gsm": [
    "Guatemalan Sign Language"
  ],
  "gsn": [
    "Gusan"
  ],
  "gso": [
    "Southwest Gbaya"
  ],
  "gsp": [
    "Wasembo"
  ],
  "gss": [
    "Greek Sign Language"
  ],
  "gsw": [
    "Alemannic German"
  ],
  "gta": [
    "Guató"
  ],
  "gtu": [
    "Aghu Tharrnggala",
    "Aghu Tharnggala",
    "Aghu Tharnggalu",
    "Tharrnggala",
    "Gogo Mini",
    "Kuku Mini"
  ],
  "gu": [
    "Gujarati"
  ],
  "gua": [
    "Shiki"
  ],
  "gub": [
    "Guajajára"
  ],
  "guc": [
    "Wayuu",
    "Guajiro",
    "Goajiro",
    "Uagiro"
  ],
  "gud": [
    "Yocoboué Dida"
  ],
  "gue": [
    "Gurindji"
  ],
  "guf": [
    "Gupapuyngu"
  ],
  "gug": [
    "Paraguayan Guaraní",
    "Jopará",
    "Yopará"
  ],
  "guh": [
    "Guahibo"
  ],
  "gui": [
    "Eastern Bolivian Guaraní",
    "Ava Guaraní",
    "Chiriguanos"
  ],
  "guk": [
    "Gumuz"
  ],
  "gul": [
    "Gullah",
    "Geechee",
    "Sea Island Creole English"
  ],
  "gum": [
    "Guambiano"
  ],
  "gun": [
    "Mbyá Guaraní",
    "Mbyá",
    "Mbya",
    "Mbyhá",
    "Mbiá",
    "Mbua",
    "Mbüá",
    "Mbü'a",
    "Mbü'a Guaraní",
    "Jeguaká Tenondé",
    "Bwihá",
    "Caiua",
    "Kaiwá",
    "Kayová",
    "Cahygua",
    "Caingua"
  ],
  "guo": [
    "Guayabero"
  ],
  "gup": [
    "Gunwinggu",
    "Bininj Gunwok",
    "Bininj Gun-Wok",
    "Bininj Kunwok",
    "Bininj Kun-Wok",
    "Kunwinjkuan",
    "Kunwinjku",
    "Gunwinjgu",
    "Kuninjku",
    "Kundjeyhmi",
    "Gundjeihmi",
    "Manyallaluk Mayali",
    "Mayali",
    "Kundedjnjenghmi",
    "Kune Dulerayek",
    "Kune Narayek",
    "Kune"
  ],
  "guq": [
    "Aché",
    "Guayaki"
  ],
  "gur": [
    "Farefare",
    "Frafra",
    "Gurene",
    "Gurenɛ",
    "Gurenne",
    "Gudenne",
    "Gudeni",
    "Zuadeni",
    "Nankani",
    "Naani",
    "Nankanse",
    "Ninkare",
    "Booni"
  ],
  "gus": [
    "Guinean Sign Language"
  ],
  "gut": [
    "Maléku Jaíka"
  ],
  "guu": [
    "Yanomamö"
  ],
  "guv": [
    "Gey"
  ],
  "guw": [
    "Gun",
    "Gun-Gbe",
    "Gungbe"
  ],
  "gux": [
    "Gourmanchéma"
  ],
  "guz": [
    "Gusii"
  ],
  "gv": [
    "Manx",
    "Manx Gaelic",
    "Northern Manx",
    "Southern Manx"
  ],
  "gva": [
    "Kaskihá",
    "Guana",
    "Guaná",
    "Guana (Paraguay)",
    "Mascoian Guana"
  ],
  "gvc": [
    "Guanano"
  ],
  "gve": [
    "Duwet"
  ],
  "gvf": [
    "Golin"
  ],
  "gvj": [
    "Guajá",
    "Awá",
    "Ayaya",
    "Guaxare",
    "Wazaizara"
  ],
  "gvl": [
    "Gulay"
  ],
  "gvm": [
    "Gurmana"
  ],
  "gvn": [
    "Kuku-Yalanji"
  ],
  "gvo": [
    "Gavião do Jiparaná",
    "Gavião of Jiparaná",
    "Digüt",
    "Ikolen",
    "Gavião do Rondônia",
    "Zoró"
  ],
  "gvp": [
    "Pará Gavião"
  ],
  "gvr": [
    "Western Gurung"
  ],
  "gvs": [
    "Gumawana"
  ],
  "gvy": [
    "Guyani"
  ],
  "gwa": [
    "Mbato"
  ],
  "gwb": [
    "Gwa"
  ],
  "gwc": [
    "Kalami"
  ],
  "gwd": [
    "Gawwada"
  ],
  "gwe": [
    "Gweno"
  ],
  "gwf": [
    "Gowro"
  ],
  "gwg": [
    "Moo"
  ],
  "gwi": [
    "Gwich'in",
    "Gwich’in",
    "Kutchin",
    "Takudh",
    "Tukudh",
    "Loucheux"
  ],
  "gwj": [
    "Gcwi",
    "Gǀwi",
    "Gǀui",
    "ǀGwi",
    "Dcui",
    "Gcui",
    "Cgui"
  ],
  "gwm": [
    "Awngthim"
  ],
  "gwn": [
    "Gwandara"
  ],
  "gwr": [
    "Gwere"
  ],
  "gwt": [
    "Gawar-Bati"
  ],
  "gwu": [
    "Guwamu"
  ],
  "gww": [
    "Kwini"
  ],
  "gwx": [
    "Gua"
  ],
  "gxx": [
    "Wè Southern"
  ],
  "gya": [
    "Northwest Gbaya"
  ],
  "gyb": [
    "Garus"
  ],
  "gyd": [
    "Kayardild"
  ],
  "gye": [
    "Gyem"
  ],
  "gyf": [
    "Gungabula"
  ],
  "gyg": [
    "Gbayi"
  ],
  "gyi": [
    "Gyele"
  ],
  "gyl": [
    "Gayil"
  ],
  "gym": [
    "Ngäbere"
  ],
  "gyn": [
    "Guyanese Creole English",
    "Guyanese Creole",
    "Creolese",
    "Guyanese"
  ],
  "gyo": [
    "Gyalsumdo"
  ],
  "gyr": [
    "Guarayu",
    "Gwarayú"
  ],
  "gyy": [
    "Gunya"
  ],
  "gza": [
    "Ganza"
  ],
  "gzn": [
    "Gane"
  ],
  "ha": [
    "Hausa"
  ],
  "haa": [
    "Hän",
    "Han",
    "Dawson",
    "Moosehide",
    "Han-Kutchin"
  ],
  "hab": [
    "Hanoi Sign Language"
  ],
  "hac": [
    "Gurani",
    "Gorani",
    "Avromani",
    "Awroman",
    "Awromani",
    "Hawramani",
    "Hawrami",
    "Hewrami",
    "Hourami",
    "Howrami",
    "Ourami"
  ],
  "had": [
    "Hatam"
  ],
  "haf": [
    "Haiphong Sign Language"
  ],
  "hag": [
    "Hanga"
  ],
  "hah": [
    "Hahon"
  ],
  "hai": [
    "Haida"
  ],
  "haj": [
    "Hajong"
  ],
  "hak": [
    "Hakka"
  ],
  "hal": [
    "Halang"
  ],
  "ham": [
    "Hewa"
  ],
  "hao": [
    "Hakö"
  ],
  "hap": [
    "Hupla"
  ],
  "har": [
    "Harari"
  ],
  "has": [
    "Haisla"
  ],
  "hav": [
    "Havu"
  ],
  "haw": [
    "Hawaiian"
  ],
  "hax": [
    "Southern Haida"
  ],
  "hay": [
    "Haya"
  ],
  "haz": [
    "Hazaragi"
  ],
  "hba": [
    "Hamba"
  ],
  "hbb": [
    "Huba",
    "Kilba"
  ],
  "hbn": [
    "Heiban"
  ],
  "hbu": [
    "Habu"
  ],
  "hca": [
    "Andaman Creole Hindi"
  ],
  "hch": [
    "Huichol"
  ],
  "hdn": [
    "Northern Haida"
  ],
  "hds": [
    "Honduras Sign Language",
    "Honduran Sign Language"
  ],
  "hdy": [
    "Hadiyya"
  ],
  "he": [
    "Hebrew",
    "Ivrit"
  ],
  "hea": [
    "Northern Qiandong Miao",
    "Black Miao"
  ],
  "hed": [
    "Herdé"
  ],
  "heg": [
    "Helong"
  ],
  "heh": [
    "Hehe"
  ],
  "hei": [
    "Heiltsuk"
  ],
  "hem": [
    "Hemba"
  ],
  "hgm": [
    "Haiǁom"
  ],
  "hgw": [
    "Haigwai"
  ],
  "hhi": [
    "Hoia Hoia"
  ],
  "hhr": [
    "Kerak"
  ],
  "hhy": [
    "Hoyahoya"
  ],
  "hi": [
    "Hindi",
    "Hindavi"
  ],
  "hia": [
    "Lamang"
  ],
  "hib": [
    "Hibito"
  ],
  "hid": [
    "Hidatsa"
  ],
  "hif": [
    "Fiji Hindi"
  ],
  "hig": [
    "Kamwe",
    "Higgi",
    "Higi"
  ],
  "hih": [
    "Pamosu"
  ],
  "hii": [
    "Hinduri"
  ],
  "hij": [
    "Hijuk"
  ],
  "hik": [
    "Seit-Kaitetu"
  ],
  "hil": [
    "Hiligaynon"
  ],
  "hio": [
    "Tshwa",
    "Tsoa",
    "Kua",
    "Cua",
    "Hiechware",
    "Cirecire",
    "Cire-cire",
    "Cire-Cire",
    "Cire Cire"
  ],
  "hir": [
    "Himarimã"
  ],
  "hit": [
    "Hittite",
    "Hettite",
    "Kanesite",
    "Kaneshite",
    "Kanesian",
    "Kaneshian",
    "Nesian",
    "Neshian",
    "Nesite",
    "Nessite",
    "Neshite"
  ],
  "hiw": [
    "Hiw"
  ],
  "hix": [
    "Hixkaryana",
    "Hixkaryána"
  ],
  "hji": [
    "Haji"
  ],
  "hka": [
    "Kahe"
  ],
  "hke": [
    "Hunde"
  ],
  "hkk": [
    "Hunjara-Kaina Ke"
  ],
  "hkn": [
    "Mel-Khaonh",
    "Mel",
    "Khaonh"
  ],
  "hks": [
    "Hong Kong Sign Language"
  ],
  "hla": [
    "Halia"
  ],
  "hlb": [
    "Halbi"
  ],
  "hld": [
    "Halang Doan",
    "Duan",
    "Doan"
  ],
  "hle": [
    "Hlersu",
    "Sansu"
  ],
  "hlt": [
    "Nga La",
    "Matu Chin",
    "Matu"
  ],
  "hma": [
    "Southern Mashan Hmong",
    "Southern Mashan Miao"
  ],
  "hmb": [
    "Humburi Senni",
    "Central Songhay"
  ],
  "hmc": [
    "Central Huishui Hmong",
    "Central Huishui Miao"
  ],
  "hmd": [
    "A-Hmao",
    "A Hmao",
    "Big Flowery Miao",
    "Large Flowery Miao"
  ],
  "hme": [
    "Eastern Huishui Hmong",
    "Eastern Huishui Miao"
  ],
  "hmf": [
    "Hmong Don"
  ],
  "hmg": [
    "Southwestern Guiyang Hmong"
  ],
  "hmh": [
    "Southwestern Huishui Hmong",
    "Southwestern Huishui Miao"
  ],
  "hmi": [
    "Northern Huishui Hmong",
    "Northern Huishui Miao"
  ],
  "hmj": [
    "Ge",
    "Gedou Miao"
  ],
  "hmk": [
    "Maek",
    "Ye-Maek",
    "Yemaek"
  ],
  "hml": [
    "Luopohe Hmong"
  ],
  "hmm": [
    "Central Mashan Hmong",
    "Central Mashan Miao"
  ],
  "hmn-pro": [
    "Proto-Hmong"
  ],
  "hmp": [
    "Northern Mashan Hmong",
    "Northern Mashan Miao"
  ],
  "hmq": [
    "Eastern Qiandong Miao",
    "Black Miao"
  ],
  "hmr": [
    "Hmar"
  ],
  "hms": [
    "Southern Qiandong Miao",
    "Black Miao"
  ],
  "hmt": [
    "Hamtai",
    "Kapau"
  ],
  "hmu": [
    "Hamap"
  ],
  "hmv": [
    "Hmong Dô",
    "Hmong Do"
  ],
  "hmw": [
    "Western Mashan Hmong",
    "Western Mashan Miao"
  ],
  "hmx-mie-pro": [
    "Proto-Mien"
  ],
  "hmx-pro": [
    "Proto-Hmong-Mien"
  ],
  "hmy": [
    "Southern Guiyang Hmong"
  ],
  "hmz": [
    "Hmong Shua",
    "Hmong Sua"
  ],
  "hna": [
    "Mina",
    "Mina (Cameroon)",
    "Hina",
    "Besleri"
  ],
  "hnd": [
    "Southern Hindko"
  ],
  "hne": [
    "Chhattisgarhi"
  ],
  "hnh": [
    "ǁAni"
  ],
  "hni": [
    "Hani"
  ],
  "hnj": [
    "Green Hmong"
  ],
  "hnn": [
    "Hanunoo"
  ],
  "hno": [
    "Northern Hindko",
    "Kagani",
    "Hazara Hindko",
    "Hindki of Hazara"
  ],
  "hns": [
    "Caribbean Hindustani",
    "Caribbean Bhojpuri"
  ],
  "hnu": [
    "Hung"
  ],
  "ho": [
    "Hiri Motu",
    "Pidgin Motu",
    "Police Motu"
  ],
  "hoa": [
    "Hoava"
  ],
  "hob": [
    "Austronesian Mari",
    "Mari (Madang Province)",
    "Hop"
  ],
  "hoc": [
    "Ho"
  ],
  "hod": [
    "Holma"
  ],
  "hoe": [
    "Horom"
  ],
  "hoh": [
    "Hobyót"
  ],
  "hoi": [
    "Holikachuk"
  ],
  "hoj": [
    "Hadothi",
    "Harauti"
  ],
  "hol": [
    "Holu"
  ],
  "hom": [
    "Homa"
  ],
  "hoo": [
    "Holoholo"
  ],
  "hop": [
    "Hopi",
    "Moqui"
  ],
  "hor": [
    "Horo"
  ],
  "hos": [
    "Ho Chi Minh City Sign Language"
  ],
  "hot": [
    "Hote"
  ],
  "hov": [
    "Hovongan"
  ],
  "how": [
    "Honi",
    "Haoni",
    "Baihong",
    "Hao-Bai",
    "Ho"
  ],
  "hoy": [
    "Holiya"
  ],
  "hoz": [
    "Hozo"
  ],
  "hpo": [
    "Hpon"
  ],
  "hps": [
    "Hawai'i Pidgin Sign Language",
    "Hawaiian Sign Language",
    "Hula",
    "Hawaii Sign Language"
  ],
  "hra": [
    "Hrangkhol"
  ],
  "hrc": [
    "Niwer Mil",
    "Tangga"
  ],
  "hre": [
    "Hre",
    "Hrê"
  ],
  "hrk": [
    "Haruku"
  ],
  "hrm": [
    "Horned Miao"
  ],
  "hro": [
    "Haroi"
  ],
  "hrp": [
    "Nhirrpi"
  ],
  "hrt": [
    "Hértevin"
  ],
  "hru": [
    "Hruso"
  ],
  "hrw": [
    "Warwar Feni",
    "Feni"
  ],
  "hrx": [
    "Hunsrik"
  ],
  "hrz": [
    "Harzani",
    "Harzandi"
  ],
  "hsb": [
    "Upper Sorbian",
    "Upper Lusatian",
    "Upper Wendish"
  ],
  "hsh": [
    "Hungarian Sign Language"
  ],
  "hsl": [
    "Hausa Sign Language"
  ],
  "hsn": [
    "Xiang"
  ],
  "hss": [
    "Harsusi"
  ],
  "ht": [
    "Haitian Creole",
    "Creole",
    "Haitian",
    "Kreyòl"
  ],
  "hti": [
    "Hoti"
  ],
  "hto": [
    "Minica Huitoto",
    "Minica",
    "Minica Witoto"
  ],
  "hts": [
    "Hadza"
  ],
  "htu": [
    "Hitu"
  ],
  "hu": [
    "Hungarian",
    "Magyar"
  ],
  "hub": [
    "Huambisa",
    "Huambiza",
    "Wambisa"
  ],
  "huc": [
    "ǂHoan",
    "ǂ’Amkoe",
    "ǂHȍã",
    "ǂHȍȁn"
  ],
  "hud": [
    "Huaulu"
  ],
  "huf": [
    "Humene"
  ],
  "hug": [
    "Huachipaeri"
  ],
  "huh": [
    "Huilliche"
  ],
  "hui": [
    "Huli"
  ],
  "huj": [
    "Northern Guiyang Hmong"
  ],
  "huk": [
    "Hulung"
  ],
  "hul": [
    "Hula"
  ],
  "hum": [
    "Hungana"
  ],
  "huo": [
    "Hu"
  ],
  "hup": [
    "Hupa"
  ],
  "huq": [
    "Tsat",
    "Hainan Cham",
    "Hui",
    "Huihui",
    "Sanya Hui",
    "Utsat",
    "Utset"
  ],
  "hur": [
    "Halkomelem"
  ],
  "hus": [
    "Wastek",
    "Huastek",
    "Huasteka",
    "Huasteque",
    "Huaxteca",
    "Huaxteco",
    "Huaxteque",
    "Huastecan"
  ],
  "huu": [
    "Murui Huitoto",
    "Murui",
    "Murui Witoto"
  ],
  "huv": [
    "Huave",
    "San Mateo del Mar Huave",
    "San Dionisio del Mar Huave",
    "Santa María del Mar Huave",
    "San Francisco del Mar Huave"
  ],
  "huw": [
    "Hukumina",
    "Palumata"
  ],
  "hux": [
    "Nüpode Huitoto",
    "Nüpode",
    "Nüpode Witoto"
  ],
  "huy": [
    "Hulaulá"
  ],
  "huz": [
    "Hunzib"
  ],
  "hvc": [
    "Haitian Vodoun Culture Language",
    "Langaj",
    "Langay"
  ],
  "hvk": [
    "Haveke"
  ],
  "hvn": [
    "Sabu",
    "Savu"
  ],
  "hwa": [
    "Wané"
  ],
  "hwc": [
    "Hawaiian Creole",
    "Hawaiian Creole English",
    "Hawai'ian Creole English",
    "Hawaiian Pidgin",
    "Hawai'ian Creole"
  ],
  "hwo": [
    "Hwana"
  ],
  "hy": [
    "Armenian",
    "Modern Armenian",
    "Eastern Armenian",
    "Western Armenian"
  ],
  "hya": [
    "Hya"
  ],
  "hyx-pro": [
    "Proto-Armenian"
  ],
  "hz": [
    "Herero"
  ],
  "ia": [
    "Interlingua"
  ],
  "iai": [
    "Iaai"
  ],
  "ian": [
    "Iatmul"
  ],
  "iar": [
    "Purari"
  ],
  "iba": [
    "Iban"
  ],
  "ibb": [
    "Ibibio"
  ],
  "ibd": [
    "Iwaidja"
  ],
  "ibe": [
    "Akpes"
  ],
  "ibg": [
    "Ibanag"
  ],
  "ibh": [
    "Bih"
  ],
  "ibl": [
    "Ibaloi",
    "Ibaloy",
    "Inibaloi",
    "Inibaloy"
  ],
  "ibm": [
    "Agoi"
  ],
  "ibn": [
    "Ibino"
  ],
  "ibr": [
    "Ibuoro"
  ],
  "ibu": [
    "Ibu"
  ],
  "iby": [
    "Ibani"
  ],
  "ica": [
    "Ede Ica"
  ],
  "ich": [
    "Etkywan",
    "Etekwe",
    "Icen",
    "Itchen"
  ],
  "icl": [
    "Icelandic Sign Language"
  ],
  "icr": [
    "Islander Creole English",
    "San Andrés-Providencia Creole"
  ],
  "id": [
    "Indonesian"
  ],
  "ida": [
    "Idakho-Isukha-Tiriki"
  ],
  "idb": [
    "Indo-Portuguese"
  ],
  "idc": [
    "Idon"
  ],
  "idd": [
    "Ede Idaca"
  ],
  "ide": [
    "Idere"
  ],
  "idi": [
    "Idi"
  ],
  "idr": [
    "Indri"
  ],
  "ids": [
    "Idesa"
  ],
  "idt": [
    "Idaté"
  ],
  "idu": [
    "Idoma"
  ],
  "ie": [
    "Interlingue",
    "Occidental"
  ],
  "ifa": [
    "Amganad Ifugao",
    "Amganad Ifugaw"
  ],
  "ifb": [
    "Batad Ifugao",
    "Batad Ifugaw",
    "Ifugaw",
    "Batad"
  ],
  "ife": [
    "Ifè"
  ],
  "iff": [
    "Ifo",
    "Utaha"
  ],
  "ifk": [
    "Tuwali Ifugao",
    "Tuwali Ifugaw"
  ],
  "ifm": [
    "Teke-Fuumu"
  ],
  "ifu": [
    "Mayoyao Ifugao",
    "Mayoyao Ifugaw"
  ],
  "ify": [
    "Keley-I Kallahan"
  ],
  "ig": [
    "Igbo"
  ],
  "igb": [
    "Ebira",
    "Igbira"
  ],
  "ige": [
    "Igede"
  ],
  "igg": [
    "Igana"
  ],
  "igl": [
    "Igala"
  ],
  "igm": [
    "Kanggape"
  ],
  "ign": [
    "Ignaciano",
    "Ignaciano Moxos",
    "Moxo",
    "Moxos",
    "Mojo",
    "Moxa"
  ],
  "igo": [
    "Isebe"
  ],
  "igs": [
    "Glosa"
  ],
  "igw": [
    "Igwe"
  ],
  "ihb": [
    "Pidgin Iha"
  ],
  "ihi": [
    "Ihievbe"
  ],
  "ihp": [
    "Iha"
  ],
  "ii": [
    "Sichuan Yi",
    "Nuosu",
    "Nosu",
    "Northern Yi",
    "Liangshan Yi"
  ],
  "iir-nur-pro": [
    "Proto-Nuristani"
  ],
  "iir-pro": [
    "Proto-Indo-Iranian"
  ],
  "ijc": [
    "Izon",
    "Kolokuma",
    "Ekpetiama",
    "Gbanran",
    "Central-Western Ijo"
  ],
  "ije": [
    "Biseni"
  ],
  "ijj": [
    "Ede Ije"
  ],
  "ijn": [
    "Kalabari"
  ],
  "ijo-pro": [
    "Proto-Ijoid",
    "Proto-Ijaw"
  ],
  "ijs": [
    "Southeast Ijo",
    "Southeastern Ijo",
    "Nembe"
  ],
  "ik": [
    "Inupiaq",
    "Inupiak",
    "Iñupiaq",
    "Inupiatun"
  ],
  "ike": [
    "Eastern Canadian Inuktitut"
  ],
  "iki": [
    "Iko"
  ],
  "ikk": [
    "Ika"
  ],
  "ikl": [
    "Ikulu",
    "Kulu"
  ],
  "iko": [
    "Olulumo-Ikom"
  ],
  "ikp": [
    "Ikpeshi"
  ],
  "ikr": [
    "Ikaranggal",
    "Ikarranggal",
    "Ikarranggali"
  ],
  "iks": [
    "Inuit Sign Language",
    "Inuit Uukturausingit",
    "ISL",
    "IUR"
  ],
  "ikt": [
    "Inuvialuktun",
    "Western Canadian Inuktitut",
    "Western Canadian Inuktun",
    "Western Canadian Inuit"
  ],
  "ikv": [
    "Iku-Gora-Ankwa"
  ],
  "ikw": [
    "Ikwere"
  ],
  "ikx": [
    "Ik"
  ],
  "ikz": [
    "Ikizu"
  ],
  "ila": [
    "Ile Ape"
  ],
  "ilb": [
    "Ila"
  ],
  "ilg": [
    "Ilgar",
    "Garig"
  ],
  "ili": [
    "Ili Turki"
  ],
  "ilk": [
    "Ilongot"
  ],
  "ill": [
    "Iranun"
  ],
  "ilo": [
    "Ilocano"
  ],
  "ils": [
    "International Sign"
  ],
  "ilu": [
    "Ili'uun"
  ],
  "ilv": [
    "Ilue"
  ],
  "ima": [
    "Mala Malasar"
  ],
  "imi": [
    "Anamgura"
  ],
  "iml": [
    "Miluk",
    "Lower Coquille",
    "Miluk Coos"
  ],
  "imn": [
    "Imonda"
  ],
  "imo": [
    "Imbongu",
    "Ibo Ugu",
    "Imbo Ungu"
  ],
  "imr": [
    "Imroing"
  ],
  "ims": [
    "Marsian"
  ],
  "imy": [
    "Milyan"
  ],
  "inb": [
    "Inga"
  ],
  "inc-ash": [
    "Ashokan Prakrit"
  ],
  "inc-cen-pro": [
    "Proto-Central Indo-Aryan"
  ],
  "inc-gup": [
    "Gurjar Apabhramsa"
  ],
  "inc-kam": [
    "Kamarupi Prakrit"
  ],
  "inc-kha": [
    "Khasa Prakrit"
  ],
  "inc-kho": [
    "Kholosi"
  ],
  "inc-mas": [
    "Middle Assamese"
  ],
  "inc-mbn": [
    "Middle Bengali"
  ],
  "inc-mgd": [
    "Magadhi Prakrit"
  ],
  "inc-mgu": [
    "Middle Gujarati"
  ],
  "inc-mor": [
    "Middle Oriya"
  ],
  "inc-oas": [
    "Early Assamese"
  ],
  "inc-obn": [
    "Old Bengali"
  ],
  "inc-ogu": [
    "Old Gujarati",
    "Old Western Rajasthani"
  ],
  "inc-ohi": [
    "Old Hindi"
  ],
  "inc-oor": [
    "Old Oriya"
  ],
  "inc-opa": [
    "Old Punjabi"
  ],
  "inc-ork": [
    "Old Kamta"
  ],
  "inc-pra": [
    "Prakrit"
  ],
  "inc-pro": [
    "Proto-Indo-Aryan"
  ],
  "inc-psc": [
    "Paisaci Prakrit"
  ],
  "inc-sap": [
    "Sauraseni Apabhramsa"
  ],
  "inc-tak": [
    "Takka Apabhramsa"
  ],
  "inc-vra": [
    "Vracada Apabhramsa"
  ],
  "ine-ana-pro": [
    "Proto-Anatolian"
  ],
  "ine-bsl-pro": [
    "Proto-Balto-Slavic"
  ],
  "ine-pae": [
    "Paeonian"
  ],
  "ine-pro": [
    "Proto-Indo-European"
  ],
  "ine-toc-pro": [
    "Proto-Tocharian"
  ],
  "ing": [
    "Deg Xinag"
  ],
  "inh": [
    "Ingush"
  ],
  "inj": [
    "Jungle Inga"
  ],
  "inl": [
    "Indonesian Sign Language"
  ],
  "inm": [
    "Minaean"
  ],
  "inn": [
    "Isinai"
  ],
  "ino": [
    "Inoke-Yate"
  ],
  "inp": [
    "Iñapari"
  ],
  "ins": [
    "Indian Sign Language"
  ],
  "int": [
    "Intha"
  ],
  "inz": [
    "Ineseño"
  ],
  "io": [
    "Ido"
  ],
  "ior": [
    "Inor"
  ],
  "iou": [
    "Tuma-Irumu"
  ],
  "iow": [
    "Chiwere",
    "Iowa",
    "Otoe",
    "Oto",
    "Iowa-Otoe-Missouria",
    "Jiwere",
    "Jíwere",
    "Baxoje",
    "Báxoje",
    "Báxoje-Jíwere-Ñút'achi",
    "Báxoje-Jiwére-Ñútˀačhi",
    "Maʔúŋke",
    "Nut'achi"
  ],
  "ipi": [
    "Ipili"
  ],
  "ipo": [
    "Ipiko"
  ],
  "iqu": [
    "Iquito"
  ],
  "iqw": [
    "Ikwo"
  ],
  "ira-kms-pro": [
    "Proto-Komisenian"
  ],
  "ira-mny-pro": [
    "Proto-Munji-Yidgha"
  ],
  "ira-mpr-pro": [
    "Proto-Medo-Parthian"
  ],
  "ira-pat-pro": [
    "Proto-Pathan"
  ],
  "ira-pro": [
    "Proto-Iranian"
  ],
  "ira-sgc-pro": [
    "Proto-Sogdic"
  ],
  "ira-sgi-pro": [
    "Proto-Sanglechi-Ishkashimi"
  ],
  "ira-shr-pro": [
    "Proto-Shughni-Roshani"
  ],
  "ira-shy-pro": [
    "Proto-Shughni-Yazghulami"
  ],
  "ira-sym-pro": [
    "Proto-Shughni-Yazghulami-Munji"
  ],
  "ira-wnj": [
    "Vanji",
    "Old Vanji",
    "Vanchi",
    "Vanži",
    "Wanji"
  ],
  "ira-zgr-pro": [
    "Proto-Zaza-Gorani"
  ],
  "ire": [
    "Iresim"
  ],
  "irh": [
    "Irarutu"
  ],
  "iri": [
    "Rigwe",
    "Irigwe"
  ],
  "irk": [
    "Iraqw"
  ],
  "irn": [
    "Irantxe",
    "Irántxe"
  ],
  "iro-ere": [
    "Erie"
  ],
  "iro-min": [
    "Mingo"
  ],
  "iro-nor-pro": [
    "Proto-North Iroquoian"
  ],
  "iro-pro": [
    "Proto-Iroquoian"
  ],
  "irr": [
    "Ir"
  ],
  "iru": [
    "Irula"
  ],
  "irx": [
    "Kamberau"
  ],
  "iry": [
    "Iraya"
  ],
  "is": [
    "Icelandic"
  ],
  "isa": [
    "Isabi"
  ],
  "isc": [
    "Isconahua"
  ],
  "isd": [
    "Isnag",
    "Isneg"
  ],
  "ise": [
    "Italian Sign Language"
  ],
  "isg": [
    "Irish Sign Language"
  ],
  "ish": [
    "Esan"
  ],
  "isi": [
    "Nkem-Nkum",
    "Isibiri",
    "Nkem",
    "Nkim",
    "Nkum"
  ],
  "isk": [
    "Ishkashimi"
  ],
  "ism": [
    "Masimasi"
  ],
  "isn": [
    "Isanzu"
  ],
  "iso": [
    "Isoko"
  ],
  "isr": [
    "Israeli Sign Language"
  ],
  "ist": [
    "Istriot"
  ],
  "isu": [
    "Isu",
    "Isu (Menchum Division)"
  ],
  "it": [
    "Italian"
  ],
  "itb": [
    "Binongan Itneg"
  ],
  "itc-pro": [
    "Proto-Italic"
  ],
  "itd": [
    "Southern Tidong",
    "Tidong",
    "Nonukan Tidong",
    "Southern Tidung",
    "Nonukan Tidung"
  ],
  "ite": [
    "Itene",
    "Itoreauhip"
  ],
  "iti": [
    "Inlaod Itneg"
  ],
  "itk": [
    "Judeo-Italian"
  ],
  "itl": [
    "Itelmen",
    "Western Itelmen",
    "Kamchadal"
  ],
  "itm": [
    "Itu Mbon Uzo"
  ],
  "ito": [
    "Itonama"
  ],
  "itr": [
    "Iteri"
  ],
  "its": [
    "Isekiri",
    "Itsekiri"
  ],
  "itt": [
    "Maeng Itneg"
  ],
  "itv": [
    "Itawit",
    "Itawis",
    "Tawit",
    "Malaweg",
    "Malaueg"
  ],
  "itw": [
    "Ito"
  ],
  "itx": [
    "Itik"
  ],
  "ity": [
    "Moyadan Itneg"
  ],
  "itz": [
    "Itzá",
    "Itza’",
    "Itza",
    "Itzaj"
  ],
  "iu": [
    "Inuktitut",
    "Aivilimmiut",
    "Eastern Canadian Inuktitut",
    "Eastern Canadian Inuit",
    "Inuinnaq",
    "Inuinnaqtun",
    "Inuvialuktun",
    "Inuvialuk",
    "Western Canadian Inuktitut",
    "Western Canadian Inuit",
    "Western Canadian Inuktun",
    "Kivallirmiut",
    "Natsilingmiut",
    "Nunavimmiutit",
    "Nunatsiavummiut",
    "Siglitun",
    "Siglit"
  ],
  "ium": [
    "Iu Mien"
  ],
  "ivb": [
    "Ibatan",
    "Ibataan",
    "Itbayat",
    "Itbayaten",
    "Babuyan",
    "Isamurongen",
    "Ivatan"
  ],
  "ivv": [
    "Ivatan",
    "Ivatanen",
    "Basco Ivatan",
    "Ivasayen"
  ],
  "iwk": [
    "I-Wak"
  ],
  "iwm": [
    "Iwam"
  ],
  "iwo": [
    "Iwur"
  ],
  "iws": [
    "Sepik Iwam"
  ],
  "ixc": [
    "Ixcatec"
  ],
  "ixl": [
    "Ixil",
    "Ixhil"
  ],
  "iya": [
    "Iyayu"
  ],
  "iyo": [
    "Mesaka"
  ],
  "iyx": [
    "Yaa",
    "Yaka (Republic of Congo)",
    "Yaka"
  ],
  "izh": [
    "Ingrian"
  ],
  "izi": [
    "Izi-Ezaa-Ikwo-Mgbo"
  ],
  "izr": [
    "Izere"
  ],
  "izz": [
    "Izi",
    "Izii",
    "Izzi"
  ],
  "ja": [
    "Japanese",
    "Modern Japanese",
    "Nipponese",
    "Nihongo"
  ],
  "jaa": [
    "Jamamadí",
    "Jamamadi",
    "Madi",
    "Jarawara",
    "Jarauára",
    "Jaruára",
    "Jarauara",
    "Jaruara"
  ],
  "jab": [
    "Hyam"
  ],
  "jac": [
    "Jakaltek",
    "Jacalteco",
    "Jacaltec",
    "Jakalteko",
    "Popti'",
    "Popti",
    "Eastern Jacalteco",
    "Western Jacalteco"
  ],
  "jad": [
    "Jahanka"
  ],
  "jae": [
    "Jabem"
  ],
  "jaf": [
    "Jara"
  ],
  "jah": [
    "Jah Hut"
  ],
  "jaj": [
    "Zazao"
  ],
  "jal": [
    "Yalahatan",
    "Horuru",
    "Atamanu"
  ],
  "jam": [
    "Jamaican Creole",
    "Jamaican",
    "Jamaican Patois",
    "Patois",
    "Patwa"
  ],
  "jan": [
    "Janday",
    "Jandai",
    "Djandai",
    "Djendewal",
    "Dsandai",
    "Jendairwal",
    "Jundai",
    "Tchandi",
    "Goenpul",
    "Koenpel",
    "Coobenpil",
    "Ngugi",
    "Noogoon"
  ],
  "jao": [
    "Yanyuwa"
  ],
  "jaq": [
    "Yaqay"
  ],
  "jas": [
    "New Caledonian Javanese"
  ],
  "jat": [
    "Jakati"
  ],
  "jau": [
    "Yaur"
  ],
  "jax": [
    "Jambi Malay"
  ],
  "jay": [
    "Yan-nhangu"
  ],
  "jaz": [
    "Jawe"
  ],
  "jbj": [
    "Arandai"
  ],
  "jbk": [
    "Barikewa",
    "Omati",
    "Mini"
  ],
  "jbn": [
    "Nefusa",
    "Nefusi",
    "Nafusa",
    "Nafusi"
  ],
  "jbo": [
    "Lojban"
  ],
  "jbr": [
    "Jofotek-Bromnya"
  ],
  "jbt": [
    "Jabutí",
    "Djeoromitxí",
    "Yabutí",
    "Djeoromitxi",
    "Jabuti",
    "Yabuti"
  ],
  "jbu": [
    "Jukun Takum"
  ],
  "jbw": [
    "Yawijibaya"
  ],
  "jcs": [
    "Jamaican Country Sign Language"
  ],
  "jct": [
    "Krymchak"
  ],
  "jda": [
    "Jad"
  ],
  "jdg": [
    "Jadgali"
  ],
  "jdt": [
    "Judeo-Tat",
    "Juhuri",
    "Juvuri",
    "Juwuri"
  ],
  "jeb": [
    "Jebero"
  ],
  "jee": [
    "Jerung"
  ],
  "jeg": [
    "Jeng",
    "Cheng"
  ],
  "jeh": [
    "Jeh",
    "Yaeh"
  ],
  "jei": [
    "Yei"
  ],
  "jek": [
    "Jeri Kuo"
  ],
  "jel": [
    "Yelmek"
  ],
  "jen": [
    "Dza"
  ],
  "jer": [
    "Jere"
  ],
  "jet": [
    "Manem"
  ],
  "jeu": [
    "Jonkor Bourmataguil"
  ],
  "jgb": [
    "Ngbee"
  ],
  "jgk": [
    "Gwak",
    "Gingwak"
  ],
  "jgo": [
    "Ngomba"
  ],
  "jhi": [
    "Jehai"
  ],
  "jhs": [
    "Jhankot Sign Language"
  ],
  "jia": [
    "Jina"
  ],
  "jib": [
    "Jibu"
  ],
  "jic": [
    "Tol",
    "Tolupan",
    "Torupan",
    "Eastern Jicaque"
  ],
  "jid": [
    "Bu"
  ],
  "jie": [
    "Jilbe"
  ],
  "jig": [
    "Jingulu"
  ],
  "jih": [
    "Shangzhai"
  ],
  "jii": [
    "Jiiddu"
  ],
  "jil": [
    "Jilim"
  ],
  "jim": [
    "Jimjimen",
    "Jimi",
    "Jimi (Cameroon)"
  ],
  "jio": [
    "Jiamao"
  ],
  "jiq": [
    "Khroskyabs",
    "Guanyinqiao",
    "Yelong",
    "Wobzi",
    "Khrosgyabs",
    "Lavrung"
  ],
  "jit": [
    "Jita"
  ],
  "jiu": [
    "Youle Jinuo"
  ],
  "jiv": [
    "Shuar"
  ],
  "jiy": [
    "Buyuan Jinuo"
  ],
  "jje": [
    "Jeju"
  ],
  "jjr": [
    "Zhár",
    "Bankal"
  ],
  "jka": [
    "Kaera"
  ],
  "jko": [
    "Kubo"
  ],
  "jkr": [
    "Koro (India)",
    "Koro"
  ],
  "jku": [
    "Labir"
  ],
  "jle": [
    "Ngile"
  ],
  "jls": [
    "Jamaican Sign Language"
  ],
  "jma": [
    "Dima"
  ],
  "jmb": [
    "Zumbun"
  ],
  "jmc": [
    "Machame"
  ],
  "jmd": [
    "Yamdena"
  ],
  "jmi": [
    "Jimi",
    "Jimi (Nigeria)"
  ],
  "jml": [
    "Jumli"
  ],
  "jmn": [
    "Makuri Naga"
  ],
  "jmr": [
    "Kamara"
  ],
  "jmw": [
    "Mouwase",
    "Omati",
    "Mini"
  ],
  "jmx": [
    "Western Juxtlahuaca Mixtec"
  ],
  "jna": [
    "Jangshung"
  ],
  "jnd": [
    "Jandavra"
  ],
  "jng": [
    "Yangman"
  ],
  "jni": [
    "Janji"
  ],
  "jnj": [
    "Yemsa",
    "Yem",
    "Yemma",
    "Janjero",
    "Janjerinya",
    "Janjor",
    "Yangaro",
    "Zinjero"
  ],
  "jnl": [
    "Rawat"
  ],
  "jns": [
    "Jaunsari"
  ],
  "job": [
    "Joba"
  ],
  "jod": [
    "Wojenaka"
  ],
  "jor": [
    "Jorá",
    "Hora"
  ],
  "jos": [
    "Jordanian Sign Language"
  ],
  "jow": [
    "Jowulu"
  ],
  "jpr": [
    "Judeo-Persian",
    "Jidi",
    "Dzhidi",
    "Djudi"
  ],
  "jpx-pro": [
    "Proto-Japonic"
  ],
  "jpx-ryu-pro": [
    "Proto-Ryukyuan"
  ],
  "jqr": [
    "Jaqaru"
  ],
  "jra": [
    "Jarai"
  ],
  "jrr": [
    "Jiru"
  ],
  "jru": [
    "Japrería"
  ],
  "jsl": [
    "Japanese Sign Language"
  ],
  "jua": [
    "Júma"
  ],
  "jub": [
    "Wannu"
  ],
  "juc": [
    "Jurchen"
  ],
  "jud": [
    "Worodougou"
  ],
  "juh": [
    "Hone",
    "Hõne",
    "Pindiga",
    "Gwana"
  ],
  "jui": [
    "Ngadjuri"
  ],
  "juk": [
    "Wapan"
  ],
  "jul": [
    "Jirel"
  ],
  "jum": [
    "Jumjum"
  ],
  "jun": [
    "Juang"
  ],
  "juo": [
    "Jiba"
  ],
  "jup": [
    "Hupdë"
  ],
  "jur": [
    "Jurúna",
    "Iuruna",
    "Jaruna",
    "Yudya",
    "Yurúna"
  ],
  "jus": [
    "Jumla Sign Language"
  ],
  "jut": [
    "Jutish",
    "Jutlandic"
  ],
  "juu": [
    "Ju"
  ],
  "juw": [
    "Wãpha"
  ],
  "juy": [
    "Juray"
  ],
  "jv": [
    "Javanese"
  ],
  "jvd": [
    "Javindo"
  ],
  "jvn": [
    "Caribbean Javanese"
  ],
  "jwi": [
    "Jwira-Pepesa"
  ],
  "jyy": [
    "Jaya"
  ],
  "ka": [
    "Georgian",
    "Judeo-Georgian",
    "Kivruli",
    "Gruzinic"
  ],
  "kaa": [
    "Karakalpak",
    "Qaraqalpaq"
  ],
  "kab": [
    "Kabyle",
    "Kabylian"
  ],
  "kac": [
    "Jingpho"
  ],
  "kad": [
    "Kadara"
  ],
  "kae": [
    "Ketangalan"
  ],
  "kaf": [
    "Katso",
    "Kazhuo"
  ],
  "kag": [
    "Kajaman"
  ],
  "kah": [
    "Fer",
    "Kara"
  ],
  "kai": [
    "Karekare"
  ],
  "kaj": [
    "Jju"
  ],
  "kak": [
    "Kayapa Kallahan"
  ],
  "kam": [
    "Kamba",
    "Kikamba",
    "Kamba (Kenya)"
  ],
  "kao": [
    "Kassonke",
    "Khasonke",
    "Kasonke",
    "Khassonké"
  ],
  "kap": [
    "Bezhta",
    "Bezheta",
    "Kapucha",
    "Bezhita"
  ],
  "kaq": [
    "Capanahua",
    "Kapanawa"
  ],
  "kar-pro": [
    "Proto-Karen"
  ],
  "kaw": [
    "Old Javanese"
  ],
  "kax": [
    "Kao"
  ],
  "kay": [
    "Kamayurá"
  ],
  "kba": [
    "Kalarko"
  ],
  "kbb": [
    "Kaxuyana",
    "Kachuyana",
    "Kaxuiana",
    "Kaxuiâna",
    "Kashuyana"
  ],
  "kbc": [
    "Kadiwéu",
    "Caduveo",
    "Ediu-Adig",
    "Guaicurú",
    "Kadiweu",
    "Mbayá",
    "Mbayá-Guaycuru",
    "Waikurú"
  ],
  "kbd": [
    "Kabardian"
  ],
  "kbe": [
    "Kanju",
    "Kaanytju",
    "Kandju",
    "Kaantyu",
    "Gandju",
    "Gandanju",
    "Kamdhue",
    "Kandyu",
    "Kanyu"
  ],
  "kbh": [
    "Camsá"
  ],
  "kbi": [
    "Kaptiau"
  ],
  "kbj": [
    "Kari",
    "Kare",
    "Kare (Central African Republic)",
    "Bantoid Kare"
  ],
  "kbk": [
    "Grass Koiari",
    "Koiari"
  ],
  "kbm": [
    "Iwal"
  ],
  "kbn": [
    "Kare (Africa)",
    "Kare (Central African Republic)",
    "Mbum Kare"
  ],
  "kbo": [
    "Keliko"
  ],
  "kbp": [
    "Kabiyé",
    "Kabiye",
    "Kabye"
  ],
  "kbq": [
    "Kamano"
  ],
  "kbr": [
    "Kafa"
  ],
  "kbs": [
    "Kande"
  ],
  "kbt": [
    "Gabadi"
  ],
  "kbu": [
    "Kabutra"
  ],
  "kbv": [
    "Kamberataro",
    "Dera",
    "Dera (New Guinea)"
  ],
  "kbw": [
    "Kaiep"
  ],
  "kbx": [
    "Ap Ma"
  ],
  "kbz": [
    "Duhwa"
  ],
  "kca": [
    "Khanty"
  ],
  "kcb": [
    "Kawacha"
  ],
  "kcc": [
    "Lubila"
  ],
  "kcd": [
    "Ngkâlmpw Kanum"
  ],
  "kce": [
    "Kaivi"
  ],
  "kcf": [
    "Ukaan"
  ],
  "kcg": [
    "Tyap"
  ],
  "kch": [
    "Vono"
  ],
  "kci": [
    "Kamantan"
  ],
  "kcj": [
    "Kobiana"
  ],
  "kck": [
    "Kalanga"
  ],
  "kcl": [
    "Kala",
    "Kela",
    "Gela"
  ],
  "kcm": [
    "Tar Gula"
  ],
  "kcn": [
    "Nubi",
    "Ki-Nubi"
  ],
  "kco": [
    "Kinalakna"
  ],
  "kcp": [
    "Kanga"
  ],
  "kcq": [
    "Kamo"
  ],
  "kcr": [
    "Katla"
  ],
  "kcs": [
    "Koenoem"
  ],
  "kct": [
    "Kaian"
  ],
  "kcu": [
    "Kikami",
    "Kami"
  ],
  "kcv": [
    "Kete"
  ],
  "kcw": [
    "Kabwari"
  ],
  "kcx": [
    "Kachama-Ganjule"
  ],
  "kcy": [
    "Korandje"
  ],
  "kcz": [
    "Konongo"
  ],
  "kda": [
    "Worimi",
    "Gadang",
    "Gadhang",
    "Gadjang",
    "Kattang",
    "Kutthung"
  ],
  "kdc": [
    "Kutu"
  ],
  "kdd": [
    "Yankunytjatjara"
  ],
  "kde": [
    "Makonde"
  ],
  "kdf": [
    "Mamusi"
  ],
  "kdg": [
    "Seba"
  ],
  "kdh": [
    "Tem"
  ],
  "kdi": [
    "Kumam",
    "Kuman"
  ],
  "kdj": [
    "Karamojong"
  ],
  "kdk": [
    "Numee"
  ],
  "kdl": [
    "Tsikimba"
  ],
  "kdm": [
    "Kagoma"
  ],
  "kdn": [
    "Kunda"
  ],
  "kdp": [
    "Kaningdon-Nindem"
  ],
  "kdq": [
    "Koch"
  ],
  "kdr": [
    "Karaim"
  ],
  "kdt": [
    "Kuy"
  ],
  "kdu": [
    "Kadaru",
    "Kedaru",
    "Debri"
  ],
  "kdv": [
    "Kado",
    "Kadu"
  ],
  "kdw": [
    "Koneraw"
  ],
  "kdx": [
    "Kam"
  ],
  "kdy": [
    "Keder"
  ],
  "kdz": [
    "Kwaja",
    "Ndaktup",
    "Ncha",
    "Bitwi"
  ],
  "kea": [
    "Kabuverdianu",
    "Cape Verdean Creole",
    "Kriolu",
    "Creole",
    "Barlavento",
    "Sotavento"
  ],
  "keb": [
    "Kélé"
  ],
  "kec": [
    "Keiga"
  ],
  "ked": [
    "Kerewe"
  ],
  "kee": [
    "Eastern Keres"
  ],
  "kef": [
    "Kpessi"
  ],
  "keg": [
    "Tese"
  ],
  "keh": [
    "Keak"
  ],
  "kei": [
    "Kei"
  ],
  "kej": [
    "Kadar"
  ],
  "kek": [
    "Q'eqchi"
  ],
  "kel": [
    "Kela-Yela",
    "Kela",
    "Yela"
  ],
  "kem": [
    "Kemak"
  ],
  "ken": [
    "Kenyang"
  ],
  "keo": [
    "Kakwa"
  ],
  "kep": [
    "Kaikadi"
  ],
  "keq": [
    "Kamar"
  ],
  "ker": [
    "Kera"
  ],
  "kes": [
    "Kugbo"
  ],
  "ket": [
    "Ket"
  ],
  "keu": [
    "Akebu"
  ],
  "kev": [
    "Kanikkaran"
  ],
  "kew": [
    "Kewa",
    "West Kewa",
    "East Kewa",
    "South Kewa",
    "Erave",
    "Pasuma"
  ],
  "kex": [
    "Kukna"
  ],
  "key": [
    "Kupia"
  ],
  "kez": [
    "Kukele"
  ],
  "kfa": [
    "Kodava"
  ],
  "kfb": [
    "Kolami"
  ],
  "kfc": [
    "Konda-Dora"
  ],
  "kfd": [
    "Korra Koraga"
  ],
  "kfe": [
    "Kota (India)",
    "Kota"
  ],
  "kff": [
    "Koya"
  ],
  "kfg": [
    "Kudiya"
  ],
  "kfh": [
    "Kurichiya"
  ],
  "kfi": [
    "Kannada Kurumba"
  ],
  "kfj": [
    "Kemiehua"
  ],
  "kfk": [
    "Kinnauri"
  ],
  "kfl": [
    "Kung"
  ],
  "kfn": [
    "Kuk"
  ],
  "kfo": [
    "Koro (West Africa)",
    "Koro",
    "Koro Jula"
  ],
  "kfp": [
    "Korwa"
  ],
  "kfq": [
    "Korku"
  ],
  "kfr": [
    "Kachchi"
  ],
  "kfs": [
    "Bilaspuri"
  ],
  "kft": [
    "Kanjari"
  ],
  "kfu": [
    "Katkari"
  ],
  "kfv": [
    "Kurmukar"
  ],
  "kfw": [
    "Kharam Naga",
    "Kharam"
  ],
  "kfx": [
    "Kullu Pahari",
    "Kullu"
  ],
  "kfy": [
    "Kumaoni"
  ],
  "kfz": [
    "Koromfé"
  ],
  "kg": [
    "Kongo",
    "Kikongo",
    "Koongo",
    "Laari",
    "San Salvador Kongo",
    "Yombe"
  ],
  "kga": [
    "Koyaga"
  ],
  "kgb": [
    "Kawe"
  ],
  "kgd": [
    "Kataang"
  ],
  "kge": [
    "Komering"
  ],
  "kgf": [
    "Kube"
  ],
  "kgg": [
    "Kusunda"
  ],
  "kgi": [
    "Selangor Sign Language"
  ],
  "kgj": [
    "Gamale Kham"
  ],
  "kgk": [
    "Kaiwá"
  ],
  "kgl": [
    "Kunggari"
  ],
  "kgm": [
    "Karipúna"
  ],
  "kgn": [
    "Karingani",
    "Keringani"
  ],
  "kgo": [
    "Krongo"
  ],
  "kgp": [
    "Kaingang"
  ],
  "kgq": [
    "Kamoro"
  ],
  "kgr": [
    "Abun"
  ],
  "kgs": [
    "Kumbainggar"
  ],
  "kgt": [
    "Somyev"
  ],
  "kgu": [
    "Kobol"
  ],
  "kgv": [
    "Karas"
  ],
  "kgw": [
    "Karon Dori"
  ],
  "kgx": [
    "Kamaru"
  ],
  "kgy": [
    "Kyerung"
  ],
  "kha": [
    "Khasi"
  ],
  "khb": [
    "Lü",
    "Lue",
    "Tai Lü",
    "Tai Lue",
    "Dai Lue"
  ],
  "khc": [
    "Tukang Besi North"
  ],
  "khd": [
    "Bädi Kanum"
  ],
  "khe": [
    "Korowai"
  ],
  "khf": [
    "Khuen"
  ],
  "khh": [
    "Kehu"
  ],
  "khi-kho-pro": [
    "Proto-Khoe"
  ],
  "khi-kun": [
    "ǃKung",
    "ǃOǃKung",
    "ǃ'OǃKung",
    "Kung",
    "Ekoka ǃKung",
    "Ekoka Kung",
    "Sekele"
  ],
  "khj": [
    "Kuturmi"
  ],
  "khl": [
    "Lusi"
  ],
  "khn": [
    "Khandeshi"
  ],
  "kho": [
    "Khotanese"
  ],
  "khp": [
    "Kapauri"
  ],
  "khq": [
    "Koyra Chiini",
    "Western Songhay",
    "Koyra Chiini Songhay"
  ],
  "khr": [
    "Kharia"
  ],
  "khs": [
    "Kasua"
  ],
  "kht": [
    "Khamti"
  ],
  "khu": [
    "Nkhumbi"
  ],
  "khv": [
    "Khvarshi",
    "Khwarshi",
    "Xvarshi",
    "Inkhokvari"
  ],
  "khw": [
    "Khowar"
  ],
  "khx": [
    "Kanu"
  ],
  "khy": [
    "Ekele",
    "Kele",
    "Kele (Congo)",
    "Kele (Democratic Republic of the Congo)",
    "Lokele"
  ],
  "khz": [
    "Keapara"
  ],
  "ki": [
    "Kikuyu",
    "Gikuyu",
    "Gĩkũyũ"
  ],
  "kia": [
    "Kim"
  ],
  "kib": [
    "Koalib"
  ],
  "kic": [
    "Kickapoo"
  ],
  "kid": [
    "Koshin"
  ],
  "kie": [
    "Kibet"
  ],
  "kif": [
    "Eastern Parbate Kham"
  ],
  "kig": [
    "Kimaama"
  ],
  "kih": [
    "Kilmeri"
  ],
  "kii": [
    "Kitsai",
    "Kichai"
  ],
  "kij": [
    "Kilivila"
  ],
  "kil": [
    "Kariya"
  ],
  "kim": [
    "Tofa",
    "Tofalar",
    "Karagas"
  ],
  "kio": [
    "Kiowa"
  ],
  "kip": [
    "Sheshi Kham"
  ],
  "kiq": [
    "Kosadle"
  ],
  "kis": [
    "Kis"
  ],
  "kit": [
    "Agob"
  ],
  "kiv": [
    "Kimbu"
  ],
  "kiw": [
    "Northeast Kiwai"
  ],
  "kix": [
    "Khiamniungan Naga"
  ],
  "kiy": [
    "Kirikiri",
    "Faia"
  ],
  "kiz": [
    "Kisi"
  ],
  "kj": [
    "Kwanyama",
    "Kuanyama",
    "Oshikwanyama"
  ],
  "kja": [
    "Mlap"
  ],
  "kjb": [
    "Q'anjob'al"
  ],
  "kjc": [
    "Coastal Konjo"
  ],
  "kjd": [
    "Southern Kiwai"
  ],
  "kje": [
    "Kisar"
  ],
  "kjg": [
    "Khmu"
  ],
  "kjh": [
    "Khakas"
  ],
  "kji": [
    "Zabana"
  ],
  "kjj": [
    "Khinalug",
    "Khinalig",
    "Xinalug",
    "Xinalugh",
    "Khinalugh"
  ],
  "kjk": [
    "Highland Konjo"
  ],
  "kjl": [
    "Kham"
  ],
  "kjm": [
    "Kháng"
  ],
  "kjn": [
    "Kunjen",
    "Uw Oykangand",
    "Uw Olkola",
    "Olkol",
    "Olgolo",
    "Uw-Oykangand",
    "Uw-Olgol",
    "Koko Wanggara",
    "Ogh-Undjan",
    "Undjan",
    "Kawarrangg",
    "Athima",
    "Uw",
    "Kunjen-Undjan-Athima"
  ],
  "kjo": [
    "Harijan Kinnauri"
  ],
  "kjp": [
    "Eastern Pwo",
    "Phlou",
    "Eastern Pwo Karen"
  ],
  "kjq": [
    "Western Keres"
  ],
  "kjr": [
    "Kurudu"
  ],
  "kjs": [
    "East Kewa"
  ],
  "kjt": [
    "Phrae Pwo",
    "Phrae Pwo Karen",
    "Northeastern Pwo",
    "Northeastern Pwo Karen"
  ],
  "kju": [
    "Kashaya"
  ],
  "kjx": [
    "Ramopa",
    "Keriaka"
  ],
  "kjy": [
    "Erave"
  ],
  "kjz": [
    "Bumthangkha"
  ],
  "kk": [
    "Kazakh"
  ],
  "kka": [
    "Kakanda"
  ],
  "kkb": [
    "Kwerisa"
  ],
  "kkc": [
    "Odoodee"
  ],
  "kkd": [
    "Kinuku"
  ],
  "kke": [
    "Kakabe"
  ],
  "kkf": [
    "Kalaktang Monpa"
  ],
  "kkg": [
    "Mabaka Valley Kalinga"
  ],
  "kkh": [
    "Khün"
  ],
  "kki": [
    "Kagulu",
    "Kaguru"
  ],
  "kkj": [
    "Kako"
  ],
  "kkk": [
    "Kokota"
  ],
  "kkl": [
    "Kosarek Yale"
  ],
  "kkm": [
    "Kiong"
  ],
  "kkn": [
    "Kon Keu"
  ],
  "kko": [
    "Karko",
    "Kithonirishe"
  ],
  "kkp": [
    "Koko-Bera",
    "Kok-Kaper",
    "Gugubera",
    "Koko-Pera"
  ],
  "kkq": [
    "Kaiku"
  ],
  "kkr": [
    "Kir-Balar",
    "Kir"
  ],
  "kks": [
    "Kirfi",
    "Giiwo"
  ],
  "kkt": [
    "Koi"
  ],
  "kku": [
    "Tumi"
  ],
  "kkv": [
    "Kangean"
  ],
  "kkw": [
    "Teke-Kukuya"
  ],
  "kkx": [
    "Kohin"
  ],
  "kky": [
    "Guugu Yimidhirr"
  ],
  "kkz": [
    "Kaska"
  ],
  "kl": [
    "Greenlandic",
    "Kalaallisut"
  ],
  "kla": [
    "Klamath-Modoc",
    "Klamath"
  ],
  "klb": [
    "Kiliwa"
  ],
  "klc": [
    "Kolbila"
  ],
  "kld": [
    "Gamilaraay",
    "Kamilaroi",
    "Kamilarai",
    "Kamalarai",
    "Gamilaroi"
  ],
  "kle": [
    "Kulung"
  ],
  "klf": [
    "Kendeje"
  ],
  "klg": [
    "Tagakaulu Kalagan"
  ],
  "klh": [
    "Weliki"
  ],
  "kli": [
    "Kalumpang"
  ],
  "klj": [
    "Khalaj",
    "Turkic Khalaj",
    "Arghu"
  ],
  "klk": [
    "Kono (Nigeria)",
    "Kono"
  ],
  "kll": [
    "Kagan Kalagan"
  ],
  "klm": [
    "Kolom",
    "Migum"
  ],
  "kln": [
    "Kalenjin"
  ],
  "klo": [
    "Kapya"
  ],
  "klp": [
    "Kamasa"
  ],
  "klq": [
    "Rumu"
  ],
  "klr": [
    "Khaling"
  ],
  "kls": [
    "Kalasha"
  ],
  "klt": [
    "Nukna"
  ],
  "klu": [
    "Klao"
  ],
  "klv": [
    "Maskelynes"
  ],
  "klw": [
    "Lindu",
    "Tado"
  ],
  "klx": [
    "Koluwawa"
  ],
  "kly": [
    "Kalao"
  ],
  "klz": [
    "Kabola"
  ],
  "km": [
    "Khmer",
    "Cambodian",
    "Central Khmer",
    "Modern Khmer"
  ],
  "kma": [
    "Konni"
  ],
  "kmb": [
    "Kimbundu",
    "North Mbundu"
  ],
  "kmc": [
    "Southern Kam"
  ],
  "kmd": [
    "Madukayang Kalinga"
  ],
  "kme": [
    "Bakole"
  ],
  "kmf": [
    "Kare (New Guinea)",
    "Kare",
    "Kare (Papua New Guinea)"
  ],
  "kmg": [
    "Kâte"
  ],
  "kmh": [
    "Kalam"
  ],
  "kmi": [
    "Kami"
  ],
  "kmj": [
    "Kumarbhag Paharia",
    "Kumarbhag",
    "Kumarbhag Pahariya",
    "Kumar Paharia",
    "Malto"
  ],
  "kmk": [
    "Limos Kalinga"
  ],
  "kml": [
    "Tanudan Kalinga",
    "Lower Tanudan Kalinga",
    "Upper Tanudan Kalinga"
  ],
  "kmm": [
    "Kom (India)",
    "Kom"
  ],
  "kmn": [
    "Awtuw"
  ],
  "kmo": [
    "Kwoma"
  ],
  "kmp": [
    "Gimme"
  ],
  "kmq": [
    "Kwama"
  ],
  "kmr": [
    "Northern Kurdish"
  ],
  "kms": [
    "Kamasau"
  ],
  "kmt": [
    "Kemtuik"
  ],
  "kmu": [
    "Kanite"
  ],
  "kmv": [
    "Karipúna Creole French",
    "Karipúna French Creole",
    "Amapá French Creole"
  ],
  "kmw": [
    "Kumu",
    "Kikomo",
    "Komo (Democratic Republic of the Congo)",
    "Komo",
    "Kikumu"
  ],
  "kmx": [
    "Waboda"
  ],
  "kmy": [
    "Koma"
  ],
  "kmz": [
    "Khorasani Turkish",
    "Khorasani Turkic"
  ],
  "kn": [
    "Kannada"
  ],
  "kna": [
    "Kanakuru",
    "Dera",
    "Dera (Nigeria)"
  ],
  "knb": [
    "Lubuagan Kalinga"
  ],
  "knd": [
    "Konda"
  ],
  "kne": [
    "Kankanaey"
  ],
  "knf": [
    "Mankanya"
  ],
  "kni": [
    "Kanufi"
  ],
  "knj": [
    "Akatek",
    "Acateco",
    "Western Kanjobal"
  ],
  "knk": [
    "Kuranko"
  ],
  "knl": [
    "Keninjal"
  ],
  "knm": [
    "Kanamari",
    "Kanamarí",
    "Katukina-Kanamari",
    "Kanamare",
    "Katukína",
    "Katukina"
  ],
  "kno": [
    "Kono (Sierra Leone)",
    "Kono",
    "Konnoh"
  ],
  "knp": [
    "Kwanja"
  ],
  "knq": [
    "Kintaq"
  ],
  "knr": [
    "Kaningra"
  ],
  "kns": [
    "Kensiu"
  ],
  "knt": [
    "Katukina",
    "Panoan Katukína",
    "Katukína",
    "Catuquina",
    "Waninawa",
    "Waninnawa",
    "Kamanawa",
    "Kamannaua",
    "Katukina do Jurua",
    "Katukina of Olinda",
    "Katukina of Sete Estreles",
    "Kanamari"
  ],
  "knu": [
    "Kono (Guinea)",
    "Kono"
  ],
  "knv": [
    "Tabo"
  ],
  "knx": [
    "Kendayan",
    "Salako",
    "Selako",
    "Ahe"
  ],
  "kny": [
    "Kanyok"
  ],
  "knz": [
    "Kalamsé"
  ],
  "ko": [
    "Korean",
    "Modern Korean"
  ],
  "ko-ear": [
    "Early Modern Korean"
  ],
  "koa": [
    "Konomala"
  ],
  "koc": [
    "Kpati"
  ],
  "kod": [
    "Kodi"
  ],
  "koe": [
    "Kacipo-Balesi"
  ],
  "kof": [
    "Kubi"
  ],
  "kog": [
    "Cogui",
    "Kogi",
    "Cogi",
    "Kagaba",
    "Cagaba",
    "Cágaba"
  ],
  "koh": [
    "Koyo"
  ],
  "koi": [
    "Komi-Permyak"
  ],
  "kok": [
    "Konkani"
  ],
  "kol": [
    "Kol (New Guinea)",
    "Kol",
    "Kol (Papua New Guina)"
  ],
  "koo": [
    "Konzo"
  ],
  "kop": [
    "Waube",
    "Waupe",
    "Kwato"
  ],
  "koq": [
    "Kota (Gabon)",
    "iKota",
    "Ikota",
    "Kota"
  ],
  "kos": [
    "Kosraean"
  ],
  "kot": [
    "Lagwan",
    "Logone"
  ],
  "kou": [
    "Koke"
  ],
  "kov": [
    "Kudu-Camo"
  ],
  "kow": [
    "Kugama"
  ],
  "koy": [
    "Koyukon",
    "Denaakk'e"
  ],
  "koz": [
    "Korak"
  ],
  "kpa": [
    "Kutto"
  ],
  "kpb": [
    "Mullu Kurumba"
  ],
  "kpc": [
    "Curripaco",
    "Kurripako"
  ],
  "kpd": [
    "Koba"
  ],
  "kpe": [
    "Kpelle"
  ],
  "kpf": [
    "Komba"
  ],
  "kpg": [
    "Kapingamarangi"
  ],
  "kph": [
    "Kplang"
  ],
  "kpi": [
    "Kofei"
  ],
  "kpj": [
    "Karajá"
  ],
  "kpk": [
    "Kpan"
  ],
  "kpl": [
    "Kpala"
  ],
  "kpm": [
    "Koho"
  ],
  "kpn": [
    "Kepkiriwát"
  ],
  "kpo": [
    "Ikposo"
  ],
  "kpp": [
    "Paku Karen"
  ],
  "kpq": [
    "Korupun-Sela"
  ],
  "kpr": [
    "Korafe-Yegha"
  ],
  "kps": [
    "Tehit"
  ],
  "kpt": [
    "Karata"
  ],
  "kpu": [
    "Kafoa"
  ],
  "kpv": [
    "Komi-Zyrian",
    "Komi"
  ],
  "kpw": [
    "Kobon"
  ],
  "kpx": [
    "Mountain Koiari",
    "Mountain Koiali"
  ],
  "kpy": [
    "Koryak"
  ],
  "kpz": [
    "Kupsabiny"
  ],
  "kqa": [
    "Mum"
  ],
  "kqb": [
    "Kovai"
  ],
  "kqc": [
    "Doromu-Koki"
  ],
  "kqd": [
    "Koy Sanjaq Surat"
  ],
  "kqe": [
    "Kalagan"
  ],
  "kqf": [
    "Kakabai"
  ],
  "kqg": [
    "Khe"
  ],
  "kqh": [
    "Kisankasa"
  ],
  "kqi": [
    "Koitabu"
  ],
  "kqj": [
    "Koromira"
  ],
  "kqk": [
    "Kotafon Gbe"
  ],
  "kql": [
    "Kyenele"
  ],
  "kqm": [
    "Khisa"
  ],
  "kqn": [
    "Kaonde",
    "Chikaonde",
    "Kawonde"
  ],
  "kqo": [
    "Eastern Krahn"
  ],
  "kqp": [
    "Kimré"
  ],
  "kqq": [
    "Krenak"
  ],
  "kqr": [
    "Kimaragang"
  ],
  "kqs": [
    "Northern Kissi"
  ],
  "kqt": [
    "Klias River Kadazan"
  ],
  "kqu": [
    "Seroa"
  ],
  "kqv": [
    "Okolod"
  ],
  "kqw": [
    "Kandas"
  ],
  "kqx": [
    "Mser"
  ],
  "kqy": [
    "Koorete"
  ],
  "kqz": [
    "Korana"
  ],
  "kr": [
    "Kanuri",
    "Kanembu",
    "Bilma Kanuri",
    "Central Kanuri",
    "Manga Kanuri",
    "Tumari Kanuri"
  ],
  "kra": [
    "Kumhali"
  ],
  "krb": [
    "Karkin"
  ],
  "krc": [
    "Karachay-Balkar"
  ],
  "krd": [
    "Kairui-Midiki"
  ],
  "kre": [
    "Panará"
  ],
  "krf": [
    "Koro (Vanuatu)",
    "Koro"
  ],
  "krh": [
    "Kurama"
  ],
  "kri": [
    "Krio",
    "Sierra Leonean Creole"
  ],
  "krj": [
    "Kinaray-a"
  ],
  "krk": [
    "Kerek"
  ],
  "krl": [
    "Karelian",
    "North Karelian",
    "Northern Karelian",
    "South Karelian",
    "Southern Karelian",
    "Tver Karelian"
  ],
  "krm": [
    "Krim"
  ],
  "krn": [
    "Sapo"
  ],
  "kro-pro": [
    "Proto-Kru"
  ],
  "krp": [
    "Korop"
  ],
  "krr": [
    "Kru'ng",
    "Krung",
    "Kreung",
    "Krüng"
  ],
  "krs": [
    "Kresh",
    "Gbaya"
  ],
  "kru": [
    "Kurukh",
    "Kurux"
  ],
  "krv": [
    "Kavet",
    "Kravet"
  ],
  "krw": [
    "Western Krahn"
  ],
  "krx": [
    "Karon"
  ],
  "kry": [
    "Kryts",
    "Kryc",
    "Kryz",
    "Jek",
    "Dzhek",
    "Cek",
    "Khaput",
    "Yergyudzh",
    "Alyk"
  ],
  "krz": [
    "Sota Kanum"
  ],
  "ks": [
    "Kashmiri",
    "Koshur"
  ],
  "ksa": [
    "Shuwa-Zamani"
  ],
  "ksb": [
    "Shambala",
    "Shambaa"
  ],
  "ksc": [
    "Southern Kalinga"
  ],
  "ksd": [
    "Tolai",
    "Kuanua"
  ],
  "kse": [
    "Kuni"
  ],
  "ksf": [
    "Bafia"
  ],
  "ksg": [
    "Kusaghe"
  ],
  "ksi": [
    "Krisa"
  ],
  "ksj": [
    "Uare"
  ],
  "ksk": [
    "Kansa"
  ],
  "ksl": [
    "Kumalu"
  ],
  "ksm": [
    "Kumba"
  ],
  "ksn": [
    "Kasiguranin"
  ],
  "kso": [
    "Kofa"
  ],
  "ksp": [
    "Kaba"
  ],
  "ksq": [
    "Kwaami"
  ],
  "ksr": [
    "Borong"
  ],
  "kss": [
    "Southern Kissi"
  ],
  "kst": [
    "Winyé"
  ],
  "ksu": [
    "Khamyang"
  ],
  "ksv": [
    "Kusu"
  ],
  "ksw": [
    "S'gaw Karen",
    "S'gaw Kayin",
    "S'gaw",
    "Sgaw",
    "White Karen"
  ],
  "ksx": [
    "Kedang"
  ],
  "ksy": [
    "Kharia Thar"
  ],
  "ksz": [
    "Kodaku"
  ],
  "kta": [
    "Katua"
  ],
  "ktb": [
    "Kambaata"
  ],
  "ktc": [
    "Kholok"
  ],
  "ktd": [
    "Kokata"
  ],
  "ktf": [
    "Kwami"
  ],
  "ktg": [
    "Kalkatungu",
    "Kalkutungu",
    "Galgadungu",
    "Kalkutung",
    "Kalkadoon",
    "Galgaduun"
  ],
  "kth": [
    "Karanga"
  ],
  "kti": [
    "North Muyu",
    "Kati"
  ],
  "ktj": [
    "Plapo Krumen"
  ],
  "ktk": [
    "Kaniet"
  ],
  "ktl": [
    "Koroshi"
  ],
  "ktm": [
    "Kurti"
  ],
  "ktn": [
    "Karitiâna",
    "Caritiana"
  ],
  "kto": [
    "Kuot"
  ],
  "ktp": [
    "Kaduo",
    "Khatu"
  ],
  "ktq": [
    "Katabaga"
  ],
  "ktr": [
    "Kota Marudu Tinagas"
  ],
  "kts": [
    "South Muyu"
  ],
  "ktt": [
    "Ketum"
  ],
  "ktu": [
    "Kituba",
    "Munukutuba",
    "Kikongo-Kituba",
    "Kikongo",
    "Kikongo ya leta",
    "Kibulamatadi",
    "Kikwango",
    "Ikeleve",
    "Kizabave"
  ],
  "ktv": [
    "Eastern Katu"
  ],
  "ktw": [
    "Kato",
    "Cahto"
  ],
  "ktx": [
    "Kaxararí"
  ],
  "kty": [
    "Kango",
    "Kango (Bas-Uélé District)"
  ],
  "ktz": [
    "Juǀ'hoan",
    "Zhuǀ'hoan",
    "ǂKxʼauǁʼein",
    "ǁAuǁei",
    "ǁAuǁen",
    "Auen",
    "Kaukau",
    "Koko",
    "Kung-Gobabis",
    "‡Kx'auǁ'ei",
    "ǂKx'auǁ'ein",
    "ǁX'auǁ'e",
    "Juǀ'hoansi"
  ],
  "ku-pro": [
    "Proto-Kurdish"
  ],
  "kub": [
    "Kutep"
  ],
  "kuc": [
    "Kwinsu"
  ],
  "kud": [
    "Auhelawa",
    "'Auhelawa"
  ],
  "kue": [
    "Kuman",
    "Simbu",
    "Chimbu"
  ],
  "kuf": [
    "Western Katu"
  ],
  "kug": [
    "Kupa"
  ],
  "kuh": [
    "Kushi"
  ],
  "kui": [
    "Kuikúro",
    "Kuikúro-Kalapálo",
    "Kuikuro",
    "Apalakiri"
  ],
  "kuj": [
    "Kuria"
  ],
  "kuk": [
    "Kepo'"
  ],
  "kul": [
    "Kulere",
    "Tof",
    "Korom Boye",
    "Akandi",
    "Akande",
    "Kande",
    "Richa"
  ],
  "kum": [
    "Kumyk"
  ],
  "kun": [
    "Kunama"
  ],
  "kuo": [
    "Kumukio"
  ],
  "kup": [
    "Kunimaipa"
  ],
  "kuq": [
    "Karipuna"
  ],
  "kus": [
    "Kusaal"
  ],
  "kut": [
    "Kutenai"
  ],
  "kuu": [
    "Upper Kuskokwim"
  ],
  "kuv": [
    "Kur"
  ],
  "kuw": [
    "Kpagua"
  ],
  "kux": [
    "Kukatja"
  ],
  "kuy": [
    "Kuuku-Ya'u"
  ],
  "kuz": [
    "Kunza"
  ],
  "kva": [
    "Bagvalal"
  ],
  "kvb": [
    "Kubu"
  ],
  "kvc": [
    "Kove"
  ],
  "kvd": [
    "Kui (Indonesia)",
    "Kui"
  ],
  "kve": [
    "Kalabakan"
  ],
  "kvf": [
    "Kabalai"
  ],
  "kvg": [
    "Kuni-Boazi"
  ],
  "kvh": [
    "Komodo"
  ],
  "kvi": [
    "Kwang"
  ],
  "kvj": [
    "Psikye"
  ],
  "kvk": [
    "Korean Sign Language"
  ],
  "kvl": [
    "Brek Karen"
  ],
  "kvm": [
    "Kendem"
  ],
  "kvn": [
    "Border Kuna"
  ],
  "kvo": [
    "Dobel"
  ],
  "kvp": [
    "Kompane"
  ],
  "kvq": [
    "Geba Karen"
  ],
  "kvr": [
    "Kerinci"
  ],
  "kvt": [
    "Lahta Karen"
  ],
  "kvu": [
    "Yinbaw Karen"
  ],
  "kvv": [
    "Kola"
  ],
  "kvw": [
    "Wersing"
  ],
  "kvx": [
    "Parkari Koli"
  ],
  "kvy": [
    "Yintale Karen"
  ],
  "kvz": [
    "Tsakwambo"
  ],
  "kw": [
    "Cornish"
  ],
  "kwa": [
    "Dâw"
  ],
  "kwb": [
    "Baa",
    "Kwa"
  ],
  "kwc": [
    "Likwala"
  ],
  "kwd": [
    "Kwaio"
  ],
  "kwe": [
    "Kwerba"
  ],
  "kwf": [
    "Kwara'ae"
  ],
  "kwg": [
    "Sara Kaba Deme"
  ],
  "kwh": [
    "Kowiai"
  ],
  "kwi": [
    "Awa-Cuaiquer",
    "Awa",
    "Cuaiquer",
    "Awa Pit",
    "Awapit",
    "Kwaiker",
    "Coaiquer",
    "Quaiquer"
  ],
  "kwj": [
    "Kwanga"
  ],
  "kwk": [
    "Kwak'wala"
  ],
  "kwl": [
    "Kofyar"
  ],
  "kwm": [
    "Kwambi"
  ],
  "kwn": [
    "Kwangali"
  ],
  "kwo": [
    "Kwomtari"
  ],
  "kwp": [
    "Kodia"
  ],
  "kwq": [
    "Kwak"
  ],
  "kwr": [
    "Kwer"
  ],
  "kws": [
    "Kwese"
  ],
  "kwt": [
    "Kwesten"
  ],
  "kwu": [
    "Kwakum"
  ],
  "kwv": [
    "Sara Kaba Náà",
    "Sara Dunjo"
  ],
  "kww": [
    "Kwinti"
  ],
  "kwx": [
    "Khirwar"
  ],
  "kwz": [
    "Kwadi"
  ],
  "kxa": [
    "Kairiru"
  ],
  "kxb": [
    "Krobu"
  ],
  "kxc": [
    "Khonso"
  ],
  "kxd": [
    "Brunei Malay"
  ],
  "kxe": [
    "Kakihum"
  ],
  "kxf": [
    "Manumanaw Karen"
  ],
  "kxh": [
    "Karo"
  ],
  "kxi": [
    "Keningau Murut",
    "Nabay",
    "Nabaay"
  ],
  "kxj": [
    "Kulfa"
  ],
  "kxk": [
    "Zayein Karen"
  ],
  "kxl": [
    "Nepali Kurux"
  ],
  "kxm": [
    "Northern Khmer",
    "Thai Khmer",
    "Surin Khmer"
  ],
  "kxn": [
    "Kanowit",
    "Tanjong",
    "Kanowit-Tanjong Melanau"
  ],
  "kxo": [
    "Kanoé"
  ],
  "kxp": [
    "Wadiyara Koli"
  ],
  "kxq": [
    "Smärky Kanum"
  ],
  "kxr": [
    "Koro (New Guinea)",
    "Koro (Papua New Guinea)",
    "Koro"
  ],
  "kxs": [
    "Kangjia"
  ],
  "kxt": [
    "Koiwat"
  ],
  "kxu": [
    "Kui (India)",
    "Kui",
    "Kuy"
  ],
  "kxv": [
    "Kuvi"
  ],
  "kxw": [
    "Konai"
  ],
  "kxx": [
    "Likuba"
  ],
  "kxy": [
    "Kayong"
  ],
  "kxz": [
    "Kerewo"
  ],
  "ky": [
    "Kyrgyz",
    "Kirghiz",
    "Kirgiz"
  ],
  "kya": [
    "Kwaya"
  ],
  "kyb": [
    "Butbut Kalinga"
  ],
  "kyc": [
    "Kyaka"
  ],
  "kyd": [
    "Karey"
  ],
  "kye": [
    "Krache"
  ],
  "kyf": [
    "Kouya"
  ],
  "kyg": [
    "Keyagana"
  ],
  "kyh": [
    "Karok",
    "Karuk"
  ],
  "kyi": [
    "Kiput"
  ],
  "kyj": [
    "Karao"
  ],
  "kyk": [
    "Kamayo"
  ],
  "kyl": [
    "Kalapuya"
  ],
  "kym": [
    "Kpatili"
  ],
  "kyn": [
    "Karolanos"
  ],
  "kyo": [
    "Kelon"
  ],
  "kyp": [
    "Kang"
  ],
  "kyq": [
    "Kenga"
  ],
  "kyr": [
    "Kuruáya",
    "Caravare",
    "Curuaia",
    "Kuruaia"
  ],
  "kys": [
    "Baram Kayan"
  ],
  "kyt": [
    "Kayagar"
  ],
  "kyu": [
    "Western Kayah"
  ],
  "kyv": [
    "Kayort"
  ],
  "kyw": [
    "Kudmali",
    "Kurmali"
  ],
  "kyx": [
    "Rapoisi",
    "Konua"
  ],
  "kyy": [
    "Kambaira"
  ],
  "kyz": [
    "Kayabí"
  ],
  "kza": [
    "Western Karaboro"
  ],
  "kzb": [
    "Kaibobo"
  ],
  "kzc": [
    "Bondoukou Kulango"
  ],
  "kzd": [
    "Kadai"
  ],
  "kze": [
    "Kosena"
  ],
  "kzf": [
    "Da'a Kaili",
    "Tado",
    "Inde",
    "Pekava",
    "West Kaili"
  ],
  "kzg": [
    "Kikai"
  ],
  "kzh": [
    "Dongolawi",
    "Kenuzi-Dongola",
    "Andaandi",
    "Kenzi",
    "Mattoki"
  ],
  "kzi": [
    "Kelabit"
  ],
  "kzj": [
    "Coastal Kadazan"
  ],
  "kzk": [
    "Kazukuru",
    "Dororo",
    "Guliguli"
  ],
  "kzl": [
    "Kayeli"
  ],
  "kzm": [
    "Kais"
  ],
  "kzn": [
    "Kokola"
  ],
  "kzo": [
    "Kaningi"
  ],
  "kzp": [
    "Kaidipang"
  ],
  "kzq": [
    "Kaike"
  ],
  "kzr": [
    "Karang",
    "Mbum East",
    "Lakka"
  ],
  "kzs": [
    "Sugut Dusun"
  ],
  "kzt": [
    "Tambunan Dusun"
  ],
  "kzu": [
    "Kayupulau"
  ],
  "kzv": [
    "Komyandaret"
  ],
  "kzw": [
    "Kariri",
    "Kipeá",
    "Quipea",
    "Kamurú",
    "Camuru",
    "Dzubukuá",
    "Dzubucua",
    "Karirí",
    "Sabujá",
    "Sapoyá",
    "Pedra Branca"
  ],
  "kzx": [
    "Kamarian"
  ],
  "kzy": [
    "Kango-Sua",
    "Kango",
    "Kango (Tshopo District)"
  ],
  "kzz": [
    "Kalabra"
  ],
  "la": [
    "Latin"
  ],
  "laa": [
    "Lapuyan Subanun"
  ],
  "lab": [
    "Linear A"
  ],
  "lac": [
    "Lacandon",
    "Jach t’aan",
    "Hach t’an"
  ],
  "lad": [
    "Ladino"
  ],
  "lae": [
    "Pattani"
  ],
  "laf": [
    "Lafofa"
  ],
  "lag": [
    "Langi"
  ],
  "lah": [
    "Lahnda",
    "Western Punjabi"
  ],
  "lai": [
    "Lambya"
  ],
  "laj": [
    "Lango (Uganda)",
    "Lango",
    "Leb Lango"
  ],
  "lak": [
    "Laka",
    "Lau Laka",
    "Laka (Nigeria)"
  ],
  "lam": [
    "Lamba"
  ],
  "lan": [
    "Laru"
  ],
  "lap": [
    "Kabba-Laka",
    "Kabba Laka",
    "Laka (Chad)",
    "Laka"
  ],
  "laq": [
    "Qabiao",
    "Laqua"
  ],
  "lar": [
    "Larteh"
  ],
  "las": [
    "Gur Lama",
    "Lama (West Africa)",
    "Lama (Togo)",
    "Lama"
  ],
  "lau": [
    "Laba"
  ],
  "law": [
    "Lauje"
  ],
  "lax": [
    "Tiwa",
    "Lalung"
  ],
  "lay": [
    "Lama Bai",
    "Lama (Southeast Asia)",
    "Lama (Burma)",
    "Lama (Myanmar)",
    "Lama",
    "Northern Bai",
    "Laemae"
  ],
  "laz": [
    "Aribwatsa"
  ],
  "lb": [
    "Luxembourgish"
  ],
  "lbb": [
    "Label"
  ],
  "lbc": [
    "Lakkia",
    "Lakkja"
  ],
  "lbe": [
    "Lak"
  ],
  "lbf": [
    "Tinani"
  ],
  "lbg": [
    "Laopang"
  ],
  "lbi": [
    "La'bi"
  ],
  "lbj": [
    "Ladakhi",
    "Bhoti"
  ],
  "lbk": [
    "Central Bontoc",
    "Central Bontok",
    "Igorot Bontoc",
    "Igorot Bontok",
    "Bontok Igorot",
    "Bontoc",
    "Bontok",
    "Finallig"
  ],
  "lbl": [
    "Libon Bikol"
  ],
  "lbm": [
    "Lodhi"
  ],
  "lbn": [
    "Lamet"
  ],
  "lbo": [
    "Laven",
    "Loven",
    "Boloven",
    "Jru'",
    "Jruq",
    "Jru",
    "Boriwen",
    "Jaru",
    "Lawen",
    "Laweenjru"
  ],
  "lbq": [
    "Wampar"
  ],
  "lbr": [
    "Northern Lorung",
    "Northern Lohorung"
  ],
  "lbs": [
    "Libyan Sign Language"
  ],
  "lbt": [
    "Lachi"
  ],
  "lbu": [
    "Labu"
  ],
  "lbv": [
    "Lavatbura-Lamusong",
    "Lavatbura",
    "Lamusong",
    "Lamasong"
  ],
  "lbw": [
    "Tolaki"
  ],
  "lbx": [
    "Lawangan"
  ],
  "lby": [
    "Lamu-Lamu"
  ],
  "lbz": [
    "Lardil",
    "Leerdil",
    "Leertil",
    "Damin",
    "Demiin"
  ],
  "lcc": [
    "Legenyem"
  ],
  "lcd": [
    "Lola"
  ],
  "lce": [
    "Loncong"
  ],
  "lcf": [
    "Lubu"
  ],
  "lch": [
    "Luchazi"
  ],
  "lcl": [
    "Lisela"
  ],
  "lcm": [
    "Tungag",
    "Lavongai",
    "Tungak"
  ],
  "lcp": [
    "Western Lawa"
  ],
  "lcq": [
    "Luhu",
    "Piru"
  ],
  "lcs": [
    "Lisabata-Nuniali"
  ],
  "lda": [
    "Kla"
  ],
  "ldb": [
    "Idun"
  ],
  "ldd": [
    "Luri (Nigeria)"
  ],
  "ldg": [
    "Lenyima"
  ],
  "ldh": [
    "Lamja-Dengsa-Tola"
  ],
  "ldj": [
    "Lemoro"
  ],
  "ldk": [
    "Leelau"
  ],
  "ldl": [
    "Kaan"
  ],
  "ldm": [
    "Landoma"
  ],
  "ldn": [
    "Láadan"
  ],
  "ldo": [
    "Loo"
  ],
  "ldp": [
    "Tso"
  ],
  "ldq": [
    "Lufu"
  ],
  "lea": [
    "Lega-Shabunda",
    "Lega-Malinga",
    "Lega Malinga",
    "Lega Shabunda",
    "Shabunda Lega",
    "Upper Lega",
    "Lower Lega",
    "Forest Lega",
    "Western Lega",
    "Southern Lega",
    "Liga",
    "Kiliga",
    "Lega",
    "Kilega",
    "KiLega",
    "Kanu",
    "Kikanu",
    "Gala",
    "Kigala",
    "Yoma",
    "Kiyoma",
    "Sede",
    "Kisede",
    "Gonzabale",
    "Beya",
    "Beia",
    "Nyamunsange",
    "KiNyamunsange",
    "Banagabo",
    "Kabango",
    "Bene"
  ],
  "leb": [
    "Lala-Bisa"
  ],
  "lec": [
    "Leco"
  ],
  "led": [
    "Lendu"
  ],
  "lee": [
    "Lyélé"
  ],
  "lef": [
    "Lelemi"
  ],
  "leh": [
    "Lenje"
  ],
  "lei": [
    "Lemio"
  ],
  "lej": [
    "Lengola"
  ],
  "lek": [
    "Leipon"
  ],
  "lel": [
    "Lele (Congo)",
    "Bashilele",
    "Lele (Democratic Republic of the Congo)",
    "Lele",
    "Usilele"
  ],
  "lem": [
    "Nomaande"
  ],
  "len": [
    "Honduran Lenca",
    "Lenca",
    "Lencan"
  ],
  "leo": [
    "Leti (Cameroon)",
    "Leti"
  ],
  "lep": [
    "Lepcha"
  ],
  "leq": [
    "Lembena"
  ],
  "ler": [
    "Lenkau"
  ],
  "les": [
    "Lese"
  ],
  "let": [
    "Lesing-Gelimi"
  ],
  "leu": [
    "Kara (New Guinea)",
    "Kara (Papua New Guinea)",
    "Kara",
    "Lemakot"
  ],
  "lev": [
    "Lamma"
  ],
  "lew": [
    "Ledo Kaili",
    "Rai",
    "Tara",
    "Ta'a",
    "Taa",
    "Central Kaili",
    "East Kaili",
    "Ledo",
    "Edo",
    "Ado",
    "Doi",
    "Ija",
    "Tawaili",
    "Palu",
    "Parigi",
    "Sigi"
  ],
  "lex": [
    "Luang"
  ],
  "ley": [
    "Lemolang"
  ],
  "lez": [
    "Lezgi"
  ],
  "lfa": [
    "Lefa"
  ],
  "lfn": [
    "Lingua Franca Nova"
  ],
  "lg": [
    "Luganda",
    "Ganda",
    "Oluganda"
  ],
  "lga": [
    "Lungga"
  ],
  "lgb": [
    "Laghu"
  ],
  "lgg": [
    "Lugbara"
  ],
  "lgh": [
    "Laghuu",
    "Xá Phó",
    "Phù Lá Lão"
  ],
  "lgi": [
    "Lengilu"
  ],
  "lgk": [
    "Neverver",
    "Lingarak"
  ],
  "lgl": [
    "Wala"
  ],
  "lgm": [
    "Lega-Mwenga",
    "Lega-Ntara",
    "Lega Ntara",
    "Lega Mwenga",
    "Mwenga Lega",
    "Lower Lega",
    "Upper Lega",
    "Eastern Lega",
    "Northern Lega",
    "Isile",
    "Ishile",
    "Kisile",
    "Mwenda-Liga"
  ],
  "lgn": [
    "Opuuo",
    "Opo",
    "Opuo",
    "Opo-Shita",
    "Shita",
    "Shiita",
    "Cita",
    "Ciita",
    "Ansita",
    "Kina",
    "Kwina",
    "T'apo"
  ],
  "lgq": [
    "Logba",
    "Ikpana"
  ],
  "lgr": [
    "Lengo"
  ],
  "lgs": [
    "Guinea-Bissau Sign Language"
  ],
  "lgt": [
    "Pahi"
  ],
  "lgu": [
    "Longgu"
  ],
  "lgz": [
    "Ligenza"
  ],
  "lha": [
    "Laha (Vietnam)",
    "Laha",
    "La Ha"
  ],
  "lhh": [
    "Laha (Indonesia)",
    "Laha",
    "Central Ambon"
  ],
  "lhi": [
    "Lahu Shi"
  ],
  "lhl": [
    "Lahul Lohar"
  ],
  "lhn": [
    "Lahanan"
  ],
  "lhp": [
    "Lhokpu"
  ],
  "lhs": [
    "Mlahsö"
  ],
  "lht": [
    "Lo-Toga"
  ],
  "lhu": [
    "Lahu"
  ],
  "li": [
    "Limburgish",
    "Limburgan",
    "Limburgian",
    "Limburgic"
  ],
  "lia": [
    "West-Central Limba"
  ],
  "lib": [
    "Likum"
  ],
  "lic": [
    "Hlai",
    "Bouhin",
    "Heitu",
    "Ha Em",
    "Zhongsha",
    "Lauhut",
    "Baoding",
    "Tongzha",
    "Tongshi",
    "Zandui",
    "Baoting",
    "Nadou",
    "Dongfang",
    "Changjiang",
    "Moyjaw",
    "Xifang",
    "Baisha",
    "Yuanmen"
  ],
  "lid": [
    "Nyindrou"
  ],
  "lie": [
    "Likila"
  ],
  "lif": [
    "Limbu"
  ],
  "lig": [
    "Ligbi"
  ],
  "lih": [
    "Lihir"
  ],
  "lii": [
    "Lingkhim"
  ],
  "lij": [
    "Ligurian"
  ],
  "lik": [
    "Lika"
  ],
  "lil": [
    "Lillooet"
  ],
  "lio": [
    "Liki"
  ],
  "lip": [
    "Sekpele"
  ],
  "liq": [
    "Libido"
  ],
  "lir": [
    "Liberian English"
  ],
  "lis": [
    "Lisu"
  ],
  "liu": [
    "Logorik"
  ],
  "liv": [
    "Livonian"
  ],
  "liw": [
    "Col"
  ],
  "lix": [
    "Liabuku"
  ],
  "liy": [
    "Banda-Bambari"
  ],
  "liz": [
    "Libinza"
  ],
  "lja": [
    "Golpa"
  ],
  "lje": [
    "Rampi"
  ],
  "lji": [
    "Laiyolo"
  ],
  "ljl": [
    "Li'o"
  ],
  "ljp": [
    "Lampung Api"
  ],
  "ljw": [
    "Yirandali"
  ],
  "ljx": [
    "Yuru"
  ],
  "lka": [
    "Lakalei"
  ],
  "lkb": [
    "Kabras"
  ],
  "lkc": [
    "Kucong"
  ],
  "lkd": [
    "Lakondê"
  ],
  "lke": [
    "Kenyi"
  ],
  "lkh": [
    "Lakha"
  ],
  "lki": [
    "Laki"
  ],
  "lkj": [
    "Remun"
  ],
  "lkl": [
    "Laeko-Libuat"
  ],
  "lkm": [
    "Kalaamaya"
  ],
  "lkn": [
    "Lakon"
  ],
  "lko": [
    "Khayo"
  ],
  "lkr": [
    "Päri"
  ],
  "lks": [
    "Kisa"
  ],
  "lkt": [
    "Lakota",
    "Lakhota"
  ],
  "lku": [
    "Kungkari"
  ],
  "lky": [
    "Lokoya"
  ],
  "lla": [
    "Lala-Roba"
  ],
  "llb": [
    "Lolo"
  ],
  "llc": [
    "Lele (Guinea)",
    "Lele"
  ],
  "lld": [
    "Ladin"
  ],
  "lle": [
    "Lele (New Guinea)",
    "Lele (Papua New Guinea)",
    "Lele",
    "Lele Hai"
  ],
  "llf": [
    "Hermit"
  ],
  "llg": [
    "Lole"
  ],
  "llh": [
    "Lamu"
  ],
  "lli": [
    "Teke-Laali"
  ],
  "llj": [
    "Ladji-Ladji",
    "Ledji-Ledji"
  ],
  "llk": [
    "Lelak"
  ],
  "lll": [
    "Lilau"
  ],
  "llm": [
    "Lasalimu"
  ],
  "lln": [
    "Lele (Chad)",
    "Lele"
  ],
  "llo": [
    "Khlor"
  ],
  "llp": [
    "North Efate",
    "Efate",
    "Vate",
    "Vaté",
    "Nguna"
  ],
  "llq": [
    "Lolak"
  ],
  "lls": [
    "Lithuanian Sign Language"
  ],
  "llu": [
    "Lau"
  ],
  "llx": [
    "Lauan"
  ],
  "lma": [
    "East Limba"
  ],
  "lmb": [
    "Merei"
  ],
  "lmc": [
    "Limilngan"
  ],
  "lmd": [
    "Lumun"
  ],
  "lme": [
    "Pévé"
  ],
  "lmf": [
    "South Lembata"
  ],
  "lmg": [
    "Lamogai"
  ],
  "lmh": [
    "Lambichhong"
  ],
  "lmi": [
    "Lombi"
  ],
  "lmj": [
    "West Lembata"
  ],
  "lmk": [
    "Lamkang"
  ],
  "lml": [
    "Raga",
    "Hano",
    "Bwatvenua",
    "Lamalanga",
    "Vunmarama",
    "Loltong"
  ],
  "lmn": [
    "Lambadi",
    "Banjari",
    "Goar-boali"
  ],
  "lmo": [
    "Lombard"
  ],
  "lmp": [
    "Limbum"
  ],
  "lmq": [
    "Lamatuka"
  ],
  "lmr": [
    "Lamalera"
  ],
  "lmu": [
    "Lamenu"
  ],
  "lmv": [
    "Lomaiviti"
  ],
  "lmw": [
    "Lake Miwok"
  ],
  "lmx": [
    "Laimbue"
  ],
  "lmy": [
    "Laboya"
  ],
  "lmz": [
    "Lumbee"
  ],
  "ln": [
    "Lingala",
    "Ngala"
  ],
  "lna": [
    "Langbashe"
  ],
  "lnb": [
    "Mbalanhu"
  ],
  "lnd": [
    "Lun Bawang"
  ],
  "lnh": [
    "Lanoh"
  ],
  "lni": [
    "Daantanai'"
  ],
  "lnj": [
    "Linngithigh",
    "Linngithig",
    "Leningitij"
  ],
  "lnl": [
    "South Central Banda"
  ],
  "lnm": [
    "Langam"
  ],
  "lnn": [
    "Lorediakarkar"
  ],
  "lno": [
    "Lango (Sudan)",
    "Lango",
    "Lango (South Sudan)",
    "Langgo"
  ],
  "lns": [
    "Lamnso'"
  ],
  "lnu": [
    "Longuda"
  ],
  "lnw": [
    "Lanima"
  ],
  "lo": [
    "Lao",
    "Laotian"
  ],
  "loa": [
    "Loloda"
  ],
  "lob": [
    "Lobi"
  ],
  "loc": [
    "Inonhan"
  ],
  "lod": [
    "Berawan",
    "Central Berawan",
    "East Berawan",
    "West Berawan",
    "Long Terawan",
    "Batu Belah",
    "Long Teru",
    "Long Jegan",
    "Long Pata"
  ],
  "loe": [
    "Saluan"
  ],
  "lof": [
    "Logol"
  ],
  "log": [
    "Logo"
  ],
  "loh": [
    "Narim"
  ],
  "loi": [
    "Lomakka",
    "Loma"
  ],
  "loj": [
    "Lou"
  ],
  "lok": [
    "Loko"
  ],
  "lol": [
    "Mongo"
  ],
  "lom": [
    "Looma",
    "Loma"
  ],
  "lon": [
    "Malawi Lomwe"
  ],
  "loo": [
    "Lombo"
  ],
  "lop": [
    "Lopa"
  ],
  "loq": [
    "Lobala"
  ],
  "lor": [
    "Téén"
  ],
  "los": [
    "Loniu"
  ],
  "lot": [
    "Lotuko"
  ],
  "lou": [
    "Louisiana Creole",
    "Louisiana Creole French",
    "Kréyol"
  ],
  "lov": [
    "Lopi"
  ],
  "low": [
    "Tampias Lobu"
  ],
  "lox": [
    "Loun"
  ],
  "loz": [
    "Lozi"
  ],
  "lpa": [
    "Lelepa"
  ],
  "lpe": [
    "Lepki"
  ],
  "lpn": [
    "Long Phuri Naga"
  ],
  "lpo": [
    "Lipo",
    "Eastern Lisu"
  ],
  "lpx": [
    "Lopit"
  ],
  "lra": [
    "Rara Bakati'"
  ],
  "lrc": [
    "Northern Luri"
  ],
  "lre": [
    "Laurentian",
    "St. Lawrence Iroquoian"
  ],
  "lrg": [
    "Laragia"
  ],
  "lri": [
    "Marachi"
  ],
  "lrk": [
    "Loarki",
    "Gade Lohar"
  ],
  "lrl": [
    "Larestani",
    "Achomi"
  ],
  "lrm": [
    "Marama"
  ],
  "lrn": [
    "Lorang"
  ],
  "lro": [
    "Laro"
  ],
  "lrr": [
    "Southern Lorung",
    "Yamphe",
    "Southern Yamphe",
    "Yamphu",
    "Southern Yamphu"
  ],
  "lrt": [
    "Larantuka Malay"
  ],
  "lrv": [
    "Larevat"
  ],
  "lrz": [
    "Lemerig"
  ],
  "lsa": [
    "Lasgerdi"
  ],
  "lsd": [
    "Lishana Deni",
    "Betanure Jewish Neo-Aramaic"
  ],
  "lse": [
    "Lusengo"
  ],
  "lsh": [
    "Lish"
  ],
  "lsi": [
    "Lashi",
    "Lacid",
    "Lachik",
    "Leqi"
  ],
  "lsl": [
    "Latvian Sign Language"
  ],
  "lsm": [
    "Saamia"
  ],
  "lso": [
    "Laos Sign Language",
    "Laotian Sign Language"
  ],
  "lsp": [
    "Panamanian Sign Language"
  ],
  "lsr": [
    "Aruop",
    "Srenge",
    "Sreengge",
    "Lawu"
  ],
  "lss": [
    "Lasi"
  ],
  "lst": [
    "Trinidad and Tobago Sign Language"
  ],
  "lsy": [
    "Mauritian Sign Language"
  ],
  "lt": [
    "Lithuanian"
  ],
  "ltc": [
    "Middle Chinese"
  ],
  "ltg": [
    "Latgalian"
  ],
  "lti": [
    "Leti (Indonesia)",
    "Leti"
  ],
  "ltn": [
    "Latundê"
  ],
  "lto": [
    "Olutsotso"
  ],
  "lts": [
    "Lutachoni"
  ],
  "ltu": [
    "Latu"
  ],
  "lu": [
    "Luba-Katanga"
  ],
  "lua": [
    "Luba-Kasai",
    "Tshiluba",
    "Luba"
  ],
  "luc": [
    "Aringa"
  ],
  "lud": [
    "Ludian",
    "Ludic",
    "Lude"
  ],
  "lue": [
    "Luvale"
  ],
  "luf": [
    "Laua"
  ],
  "lui": [
    "Luiseño",
    "Luiseno",
    "Juaneño",
    "Juaneno"
  ],
  "luj": [
    "Luna"
  ],
  "luk": [
    "Lunanakha"
  ],
  "lul": [
    "Olu'bo"
  ],
  "lum": [
    "Luimbi"
  ],
  "lun": [
    "Lunda"
  ],
  "luo": [
    "Luo",
    "Dholuo"
  ],
  "lup": [
    "Lumbu"
  ],
  "luq": [
    "Lucumi"
  ],
  "lur": [
    "Laura"
  ],
  "lus": [
    "Mizo",
    "Lushai",
    "Lushei"
  ],
  "lut": [
    "Lushootseed"
  ],
  "luu": [
    "Lumba-Yakkha"
  ],
  "luv": [
    "Luwati"
  ],
  "luy": [
    "Luhya"
  ],
  "luz": [
    "Southern Luri"
  ],
  "lv": [
    "Latvian",
    "Lettish",
    "Lett"
  ],
  "lva": [
    "Maku'a"
  ],
  "lvi": [
    "Lawi",
    "Lavi",
    "Lavy",
    "Swoeng",
    "Savoeng",
    "Saveung",
    "Lakwi"
  ],
  "lvk": [
    "Lavukaleve"
  ],
  "lvu": [
    "Levuka"
  ],
  "lwa": [
    "Lwalu"
  ],
  "lwe": [
    "Lewo Eleng"
  ],
  "lwg": [
    "Wanga",
    "Oluwanga"
  ],
  "lwh": [
    "White Lachi"
  ],
  "lwl": [
    "Eastern Lawa"
  ],
  "lwm": [
    "Laomian"
  ],
  "lwo": [
    "Luwo",
    "Jur",
    "Giur"
  ],
  "lws": [
    "Malawian Sign Language"
  ],
  "lwt": [
    "Lewotobi"
  ],
  "lwu": [
    "Lawu"
  ],
  "lww": [
    "Lewo"
  ],
  "lya": [
    "Layakha"
  ],
  "lyg": [
    "Lyngngam"
  ],
  "lyn": [
    "Luyana"
  ],
  "lzh": [
    "Literary Chinese"
  ],
  "lzl": [
    "Litzlitz"
  ],
  "lzn": [
    "Leinong Naga"
  ],
  "lzz": [
    "Laz"
  ],
  "maa": [
    "San Jerónimo Tecóatl Mazatec"
  ],
  "mab": [
    "Yutanduchi Mixtec"
  ],
  "mad": [
    "Madurese"
  ],
  "mae": [
    "Bo-Rukul"
  ],
  "maf": [
    "Mafa"
  ],
  "mag": [
    "Magahi"
  ],
  "mai": [
    "Maithili"
  ],
  "maj": [
    "Jalapa de Díaz Mazatec"
  ],
  "mak": [
    "Makasar"
  ],
  "mam": [
    "Mam"
  ],
  "man": [
    "Mandingo"
  ],
  "map-ata-pro": [
    "Proto-Atayalic"
  ],
  "map-bms": [
    "Banyumasan"
  ],
  "map-pro": [
    "Proto-Austronesian"
  ],
  "maq": [
    "Chiquihuitlán Mazatec"
  ],
  "mas": [
    "Maasai"
  ],
  "mat": [
    "Matlatzinca",
    "San Francisco Matlatzinca",
    "San Francisco Oxtotilpa Matlatzinca"
  ],
  "mau": [
    "Huautla Mazatec"
  ],
  "mav": [
    "Sateré-Mawé"
  ],
  "maw": [
    "Mampruli"
  ],
  "max": [
    "North Moluccan Malay"
  ],
  "maz": [
    "Central Mazahua"
  ],
  "mba": [
    "Higaonon"
  ],
  "mbb": [
    "Western Bukidnon Manobo"
  ],
  "mbc": [
    "Macushi",
    "Makushi",
    "Makusi",
    "Makuxi",
    "Macusi",
    "Macussi",
    "Teweya"
  ],
  "mbd": [
    "Dibabawon Manobo"
  ],
  "mbe": [
    "Molale",
    "Molala",
    "Molalla",
    "Molele"
  ],
  "mbf": [
    "Baba Malay"
  ],
  "mbh": [
    "Mangseng"
  ],
  "mbi": [
    "Ilianen Manobo"
  ],
  "mbj": [
    "Nadëb"
  ],
  "mbk": [
    "Malol"
  ],
  "mbl": [
    "Maxakalí"
  ],
  "mbm": [
    "Ombamba"
  ],
  "mbn": [
    "Macaguán"
  ],
  "mbo": [
    "Mbo (Cameroon)",
    "Mbo"
  ],
  "mbp": [
    "Wiwa",
    "Damana",
    "Malayo"
  ],
  "mbq": [
    "Maisin"
  ],
  "mbr": [
    "Nukak Makú"
  ],
  "mbs": [
    "Sarangani Manobo"
  ],
  "mbt": [
    "Matigsalug Manobo"
  ],
  "mbu": [
    "Mbula-Bwazza"
  ],
  "mbv": [
    "Mbulungish"
  ],
  "mbw": [
    "Maring"
  ],
  "mbx": [
    "Sepik Mari",
    "Mari (East Sepik Province)"
  ],
  "mby": [
    "Memoni"
  ],
  "mbz": [
    "Amoltepec Mixtec"
  ],
  "mca": [
    "Maca"
  ],
  "mcb": [
    "Machiguenga"
  ],
  "mcc": [
    "Bitur"
  ],
  "mcd": [
    "Sharanahua"
  ],
  "mce": [
    "Itundujia Mixtec"
  ],
  "mcf": [
    "Matsés"
  ],
  "mcg": [
    "Mapoyo"
  ],
  "mch": [
    "Maquiritari",
    "Makiritare",
    "Ye'kwana",
    "Ye'kuana",
    "Yekuana",
    "De'kwana",
    "So'to",
    "Maiongong"
  ],
  "mci": [
    "Mese"
  ],
  "mcj": [
    "Mvanip"
  ],
  "mck": [
    "Mbunda"
  ],
  "mcl": [
    "Macaguaje"
  ],
  "mcm": [
    "Kristang",
    "Malacca Creole Portuguese",
    "Malaccan Creole Portuguese"
  ],
  "mcn": [
    "Masana",
    "Massa",
    "Masa"
  ],
  "mco": [
    "Coatlán Mixe"
  ],
  "mcp": [
    "Makaa"
  ],
  "mcq": [
    "Ese"
  ],
  "mcr": [
    "Menya"
  ],
  "mcs": [
    "Mambai"
  ],
  "mcu": [
    "Cameroon Mambila"
  ],
  "mcv": [
    "Minanibai"
  ],
  "mcw": [
    "Mawa",
    "Mawa (Chad)",
    "Mahwa"
  ],
  "mcx": [
    "Mpiemo"
  ],
  "mcy": [
    "South Watut"
  ],
  "mcz": [
    "Mawan"
  ],
  "mda": [
    "Mada (Nigeria)",
    "Mada"
  ],
  "mdb": [
    "Morigi"
  ],
  "mdc": [
    "Male"
  ],
  "mdd": [
    "Mbum"
  ],
  "mde": [
    "Bura Mabang"
  ],
  "mdf": [
    "Moksha"
  ],
  "mdg": [
    "Massalat"
  ],
  "mdh": [
    "Maguindanao"
  ],
  "mdi": [
    "Mamvu"
  ],
  "mdj": [
    "Mangbetu"
  ],
  "mdk": [
    "Mangbutu"
  ],
  "mdl": [
    "Maltese Sign Language"
  ],
  "mdm": [
    "Mayogo"
  ],
  "mdn": [
    "Mbati"
  ],
  "mdp": [
    "Mbala"
  ],
  "mdq": [
    "Mbole"
  ],
  "mdr": [
    "Mandar"
  ],
  "mds": [
    "Maria",
    "Maria (New Guinea)",
    "Maria (Papua New Guinea)"
  ],
  "mdt": [
    "Mbere"
  ],
  "mdu": [
    "Mboko"
  ],
  "mdv": [
    "Santa Lucía Monteverde Mixtec"
  ],
  "mdw": [
    "Mbosi"
  ],
  "mdx": [
    "Dizin"
  ],
  "mdy": [
    "Maale"
  ],
  "mdz": [
    "Suruí Do Pará"
  ],
  "mea": [
    "Menka"
  ],
  "meb": [
    "Ikobi-Mena",
    "Ikobi",
    "Mena",
    "Ikobi-Mina"
  ],
  "mec": [
    "Mara",
    "Leelawarra",
    "Leelalwarra",
    "Mala",
    "Marra"
  ],
  "med": [
    "Melpa"
  ],
  "mee": [
    "Mengen"
  ],
  "mef": [
    "Megam"
  ],
  "meg": [
    "Mea"
  ],
  "meh": [
    "Southwestern Tlaxiaco Mixtec"
  ],
  "mei": [
    "Midob"
  ],
  "mej": [
    "Meyah",
    "Mejah",
    "Meax"
  ],
  "mek": [
    "Mekeo"
  ],
  "mel": [
    "Central Melanau"
  ],
  "mem": [
    "Mangala"
  ],
  "men": [
    "Mende"
  ],
  "meo": [
    "Kedah Malay"
  ],
  "mep": [
    "Miriwung"
  ],
  "meq": [
    "Merey"
  ],
  "mer": [
    "Meru"
  ],
  "mes": [
    "Masmaje"
  ],
  "met": [
    "Mato",
    "Nenaya",
    "Nengaya",
    "Nineia"
  ],
  "meu": [
    "Motu",
    "Pure Motu",
    "True Motu"
  ],
  "mev": [
    "Mano"
  ],
  "mew": [
    "Maaka"
  ],
  "mey": [
    "Hassaniya"
  ],
  "mez": [
    "Menominee"
  ],
  "mfa": [
    "Pattani Malay"
  ],
  "mfb": [
    "Bangka"
  ],
  "mfc": [
    "Mba"
  ],
  "mfd": [
    "Mendankwe-Nkwen"
  ],
  "mfe": [
    "Mauritian Creole",
    "Mauritian"
  ],
  "mff": [
    "Naki",
    "Bukwen",
    "Mashi"
  ],
  "mfg": [
    "Mixifore",
    "Mogofin"
  ],
  "mfh": [
    "Matal"
  ],
  "mfi": [
    "Wandala",
    "Mandara"
  ],
  "mfj": [
    "Mefele"
  ],
  "mfk": [
    "North Mofu"
  ],
  "mfl": [
    "Putai"
  ],
  "mfm": [
    "Marghi South"
  ],
  "mfn": [
    "Cross River Mbembe"
  ],
  "mfo": [
    "Mbe"
  ],
  "mfp": [
    "Makassar Malay"
  ],
  "mfq": [
    "Moba"
  ],
  "mfr": [
    "Marrithiyel",
    "Marrithiyal",
    "Marithiel",
    "Maridhiel",
    "Maridhiyel",
    "Berringen",
    "Bringen",
    "Brinken",
    "Nganygit",
    "Marriammu",
    "Mare-Ammu",
    "Maridjabin",
    "Maredyerbin",
    "Maretyabin",
    "Maridyerbin",
    "Maritjabin",
    "Marridan",
    "Meradan",
    "Marramanindjdji",
    "Marramaninydyi",
    "Marimanindji",
    "Mariyedi"
  ],
  "mfs": [
    "Mexican Sign Language"
  ],
  "mft": [
    "Mokerang"
  ],
  "mfu": [
    "Mbwela"
  ],
  "mfv": [
    "Mandjak"
  ],
  "mfw": [
    "Mulaha"
  ],
  "mfx": [
    "Melo"
  ],
  "mfy": [
    "Mayo"
  ],
  "mfz": [
    "Mabaan"
  ],
  "mg": [
    "Malagasy",
    "Antankarana",
    "Antankarana Malagasy",
    "Bara Malagasy",
    "Bara",
    "Betsimisaraka Malagasy",
    "Betsimisaraka",
    "Northern Betsimisaraka Malagasy",
    "Northern Betsimisaraka",
    "Southern Betsimisaraka Malagasy",
    "Southern Betsimisaraka",
    "Bushi",
    "Shibushi",
    "Kibushi",
    "Masikoro Malagasy",
    "Masikoro",
    "Plateau Malagasy",
    "Sakalava",
    "Tandroy Malagasy",
    "Tandroy",
    "Tanosy",
    "Tanosy Malagasy",
    "Tesaka",
    "Tsimihety",
    "Tsimihety Malagasy"
  ],
  "mga": [
    "Middle Irish"
  ],
  "mgb": [
    "Mararit"
  ],
  "mgc": [
    "Morokodo"
  ],
  "mgd": [
    "Moru"
  ],
  "mge": [
    "Mango"
  ],
  "mgf": [
    "Maklew"
  ],
  "mgg": [
    "Mpongmpong"
  ],
  "mgh": [
    "Makhuwa-Meetto"
  ],
  "mgi": [
    "Jili",
    "Lijili",
    "Migili",
    "Mijili"
  ],
  "mgj": [
    "Abureni"
  ],
  "mgk": [
    "Mawes"
  ],
  "mgl": [
    "Maleu-Kilenge"
  ],
  "mgm": [
    "Mambae"
  ],
  "mgn": [
    "Mbangi"
  ],
  "mgo": [
    "Meta'"
  ],
  "mgp": [
    "Eastern Magar"
  ],
  "mgq": [
    "Malila"
  ],
  "mgr": [
    "Mambwe-Lungu"
  ],
  "mgs": [
    "Manda (Tanzania)",
    "Kimanda",
    "Kinyasa",
    "Nyasa"
  ],
  "mgt": [
    "Mongol"
  ],
  "mgu": [
    "Mailu"
  ],
  "mgv": [
    "Matengo"
  ],
  "mgw": [
    "Matumbi",
    "Matuumbi",
    "Kimatumbi",
    "Kimatuumbi"
  ],
  "mgy": [
    "Mbunga"
  ],
  "mgz": [
    "Mbugwe"
  ],
  "mh": [
    "Marshallese"
  ],
  "mha": [
    "Manda (India)"
  ],
  "mhb": [
    "Mahongwe"
  ],
  "mhc": [
    "Mocho"
  ],
  "mhd": [
    "Mbugu",
    "Ma'a",
    "Normal Mbugu",
    "Inner Mbugu"
  ],
  "mhe": [
    "Besisi"
  ],
  "mhf": [
    "Mamaa"
  ],
  "mhg": [
    "Margu"
  ],
  "mhi": [
    "Ma'di"
  ],
  "mhj": [
    "Mogholi",
    "Moghol"
  ],
  "mhk": [
    "Mungaka"
  ],
  "mhl": [
    "Mauwake"
  ],
  "mhm": [
    "Makhuwa-Moniga"
  ],
  "mhn": [
    "Mòcheno"
  ],
  "mho": [
    "Mashi"
  ],
  "mhp": [
    "Balinese Malay"
  ],
  "mhq": [
    "Mandan"
  ],
  "mhr": [
    "Eastern Mari",
    "Meadow Mari",
    "Lowland Mari",
    "Midland Mari",
    "Standard Mari",
    "Upo Mari",
    "Mari",
    "Mari (Russia)"
  ],
  "mhs": [
    "Buru (Indonesia)",
    "Buru"
  ],
  "mht": [
    "Mandahuaca",
    "Mandauaca",
    "Mandawaka",
    "Mandawaca",
    "Mandauaka",
    "Mandauáka"
  ],
  "mhu": [
    "Taraon",
    "Darang",
    "Digaro-Mishmi",
    "Digaro Mishmi"
  ],
  "mhw": [
    "Mbukushu"
  ],
  "mhx": [
    "Lhao Vo",
    "Langsu",
    "Maru"
  ],
  "mhy": [
    "Ma'anyan"
  ],
  "mhz": [
    "Mor (Austronesian)",
    "Mor",
    "Moor",
    "Austronesian Mor"
  ],
  "mi": [
    "Maori",
    "Māori"
  ],
  "mia": [
    "Miami"
  ],
  "mib": [
    "Atatláhuca Mixtec"
  ],
  "mic": [
    "Mi'kmaq"
  ],
  "mid": [
    "Mandaic"
  ],
  "mie": [
    "Ocotepec Mixtec"
  ],
  "mif": [
    "Mofu-Gudur"
  ],
  "mig": [
    "San Miguel el Grande Mixtec",
    "Chalcatongo Mixtec"
  ],
  "mih": [
    "Chayuco Mixtec"
  ],
  "mii": [
    "Chigmecatitlán Mixtec"
  ],
  "mij": [
    "Mungbam",
    "Abar",
    "Missong",
    "Munken",
    "Ngun"
  ],
  "mik": [
    "Mikasuki"
  ],
  "mil": [
    "Peñoles Mixtec"
  ],
  "mim": [
    "Alacatlatzala Mixtec"
  ],
  "min": [
    "Minangkabau"
  ],
  "mio": [
    "Pinotepa Nacional Mixtec"
  ],
  "mip": [
    "Apasco-Apoala Mixtec"
  ],
  "miq": [
    "Miskito",
    "Miskitu"
  ],
  "mir": [
    "Isthmus Mixe"
  ],
  "mit": [
    "Southern Puebla Mixtec"
  ],
  "miu": [
    "Cacaloxtepec Mixtec"
  ],
  "miw": [
    "Akoye"
  ],
  "mix": [
    "Mixtepec Mixtec"
  ],
  "miy": [
    "Ayutla Mixtec"
  ],
  "miz": [
    "Coatzospan Mixtec"
  ],
  "mjb": [
    "Makalero",
    "Maklere"
  ],
  "mjc": [
    "San Juan Colorado Mixtec"
  ],
  "mjd": [
    "Northwest Maidu"
  ],
  "mje": [
    "Muskum"
  ],
  "mji": [
    "Kim Mun"
  ],
  "mjj": [
    "Mawak"
  ],
  "mjk": [
    "Matukar"
  ],
  "mjl": [
    "Mandeali"
  ],
  "mjm": [
    "Medebur"
  ],
  "mjn": [
    "Mebu",
    "Ma"
  ],
  "mjo": [
    "Malankuravan"
  ],
  "mjp": [
    "Malapandaram"
  ],
  "mjq": [
    "Malaryan"
  ],
  "mjr": [
    "Malavedan"
  ],
  "mjs": [
    "Miship",
    "Chip"
  ],
  "mjt": [
    "Sawriya Paharia",
    "Sauria Paharia",
    "Sawriya",
    "Sawriya Pahariya",
    "Sawriya Malto",
    "Malto",
    "Malti",
    "Maltu",
    "Maler"
  ],
  "mju": [
    "Manna-Dora"
  ],
  "mjv": [
    "Mannan"
  ],
  "mjw": [
    "Karbi",
    "Arleng",
    "Mikir"
  ],
  "mjx": [
    "Mahali"
  ],
  "mjy": [
    "Mahican"
  ],
  "mjz": [
    "Majhi"
  ],
  "mk": [
    "Macedonian"
  ],
  "mka": [
    "Mbre"
  ],
  "mkb": [
    "Mal Paharia"
  ],
  "mkc": [
    "Siliput"
  ],
  "mke": [
    "Mawchi"
  ],
  "mkf": [
    "Miya"
  ],
  "mkg": [
    "Mak (China)",
    "Mak"
  ],
  "mkh-asl-pro": [
    "Proto-Aslian"
  ],
  "mkh-ban-pro": [
    "Proto-Bahnaric"
  ],
  "mkh-kat-pro": [
    "Proto-Katuic"
  ],
  "mkh-khm-pro": [
    "Proto-Khmuic"
  ],
  "mkh-kmr-pro": [
    "Proto-Khmeric"
  ],
  "mkh-mmn": [
    "Middle Mon"
  ],
  "mkh-mnc-pro": [
    "Proto-Monic"
  ],
  "mkh-mvi": [
    "Middle Vietnamese"
  ],
  "mkh-pal-pro": [
    "Proto-Palaungic"
  ],
  "mkh-pea-pro": [
    "Proto-Pearic"
  ],
  "mkh-pkn-pro": [
    "Proto-Pakanic"
  ],
  "mkh-pro": [
    "Proto-Mon-Khmer"
  ],
  "mkh-vie-pro": [
    "Proto-Vietic"
  ],
  "mki": [
    "Dhatki"
  ],
  "mkj": [
    "Mokilese"
  ],
  "mkk": [
    "Byep"
  ],
  "mkl": [
    "Mokole"
  ],
  "mkm": [
    "Moklen"
  ],
  "mkn": [
    "Kupang Malay"
  ],
  "mko": [
    "Mingang Doso"
  ],
  "mkp": [
    "Moikodi"
  ],
  "mkq": [
    "Bay Miwok"
  ],
  "mkr": [
    "Malas"
  ],
  "mks": [
    "Silacayoapan Mixtec"
  ],
  "mkt": [
    "Vamale"
  ],
  "mku": [
    "Konyanka Maninka"
  ],
  "mkv": [
    "Mafea"
  ],
  "mkx": [
    "Cinamiguin Manobo"
  ],
  "mky": [
    "East Makian"
  ],
  "mkz": [
    "Makasae"
  ],
  "ml": [
    "Malayalam"
  ],
  "mla": [
    "Tamambo",
    "Malo",
    "Tamabo",
    "Maloese"
  ],
  "mlb": [
    "Mbule"
  ],
  "mlc": [
    "Caolan",
    "Man Cao Lan"
  ],
  "mle": [
    "Manambu"
  ],
  "mlf": [
<<<<<<< HEAD
    "Mal",
    "Thin",
    "Prai"
=======
    "Mal"
>>>>>>> 87283306
  ],
  "mlh": [
    "Mape"
  ],
  "mli": [
    "Malimpung"
  ],
  "mlj": [
    "Miltu"
  ],
  "mlk": [
    "Ilwana"
  ],
  "mll": [
    "Malua Bay"
  ],
  "mlm": [
    "Mulam"
  ],
  "mln": [
    "Malango"
  ],
  "mlo": [
    "Mlomp"
  ],
  "mlp": [
    "Bargam",
    "Mugil"
  ],
  "mlq": [
    "Western Maninkakan"
  ],
  "mlr": [
    "Vame"
  ],
  "mls": [
    "Masalit"
  ],
  "mlu": [
    "To'abaita",
    "Toqabaqita"
  ],
  "mlv": [
    "Mwotlap",
    "Motlav",
    "Volow"
  ],
  "mlw": [
    "Moloko"
  ],
  "mlx": [
    "Malfaxal"
  ],
  "mlz": [
    "Malaynon"
  ],
  "mma": [
    "Mama"
  ],
  "mmb": [
    "Momina"
  ],
  "mmc": [
    "Michoacán Mazahua"
  ],
  "mmd": [
    "Maonan"
  ],
  "mme": [
    "Mae"
  ],
  "mmf": [
    "Mundat"
  ],
  "mmg": [
    "North Ambrym"
  ],
  "mmh": [
    "Mehináku"
  ],
  "mmi": [
    "Musar"
  ],
  "mmj": [
    "Majhwar"
  ],
  "mmk": [
    "Mukha-Dora"
  ],
  "mml": [
    "Man Met"
  ],
  "mmm": [
    "Maii"
  ],
  "mmn": [
    "Mamanwa"
  ],
  "mmo": [
    "Mangga Buang"
  ],
  "mmp": [
    "Musan"
  ],
  "mmq": [
    "Aisi",
    "Musak",
    "Mabɨŋ",
    "Mabing"
  ],
  "mmr": [
    "Western Xiangxi Miao"
  ],
  "mmt": [
    "Malalamai"
  ],
  "mmu": [
    "Mmaala"
  ],
  "mmv": [
    "Miriti"
  ],
  "mmw": [
    "Emae"
  ],
  "mmx": [
    "Madak"
  ],
  "mmy": [
    "Migaama"
  ],
  "mmz": [
    "Mabaale"
  ],
  "mn": [
    "Mongolian",
    "Khalkha Mongolian"
  ],
  "mna": [
    "Mbula"
  ],
  "mnb": [
    "Muna"
  ],
  "mnc": [
    "Manchu"
  ],
  "mnd": [
    "Mondé",
    "Monde",
    "Salamãi",
    "Salamai",
    "Salamaikã",
    "Sanamaica",
    "Sanamaiká",
    "Sanamaykã"
  ],
  "mne": [
    "Naba"
  ],
  "mnf": [
    "Mundani"
  ],
  "mng": [
    "Eastern Mnong"
  ],
  "mnh": [
    "Mono (Congo)",
    "Mono (Democratic Republic of the Congo)",
    "Mono"
  ],
  "mni": [
    "Manipuri"
  ],
  "mnj": [
    "Munji",
    "Munjani",
    "Mundzhan",
    "Mundzhani",
    "Mundzi"
  ],
  "mnk": [
    "Mandinka",
    "Mandingo"
  ],
  "mnl": [
    "Tiale"
  ],
  "mnm": [
    "Mapena"
  ],
  "mnn": [
    "Southern Mnong"
  ],
  "mnp": [
    "Min Bei"
  ],
  "mnq": [
    "Minriq"
  ],
  "mnr": [
    "Mono (California)",
    "Mono (United States of America)",
    "Mono",
    "Western Mono",
    "Monache",
    "Monachi",
    "Owens Valley Paiute",
    "Eastern Mono"
  ],
  "mns": [
    "Mansi"
  ],
  "mnt": [
    "Maykulan",
    "Mayi-Kulan",
    "Wunumara",
    "Mayi-Yapi",
    "Mayi-Thakurti"
  ],
  "mnu": [
    "Mer"
  ],
  "mnv": [
    "Rennellese",
    "Rennell-Bellona"
  ],
  "mnw": [
    "Mon"
  ],
  "mnw-tha": [
    "Thai Mon"
  ],
  "mnw-tha": [
    "Thai Mon",
    "Raman",
    "Thai Raman",
    "Siamese Mon"
  ],
  "mnx": [
    "Manikion",
    "Mantion",
    "Sougb",
    "Sogh"
  ],
  "mny": [
    "Manyawa"
  ],
  "mnz": [
    "Moni"
  ],
  "moa": [
    "Mwan"
  ],
  "moc": [
    "Mocoví",
    "Mbocobí",
    "Mokoví",
    "Moqoyt"
  ],
  "mod": [
    "Mobilian"
  ],
  "moe": [
    "Montagnais"
  ],
  "mog": [
    "Mongondow"
  ],
  "moh": [
    "Mohawk"
  ],
  "moi": [
    "Mboi"
  ],
  "moj": [
    "Monzombo"
  ],
  "mok": [
    "Morori"
  ],
  "mom": [
    "Monimbo"
  ],
  "moo": [
    "Monom",
    "Monam",
    "Bonam"
  ],
  "mop": [
    "Mopan Maya",
    "Mopan",
    "Mopán Maya",
    "Mopán"
  ],
  "moq": [
    "Mor (Papuan)",
    "Mor",
    "Papuan Mor"
  ],
  "mor": [
    "Moro"
  ],
  "mos": [
    "Moore",
    "More",
    "Mossi",
    "Moshi",
    "Mõõré",
    "Mòoré",
    "Mooré",
    "Moré",
    "Möré"
  ],
  "mot": [
    "Barí",
    "Bari",
    "Baria",
    "Barira",
    "Motilón",
    "Motilon",
    "Motilone"
  ],
  "mou": [
    "Mogum"
  ],
  "mov": [
    "Mojave"
  ],
  "mow": [
    "Moi (Congo)",
    "Moi"
  ],
  "mox": [
    "Molima"
  ],
  "moy": [
    "Shekkacho"
  ],
  "moz": [
    "Mukulu",
    "Mokulu",
    "Mokilko"
  ],
  "mpa": [
    "Mpoto"
  ],
  "mpb": [
    "Mullukmulluk"
  ],
  "mpc": [
    "Mangarayi"
  ],
  "mpd": [
    "Machinere"
  ],
  "mpe": [
    "Majang"
  ],
  "mpg": [
    "Marba"
  ],
  "mph": [
    "Maung"
  ],
  "mpi": [
    "Mpade"
  ],
  "mpj": [
    "Martu Wangka",
    "Yulparija",
    "Yulparitja"
  ],
  "mpk": [
    "Mbara (Chad)",
    "Mbara"
  ],
  "mpl": [
    "Middle Watut"
  ],
  "mpm": [
    "Yosondúa Mixtec"
  ],
  "mpn": [
    "Mindiri"
  ],
  "mpo": [
    "Miu"
  ],
  "mpp": [
    "Migabac"
  ],
  "mpq": [
    "Matís"
  ],
  "mpr": [
    "Vangunu"
  ],
  "mps": [
    "Dadibi",
    "Daribi",
    "Karimui"
  ],
  "mpt": [
    "Mian"
  ],
  "mpu": [
    "Makuráp",
    "Macurapi",
    "Makurápi",
    "Massaka"
  ],
  "mpv": [
    "Mungkip"
  ],
  "mpw": [
    "Mapidian"
  ],
  "mpx": [
    "Misima-Paneati"
  ],
  "mpy": [
    "Mapia"
  ],
  "mpz": [
    "Mpi"
  ],
  "mqa": [
    "Maba"
  ],
  "mqb": [
    "Mbuko"
  ],
  "mqc": [
    "Mangole"
  ],
  "mqe": [
    "Matepi"
  ],
  "mqf": [
    "Momuna"
  ],
  "mqg": [
    "Kota Bangun Kutai Malay"
  ],
  "mqh": [
    "Tlazoyaltepec Mixtec"
  ],
  "mqi": [
    "Mariri"
  ],
  "mqj": [
    "Mamasa"
  ],
  "mqk": [
    "Rajah Kabunsuwan Manobo"
  ],
  "mql": [
    "Mbelime"
  ],
  "mqm": [
    "South Marquesan"
  ],
  "mqn": [
    "Moronene"
  ],
  "mqo": [
    "Modole"
  ],
  "mqp": [
    "Manipa"
  ],
  "mqq": [
    "Minokok"
  ],
  "mqr": [
    "Mander"
  ],
  "mqs": [
    "West Makian"
  ],
  "mqt": [
    "Mok"
  ],
  "mqu": [
    "Mandari"
  ],
  "mqv": [
    "Mosimo"
  ],
  "mqw": [
    "Murupi"
  ],
  "mqx": [
    "Mamuju"
  ],
  "mqy": [
    "Manggarai"
  ],
  "mqz": [
    "Malasanga",
    "Pano"
  ],
  "mr": [
    "Marathi"
  ],
  "mra": [
    "Mlabri"
  ],
  "mrb": [
    "Marino"
  ],
  "mrc": [
    "Maricopa"
  ],
  "mrd": [
    "Western Magar"
  ],
  "mre": [
    "Martha's Vineyard Sign Language"
  ],
  "mrf": [
    "Elseng"
  ],
  "mrg": [
    "Mising",
    "Mishing",
    "Plains Miri",
    "Takam",
    "Hill Miri",
    "Sarak"
  ],
  "mrh": [
    "Mara Chin",
    "Chin Mara",
    "Lakher",
    "Mara",
    "Maram",
    "Mira",
    "Zao"
  ],
  "mrj": [
    "Western Mari",
    "Hill Mari",
    "Mountain Mari",
    "Highland Mari"
  ],
  "mrk": [
    "Hmwaveke"
  ],
  "mrl": [
    "Mortlockese"
  ],
  "mrm": [
    "Merlav"
  ],
  "mrn": [
    "Cheke Holo",
    "Maringe"
  ],
  "mro": [
    "Mru"
  ],
  "mrp": [
    "Morouas"
  ],
  "mrq": [
    "North Marquesan"
  ],
  "mrr": [
    "Hill Maria",
    "Garhchiroli Maria",
    "Madia",
    "Madiya",
    "Maria (India)",
    "Maria"
  ],
  "mrs": [
    "Maragus"
  ],
  "mrt": [
    "Margi",
    "Marghi Central",
    "Marghi"
  ],
  "mru": [
    "Mono (Cameroon)",
    "Mono"
  ],
  "mrv": [
    "Mangarevan"
  ],
  "mrw": [
    "Maranao"
  ],
  "mrx": [
    "Dineor"
  ],
  "mry": [
    "Karaga Mandaya"
  ],
  "mrz": [
    "Marind"
  ],
  "ms": [
    "Malay",
    "Malaysian",
    "Standard Malay"
  ],
  "msb": [
    "Masbatenyo",
    "Masbateño",
    "Masbateno",
    "Minasbate"
  ],
  "msc": [
    "Sankaran Maninka"
  ],
  "msd": [
    "Yucatec Maya Sign Language"
  ],
  "mse": [
    "Musey"
  ],
  "msf": [
    "Mekwei",
    "Mekwei (New Guinea)",
    "Menggwei"
  ],
  "msg": [
    "Moraid"
  ],
  "msi": [
    "Sabah Malay"
  ],
  "msj": [
    "Ma",
    "Madi"
  ],
  "msk": [
    "Mansaka"
  ],
  "msl": [
    "Molof"
  ],
  "msm": [
    "Agusan Manobo"
  ],
  "msn": [
    "Vurës"
  ],
  "mso": [
    "Mombum"
  ],
  "msp": [
    "Maritsauá",
    "Manitsawá",
    "Mantizula"
  ],
  "msq": [
    "Caac"
  ],
  "msr": [
    "Mongolian Sign Language"
  ],
  "mss": [
    "West Masela"
  ],
  "msu": [
    "Musom"
  ],
  "msv": [
    "Maslam"
  ],
  "msw": [
    "Mansoanka"
  ],
  "msx": [
    "Moresada"
  ],
  "msy": [
    "Aruamu"
  ],
  "msz": [
    "Momare"
  ],
  "mt": [
    "Maltese"
  ],
  "mta": [
    "Cotabato Manobo"
  ],
  "mtb": [
    "Anyin Morofo"
  ],
  "mtc": [
    "Munit"
  ],
  "mtd": [
    "Mualang"
  ],
  "mte": [
    "Alu",
    "Mono",
    "Mono-Alu"
  ],
  "mtf": [
    "Murik (New Guinea)",
    "Murik (Papua New Guinea)",
    "Murik",
    "Sepik Murik"
  ],
  "mtg": [
    "Una"
  ],
  "mth": [
    "Munggui"
  ],
  "mti": [
    "Maiwa (New Guinea)",
    "Maiwa (Papua New Guinea)",
    "Maiwa"
  ],
  "mtj": [
    "Moskona"
  ],
  "mtk": [
    "Mbe'"
  ],
  "mtl": [
    "Montol"
  ],
  "mtm": [
    "Mator",
    "Taygi",
    "Karagas",
    "Mator-Taygi-Karagas"
  ],
  "mtn": [
    "Matagalpa"
  ],
  "mto": [
    "Totontepec Mixe"
  ],
  "mtp": [
    "Wichí Lhamtés Nocten"
  ],
  "mtq": [
    "Muong"
  ],
  "mtr": [
    "Mewari"
  ],
  "mts": [
    "Yora"
  ],
  "mtt": [
    "Mota"
  ],
  "mtu": [
    "Tututepec Mixtec"
  ],
  "mtv": [
    "Asaro'o",
    "Molet",
    "Molet Kasu",
    "Molet Mur"
  ],
  "mtw": [
    "Magahat"
  ],
  "mtx": [
    "Tidaá Mixtec"
  ],
  "mty": [
    "Nabi"
  ],
  "mua": [
    "Mundang"
  ],
  "mub": [
    "Mubi"
  ],
  "muc": [
    "Mbu'"
  ],
  "mud": [
    "Mednyj Aleut"
  ],
  "mue": [
    "Media Lengua"
  ],
  "mug": [
    "Musgu"
  ],
  "muh": [
    "Mündü",
    "Mundu"
  ],
  "mui": [
    "Musi",
    "Palembang Malay",
    "Basa Pelembang Sari-sari",
    "Sekayu"
  ],
  "muj": [
    "Mabire"
  ],
  "mul": [
    "Translingual"
  ],
  "mum": [
    "Maiwala"
  ],
  "mun-pro": [
    "Proto-Munda",
    "Proto-Mundan"
  ],
  "muo": [
    "Nyong"
  ],
  "mup": [
    "Malvi"
  ],
  "muq": [
    "Eastern Xiangxi Miao"
  ],
  "mur": [
    "Murle"
  ],
  "mus": [
    "Creek",
    "Muscogee"
  ],
  "mut": [
    "Western Muria"
  ],
  "muu": [
    "Yaaku"
  ],
  "muv": [
    "Muthuvan"
  ],
  "mux": [
    "Bo-Ung"
  ],
  "muy": [
    "Muyang"
  ],
  "muz": [
    "Mursi"
  ],
  "mva": [
    "Manam"
  ],
  "mvb": [
    "Mattole"
  ],
  "mvd": [
    "Mamboru"
  ],
  "mvg": [
    "Yucuañe Mixtec"
  ],
  "mvh": [
    "Mire"
  ],
  "mvi": [
    "Miyako"
  ],
  "mvk": [
    "Mekmek"
  ],
  "mvl": [
    "Mbara (Australia)",
    "Mbara",
    "Midjamba"
  ],
  "mvm": [
    "Muya"
  ],
  "mvn": [
    "Minaveha"
  ],
  "mvo": [
    "Marovo"
  ],
  "mvp": [
    "Duri"
  ],
  "mvq": [
    "Moere"
  ],
  "mvr": [
    "Marau"
  ],
  "mvs": [
    "Massep"
  ],
  "mvt": [
    "Mpotovoro"
  ],
  "mvu": [
    "Marfa"
  ],
  "mvv": [
    "Tagal Murut"
  ],
  "mvw": [
    "Machinga"
  ],
  "mvx": [
    "Meoswar"
  ],
  "mvy": [
    "Indus Kohistani"
  ],
  "mvz": [
    "Mesqan",
    "Masqan",
    "Maskan",
    "Meskan",
    "Mäsqan"
  ],
  "mwa": [
    "Mwatebu"
  ],
  "mwb": [
    "Juwal"
  ],
  "mwc": [
    "Are"
  ],
  "mwe": [
    "Mwera"
  ],
  "mwf": [
    "Murrinh-Patha"
  ],
  "mwg": [
    "Aiklep"
  ],
  "mwh": [
    "Mouk-Aria"
  ],
  "mwi": [
    "Labo"
  ],
  "mwk": [
    "Kita Maninkakan"
  ],
  "mwl": [
    "Mirandese"
  ],
  "mwm": [
    "Sar"
  ],
  "mwn": [
    "Nyamwanga"
  ],
  "mwo": [
    "Central Maewo"
  ],
  "mwp": [
    "Kala Lagaw Ya"
  ],
  "mwq": [
    "Mün Chin",
    "Mün",
    "Müün Chin"
  ],
  "mwr": [
    "Marwari",
    "Merwari",
    "Dhundari",
    "Shekhawati",
    "Harauti",
    "Goaria",
    "Gurgula"
  ],
  "mws": [
    "Mwimbi-Muthambi"
  ],
  "mwt": [
    "Moken"
  ],
  "mwu": [
    "Mittu"
  ],
  "mwv": [
    "Mentawai"
  ],
  "mww": [
<<<<<<< HEAD
    "White Hmong",
    "Hmong Daw"
=======
    "White Hmong"
>>>>>>> 87283306
  ],
  "mwz": [
    "Moingi"
  ],
  "mxa": [
    "Northwest Oaxaca Mixtec"
  ],
  "mxb": [
    "Tezoatlán Mixtec"
  ],
  "mxd": [
    "Modang"
  ],
  "mxe": [
    "Mele-Fila"
  ],
  "mxf": [
    "Malgbe"
  ],
  "mxg": [
    "Mbangala"
  ],
  "mxh": [
    "Mvuba"
  ],
  "mxi": [
    "Mozarabic"
  ],
  "mxj": [
    "Miju",
    "Miju Mishmi",
    "Miju-Mishmi",
    "Geman Deng",
    "Geman",
    "Kaman",
    "Kman",
    "Midzu"
  ],
  "mxk": [
    "Monumbo"
  ],
  "mxl": [
    "Maxi Gbe"
  ],
  "mxm": [
    "Meramera"
  ],
  "mxn": [
    "Moi (Indonesia)",
    "Moi",
    "Mekwei"
  ],
  "mxo": [
    "Mbowe"
  ],
  "mxp": [
    "Tlahuitoltepec Mixe"
  ],
  "mxq": [
    "Juquila Mixe"
  ],
  "mxr": [
    "Murik (Malaysia)",
    "Murik",
    "Kayan Murik"
  ],
  "mxs": [
    "Huitepec Mixtec"
  ],
  "mxt": [
    "Jamiltepec Mixtec"
  ],
  "mxu": [
    "Mada (Cameroon)",
    "Mada"
  ],
  "mxv": [
    "Metlatónoc Mixtec"
  ],
  "mxw": [
    "Namo"
  ],
  "mxx": [
    "Mahou",
    "Mawukakan",
    "Mahu",
    "Maou",
    "Mau",
    "Mawu"
  ],
  "mxy": [
    "Southeastern Nochixtlán Mixtec"
  ],
  "mxz": [
    "Central Masela"
  ],
  "my": [
    "Burmese",
    "Myanmar",
    "Mandalay Burmese",
    "Myeik Burmese",
    "Palaw Burmese",
    "Rangoon Burmese",
    "Yangon Burmese",
    "Yaw Burmese"
  ],
  "myb": [
    "Mbay"
  ],
  "myc": [
    "Mayeka"
  ],
  "mye": [
    "Myene"
  ],
  "myf": [
    "Bambassi"
  ],
  "myg": [
    "Manta"
  ],
  "myh": [
    "Makah"
  ],
  "myj": [
    "Mangayat"
  ],
  "myk": [
    "Mamara Senoufo"
  ],
  "myl": [
    "Moma"
  ],
  "mym": [
    "Me'en"
  ],
  "myn-chl": [
    "Ch'olti'",
    "Cholti",
    "Colonial Ch'olti'",
    "Colonial Cholti"
  ],
  "myn-pro": [
    "Proto-Mayan",
    "Proto-Maya"
  ],
  "myo": [
    "Anfillo"
  ],
  "myp": [
    "Pirahã"
  ],
  "myr": [
    "Muniche"
  ],
  "mys": [
    "Mesmes"
  ],
  "myu": [
    "Mundurukú"
  ],
  "myv": [
    "Erzya"
  ],
  "myw": [
    "Muyuw"
  ],
  "myx": [
    "Masaba",
    "Masaaba"
  ],
  "myy": [
    "Macuna",
    "Buhagana",
    "Bujagana",
    "Wahana"
  ],
  "myz": [
    "Classical Mandaic"
  ],
  "mza": [
    "Santa María Zacatepec Mixtec"
  ],
  "mzb": [
    "Northern Saharan Berber",
    "Mozabite",
    "Tumẓabt"
  ],
  "mzc": [
    "Madagascar Sign Language"
  ],
  "mzd": [
    "Malimba"
  ],
  "mze": [
    "Morawa"
  ],
  "mzg": [
    "Monastic Sign Language"
  ],
  "mzh": [
    "Wichí Lhamtés Güisnay"
  ],
  "mzi": [
    "Ixcatlán Mazatec"
  ],
  "mzj": [
    "Manya"
  ],
  "mzk": [
    "Nigeria Mambila"
  ],
  "mzl": [
    "Mazatlán Mixe"
  ],
  "mzm": [
    "Mumuye"
  ],
  "mzn": [
    "Mazanderani"
  ],
  "mzo": [
    "Matipuhy"
  ],
  "mzp": [
    "Movima"
  ],
  "mzq": [
    "Mori Atas"
  ],
  "mzr": [
    "Marúbo"
  ],
  "mzs": [
    "Macanese"
  ],
  "mzt": [
    "Mintil"
  ],
  "mzu": [
    "Inapang"
  ],
  "mzv": [
    "Manza"
  ],
  "mzw": [
    "Deg"
  ],
  "mzx": [
    "Mawayana"
  ],
  "mzy": [
    "Mozambican Sign Language"
  ],
  "mzz": [
    "Maiadomu"
  ],
  "na": [
    "Nauruan",
    "Nauru"
  ],
  "naa": [
    "Namla"
  ],
  "nab": [
    "Nambikwara",
    "Nambiquara",
    "Nambicuara",
    "Nambikuara",
    "Southern Nambikuára"
  ],
  "nac": [
    "Narak"
  ],
  "nae": [
    "Naka'ela"
  ],
  "naf": [
    "Nabak"
  ],
  "nag": [
    "Naga Pidgin",
    "Nagamese"
  ],
  "nah": [
    "Nahuatl"
  ],
  "nai-ala": [
    "Alazapa",
    "Alasapa",
    "Pinto"
  ],
  "nai-bay": [
    "Bayogoula",
    "Bayougoula",
    "Bayou Goula",
    "Ischenoca"
  ],
  "nai-bvy": [
    "Buena Vista Yokuts",
    "Tulamni-Hometwoli",
    "Tulamni",
    "Tulamne",
    "Tuolumne",
    "Tawitchi",
    "Hometwoli",
    "Taneshach"
  ],
  "nai-cal": [
    "Calusa"
  ],
  "nai-chi": [
    "Chiquimulilla"
  ],
  "nai-chu-pro": [
    "Proto-Chumash",
    "Proto-Chumashan"
  ],
  "nai-cig": [
    "Ciguayo"
  ],
  "nai-ckn-pro": [
    "Proto-Chinookan",
    "Proto-Chinook"
  ],
  "nai-dly": [
    "Delta Yokuts",
    "Far Northern Valley Yokuts",
    "Yachikumne",
    "Yachikumni",
    "Chulamni",
    "Lower San Joaquin",
    "Lakisamni",
    "Tawalimni"
  ],
  "nai-gsy": [
    "Gashowu"
  ],
  "nai-guz": [
    "Guazacapán",
    "Guazacapan"
  ],
  "nai-hit": [
    "Hitchiti",
    "Atcik-hata",
    "At-pasha-shliha"
  ],
  "nai-ipa": [
    "Ipai",
    "'Iipay 'aa",
    "Northern Diegueño",
    "Diegueño"
  ],
  "nai-jtp": [
    "Jutiapa",
    "Xutiapa",
    "Jalapa",
    "Xalapa"
  ],
  "nai-jum": [
    "Jumaytepeque",
    "Jumaitepeque",
    "Jumaytepec"
  ],
  "nai-kat": [
    "Kathlamet",
    "Kathlamet Chinook"
  ],
  "nai-klp-pro": [
    "Proto-Kalapuyan"
  ],
  "nai-knm": [
    "Konomihu"
  ],
  "nai-kry": [
    "Kings River Yokuts",
    "Choinimni",
    "Choynimni",
    "Ayticha",
    "Kocheyali",
    "Ayitcha",
    "Michahay",
    "Chukaymina",
    "Chukaimina"
  ],
  "nai-kum": [
    "Kumeyaay",
    "Kumiai",
    "Central Diegueño",
    "Diegueño"
  ],
  "nai-mac": [
    "Macoris",
    "Macorís",
    "Macorix",
    "Mazorij",
    "Mazorig",
    "Mazoriges"
  ],
  "nai-mdu-pro": [
    "Proto-Maidun",
    "Proto-Maiduan"
  ],
  "nai-miz-pro": [
    "Proto-Mixe-Zoque",
    "Proto-Mixe-Zoquean"
  ],
  "nai-mus-pro": [
    "Proto-Muskogean",
    "Proto-Muskhogean",
    "Proto-Muskogee"
  ],
  "nai-mus-pro": [
    "Proto-Muskogean"
  ],
  "nai-nao": [
    "Naolan"
  ],
  "nai-nrs": [
    "New River Shasta"
  ],
  "nai-nvy": [
    "Northern Valley Yokuts",
    "Chukchansi",
    "Kechayi",
    "Dumna",
    "Chawchila",
    "Noptinte",
    "Nopṭinṭe",
    "Nopthrinthre",
    "Nopchinchi",
    "Takin"
  ],
  "nai-okw": [
    "Okwanuchu"
  ],
  "nai-per": [
    "Pericú"
  ],
  "nai-pic": [
    "Picuris"
  ],
  "nai-plp-pro": [
    "Proto-Plateau Penutian"
  ],
  "nai-ply": [
    "Palewyami",
    "Paleuyami",
    "Altinin",
    "Poso Creek",
    "Poso Creek Yokuts"
  ],
  "nai-pom-pro": [
    "Proto-Pomo",
    "Proto-Pomoan"
  ],
  "nai-qng": [
    "Quinigua"
  ],
  "nai-sca-pro": [
    "Proto-Siouan-Catawban"
  ],
  "nai-sin": [
    "Sinacantán",
    "Sinacantan",
    "Zinacantán",
    "Zinacantan"
  ],
  "nai-sln": [
    "Salvadoran Lenca"
  ],
  "nai-spt": [
    "Sahaptin",
    "Shahaptin"
  ],
  "nai-svy": [
    "Southern Valley Yokuts",
    "Yawelmani",
    "Tachi",
    "Koyeti",
    "Nutunutu",
    "Chunut",
    "Wo'lasi",
    "Choynok",
    "Choinok",
    "Wechihit"
  ],
  "nai-tap": [
    "Tapachultec",
    "Tapachulteca",
    "Tapachulteco",
    "Tapachula"
  ],
  "nai-taw": [
    "Tawasa"
  ],
  "nai-teq": [
    "Tequistlatec",
    "Tequistlateco",
    "Tequistlateca",
    "Chontal",
    "Chontol of Oaxaca",
    "Oaxaca Chontal",
    "Oaxacan Chontal"
  ],
  "nai-tip": [
    "Tipai",
    "Tipay",
    "Tiipai",
    "Tiipay",
    "Jamul Tiipay",
    "Southern Digueño",
    "Diegueño"
  ],
  "nai-tky": [
    "Tule-Kaweah Yokuts",
    "Wikchamni",
    "Wukchamni",
    "Wukchumni",
    "Yawdanchi"
  ],
  "nai-tot-pro": [
    "Proto-Totozoquean"
  ],
  "nai-tsi-pro": [
    "Proto-Tsimshianic"
  ],
  "nai-utn-pro": [
    "Proto-Utian",
    "Proto-Miwok-Costanoan"
  ],
  "nai-wai": [
    "Waikuri",
    "Guaycura",
    "Waicura"
  ],
  "nai-yup": [
    "Yupiltepeque",
    "Jupiltepeque",
    "Yupiltepec",
    "Jupiltepec",
    "Xupiltepec"
  ],
  "naj": [
    "Nalu"
  ],
  "nak": [
    "Nakanai"
  ],
  "nal": [
    "Nalik"
  ],
  "nam": [
    "Ngan'gityemerri",
    "Ngan'gi",
    "Nangikurrunggurr"
  ],
  "nan": [
    "Min Nan"
  ],
  "nao": [
    "Naaba",
    "Naapa",
    "Nawa Sherpa"
  ],
  "nap": [
    "Neapolitan"
  ],
  "naq": [
    "Khoekhoe",
    "Nama",
    "Hottentot",
    "Khoekhoegowab",
    "Damara",
    "Namagowab"
  ],
  "nar": [
    "Iguta"
  ],
  "nas": [
    "Nasioi",
    "Naasioi"
  ],
  "nat": [
    "Hungworo"
  ],
  "naw": [
    "Nawuri"
  ],
  "nax": [
    "Nakwi"
  ],
  "nay": [
    "Ngarrindjeri",
    "Yaraldi"
  ],
  "naz": [
    "Coatepec Nahuatl"
  ],
  "nb": [
    "Norwegian Bokmål",
    "Bokmål"
  ],
  "nba": [
    "Nyemba"
  ],
  "nbb": [
    "Ndoe"
  ],
  "nbc": [
    "Chang"
  ],
  "nbd": [
    "Ngbinda"
  ],
  "nbe": [
    "Konyak Naga"
  ],
  "nbg": [
    "Nagarchal"
  ],
  "nbh": [
    "Ngamo"
  ],
  "nbi": [
    "Mao Naga"
  ],
  "nbj": [
    "Ngarinman"
  ],
  "nbk": [
    "Nake"
  ],
  "nbm": [
    "Ngbaka Ma'bo"
  ],
  "nbn": [
    "Kuri",
    "Nabi"
  ],
  "nbo": [
    "Nkukoli"
  ],
  "nbp": [
    "Nnam"
  ],
  "nbq": [
    "Nggem"
  ],
  "nbr": [
    "Numana",
    "Ningye",
    "Numana-Nunku-Gbantu-Numbu"
  ],
  "nbs": [
    "Namibian Sign Language"
  ],
  "nbt": [
    "Na",
    "Bangni"
  ],
  "nbu": [
    "Rongmei Naga"
  ],
  "nbv": [
    "Ngamambo"
  ],
  "nbw": [
    "Southern Ngbandi"
  ],
  "nby": [
    "Ningera"
  ],
  "nca": [
    "Iyo"
  ],
  "ncb": [
    "Central Nicobarese",
    "Nancowry",
    "Nankwari",
    "Camorta",
    "Kamorta",
    "Katchal",
    "Tehnu"
  ],
  "ncc": [
    "Ponam"
  ],
  "ncd": [
    "Nachering"
  ],
  "nce": [
    "Yale"
  ],
  "ncf": [
    "Notsi"
  ],
  "ncg": [
    "Nisga'a"
  ],
  "nch": [
    "Central Huasteca Nahuatl"
  ],
  "nci": [
    "Classical Nahuatl"
  ],
  "ncj": [
    "Northern Puebla Nahuatl"
  ],
  "nck": [
    "Nakara"
  ],
  "ncl": [
    "Michoacán Nahuatl"
  ],
  "ncm": [
    "Nambo"
  ],
  "ncn": [
    "Nauna"
  ],
  "nco": [
    "Sibe"
  ],
  "ncr": [
    "Ncane"
  ],
  "ncs": [
    "Nicaraguan Sign Language"
  ],
  "nct": [
    "Chothe Naga",
    "Chothe"
  ],
  "ncu": [
    "Chumburung"
  ],
  "ncx": [
    "Central Puebla Nahuatl"
  ],
  "ncz": [
    "Natchez"
  ],
  "nd": [
    "Northern Ndebele",
    "North Ndebele"
  ],
  "nda": [
    "Ndasa"
  ],
  "ndb": [
    "Kenswei Nsei"
  ],
  "ndc": [
    "Ndau"
  ],
  "ndd": [
    "Nde-Nsele-Nta"
  ],
  "ndf": [
    "Nadruvian"
  ],
  "ndg": [
    "Ndengereko"
  ],
  "ndh": [
    "Ndali"
  ],
  "ndi": [
    "Chamba Leko",
    "Samba Leko",
    "Samba Leeko"
  ],
  "ndj": [
    "Ndamba"
  ],
  "ndk": [
    "Ndaka"
  ],
  "ndl": [
    "Ndolo"
  ],
  "ndm": [
    "Ndam"
  ],
  "ndn": [
    "Ngundi"
  ],
  "ndp": [
    "Ndo"
  ],
  "ndq": [
    "Ndombe"
  ],
  "ndr": [
    "Ndoola"
  ],
  "nds": [
    "Low German"
  ],
  "nds-de": [
    "German Low German"
  ],
  "nds-nl": [
    "Dutch Low Saxon"
  ],
  "ndt": [
    "Ndunga"
  ],
  "ndu": [
    "Dugun"
  ],
  "ndv": [
    "Ndut"
  ],
  "ndw": [
    "Ndobo"
  ],
  "ndx": [
    "Nduga"
  ],
  "ndy": [
    "Lutos"
  ],
  "ndz": [
    "Ndogo"
  ],
  "ne": [
    "Nepali",
    "Nepalese",
    "Palpa"
  ],
  "nea": [
    "Eastern Ngad'a"
  ],
  "neb": [
    "Toura"
  ],
  "nec": [
    "Nedebang"
  ],
  "ned": [
    "Nde-Gbite"
  ],
  "nee": [
    "Kumak",
    "Nêlêmwa-Nixumwak",
    "Nêlêmwa",
    "Nixumwak",
    "Nenema"
  ],
  "nef": [
    "Nefamese"
  ],
  "neg": [
    "Negidal"
  ],
  "neh": [
    "Nyenkha",
    "Nyen",
    "Henka",
    "Mangsdekha",
    "Phobjip",
    "Mangdep",
    "Mangde",
    "Hen Kha",
    "Henkha",
    "Mandebi-kha",
    "Nehan",
    "Phobjikha",
    "Chutobikha"
  ],
  "nej": [
    "Neko"
  ],
  "nek": [
    "Neku"
  ],
  "nem": [
    "Nemi"
  ],
  "nen": [
    "Nengone"
  ],
  "neo": [
    "Ná-Meo"
  ],
  "neq": [
    "North Central Mixe"
  ],
  "ner": [
    "Yahadian"
  ],
  "nes": [
    "Bhoti Kinnauri"
  ],
  "net": [
    "Nete"
  ],
  "neu": [
    "Neo"
  ],
  "nev": [
    "Nyaheun"
  ],
  "new": [
    "Newar"
  ],
  "nex": [
    "Neme"
  ],
  "ney": [
    "Neyo"
  ],
  "nez": [
    "Nez Perce",
    "Nez Percé",
    "Numipu"
  ],
  "nfa": [
    "Dhao"
  ],
  "nfd": [
    "Ahwai"
  ],
  "nfl": [
    "Aiwoo",
    "Äiwoo"
  ],
  "nfr": [
    "Nafaanra"
  ],
  "nfu": [
    "Mfumte"
  ],
  "ng": [
    "Ndonga"
  ],
  "nga": [
    "Ngbaka",
    "Ngbaka Gbaya",
    "Ngbaka Minagende"
  ],
  "ngb": [
    "Northern Ngbandi"
  ],
  "ngc": [
    "Ngombe (Congo)",
    "Ngombe (Democratic Republic of the Congo)",
    "Lingombe"
  ],
  "ngd": [
    "Ngando (Central African Republic)",
    "Bagandou",
    "Ngando",
    "Bangandou"
  ],
  "nge": [
    "Ngemba"
  ],
  "ngf-pro": [
    "Proto-Trans-New Guinea"
  ],
  "ngg": [
    "Ngbaka Manza"
  ],
  "ngh": [
    "Nǀuu",
    "Nǁng"
  ],
  "ngi": [
    "Ngizim"
  ],
  "ngj": [
    "Ngie"
  ],
  "ngk": [
    "Ngalkbun"
  ],
  "ngl": [
    "Lomwe"
  ],
  "ngm": [
    "Ngatik Men's Creole",
    "Ngatikese",
    "Ngatikese Pidgin",
    "Ngatikese Creole"
  ],
  "ngn": [
    "Ngwo"
  ],
  "ngo": [
    "Ngoni"
  ],
  "ngp": [
    "Ngulu"
  ],
  "ngq": [
    "Ngoreme"
  ],
  "ngr": [
    "Nagu"
  ],
  "ngs": [
    "Gvoko"
  ],
  "ngt": [
    "Ngeq",
    "Kriang",
    "Ngkriang"
  ],
  "ngu": [
    "Guerrero Nahuatl"
  ],
  "ngv": [
    "Nagumi"
  ],
  "ngw": [
    "Ngwaba"
  ],
  "ngx": [
    "Nggwahyi"
  ],
  "ngy": [
    "Tibea"
  ],
  "ngz": [
    "Ngungwel"
  ],
  "nha": [
    "Nhanda"
  ],
  "nhb": [
    "Beng"
  ],
  "nhc": [
    "Tabasco Nahuatl"
  ],
  "nhd": [
    "Chiripá",
    "Ava Guarani",
    "Chiripá Guarani",
    "Nhandéva"
  ],
  "nhe": [
    "Eastern Huasteca Nahuatl"
  ],
  "nhf": [
    "Nhuwala"
  ],
  "nhg": [
    "Tetelcingo Nahuatl"
  ],
  "nhh": [
    "Nahari"
  ],
  "nhi": [
    "Zacatlán-Ahuacatlán-Tepetzintla Nahuatl"
  ],
  "nhk": [
    "Cosoleacaque Nahuatl",
    "Isthmus-Cosoleacaque Nahuatl",
    "Cosoleacaque Isthmus Nahuatl"
  ],
  "nhm": [
    "Morelos Nahuatl"
  ],
  "nhn": [
    "Central Nahuatl"
  ],
  "nho": [
    "Takuu"
  ],
  "nhp": [
    "Pajapan Nahuatl",
    "Isthmus-Pajapan Nahuatl",
    "Pajapan Isthmus Nahuatl"
  ],
  "nhq": [
    "Huaxcaleca Nahuatl"
  ],
  "nhr": [
    "Naro"
  ],
  "nht": [
    "Ometepec Nahuatl"
  ],
  "nhu": [
    "Noone"
  ],
  "nhv": [
    "Temascaltepec Nahuatl"
  ],
  "nhw": [
    "Western Huasteca Nahuatl"
  ],
  "nhx": [
    "Mecayapan Nahuatl",
    "Isthmus-Mecayapan Nahuatl",
    "Mecayapan Isthmus Nahuatl"
  ],
  "nhy": [
    "Northern Oaxaca Nahuatl"
  ],
  "nhz": [
    "Santa María La Alta Nahuatl"
  ],
  "nia": [
    "Nias"
  ],
  "nib": [
    "Nakame"
  ],
  "nic-bco-pro": [
    "Proto-Benue-Congo"
  ],
  "nic-bod-pro": [
    "Proto-Bantoid"
  ],
  "nic-eov-pro": [
    "Proto-Eastern Oti-Volta"
  ],
  "nic-gns-pro": [
    "Proto-Gurunsi"
  ],
  "nic-grf-pro": [
    "Proto-Grassfields"
  ],
  "nic-gur-pro": [
    "Proto-Gur"
  ],
  "nic-jkn-pro": [
    "Proto-Jukunoid"
  ],
  "nic-lcr-pro": [
    "Proto-Lower Cross River"
  ],
  "nic-ogo-pro": [
    "Proto-Ogoni"
  ],
  "nic-ovo-pro": [
    "Proto-Oti-Volta"
  ],
  "nic-plt-pro": [
    "Proto-Plateau"
  ],
  "nic-pro": [
    "Proto-Niger-Congo"
  ],
  "nic-ubg-pro": [
    "Proto-Ubangian"
  ],
  "nic-ucr-pro": [
    "Proto-Upper Cross River"
  ],
  "nic-vco-pro": [
    "Proto-Volta-Congo"
  ],
  "nid": [
    "Ngandi"
  ],
  "nie": [
    "Niellim"
  ],
  "nif": [
    "Nek"
  ],
  "nig": [
    "Ngalakan"
  ],
  "nih": [
    "Nyiha"
  ],
  "nii": [
    "Nii"
  ],
  "nij": [
    "Ngaju"
  ],
  "nik": [
    "Southern Nicobarese"
  ],
  "nil": [
    "Nila"
  ],
  "nim": [
    "Nilamba"
  ],
  "nin": [
    "Ninzo"
  ],
  "nio": [
    "Nganasan"
  ],
  "niq": [
    "Nandi"
  ],
  "nir": [
    "Nimboran"
  ],
  "nis": [
    "Nimi"
  ],
  "nit": [
    "Southeastern Kolami",
    "Naiki"
  ],
  "niu": [
    "Niuean"
  ],
  "niv": [
    "Nivkh"
  ],
  "niw": [
    "Nimo"
  ],
  "nix": [
    "Hema"
  ],
  "niy": [
    "Ngiti"
  ],
  "niz": [
    "Ningil"
  ],
  "nja": [
    "Nzanyi"
  ],
  "njb": [
    "Nocte Naga"
  ],
  "njh": [
    "Lotha Naga"
  ],
  "nji": [
    "Gudanji"
  ],
  "njj": [
    "Njen"
  ],
  "njl": [
    "Njalgulgule"
  ],
  "njm": [
    "Angami"
  ],
  "njn": [
    "Liangmai Naga"
  ],
  "njo": [
    "Ao",
    "Mongsen Ao",
    "Ao Naga"
  ],
  "njr": [
    "Njerep"
  ],
  "njs": [
    "Nisa"
  ],
  "njt": [
    "Ndyuka-Trio Pidgin"
  ],
  "nju": [
    "Ngadjunmaya"
  ],
  "njx": [
    "Kunyi"
  ],
  "njy": [
    "Njyem"
  ],
  "njz": [
    "Nyishi",
    "Nishi",
    "Nisi",
    "Nissi",
    "Nishing",
    "Nyising",
    "Bangni",
    "Dafla",
    "Daphla",
    "Lel"
  ],
  "nka": [
    "Nkoya"
  ],
  "nkb": [
    "Khoibu Naga"
  ],
  "nkc": [
    "Nkongho"
  ],
  "nkd": [
    "Koireng"
  ],
  "nke": [
    "Duke"
  ],
  "nkf": [
    "Inpui Naga"
  ],
  "nkg": [
    "Nekgini"
  ],
  "nkh": [
    "Khezha Naga"
  ],
  "nki": [
    "Thangal Naga"
  ],
  "nkj": [
    "Nakai"
  ],
  "nkk": [
    "Nokuku"
  ],
  "nkm": [
    "Namat"
  ],
  "nkn": [
    "Nkangala"
  ],
  "nko": [
    "Nkonya"
  ],
  "nkp": [
    "Niuatoputapu"
  ],
  "nkq": [
    "Nkami"
  ],
  "nkr": [
    "Nukuoro"
  ],
  "nks": [
    "North Asmat"
  ],
  "nkt": [
    "Nyika",
    "Nyiha",
    "Kinyika",
    "Kinyiha",
    "Nyixa",
    "Chinyika"
  ],
  "nku": [
    "Bouna Kulango"
  ],
  "nkw": [
    "Nkutu"
  ],
  "nkx": [
    "Nkoroo"
  ],
  "nkz": [
    "Nkari"
  ],
  "nl": [
    "Dutch",
    "Netherlandic",
    "Flemish"
  ],
  "nla": [
    "Ngombale"
  ],
  "nlc": [
    "Nalca",
    "Hmanggona",
    "Hmonono",
    "Kimjal"
  ],
  "nle": [
    "East Nyala"
  ],
  "nlg": [
    "Gela"
  ],
  "nli": [
    "Grangali",
    "Nangalami"
  ],
  "nlj": [
    "Nyali"
  ],
  "nlk": [
    "Ninia Yali"
  ],
  "nll": [
    "Nihali"
  ],
  "nlm": [
    "Mankiyali",
    "Tarawara",
    "Tarawari",
    "Trawara"
  ],
  "nlo": [
    "Ngul"
  ],
  "nlq": [
    "Lao Naga"
  ],
  "nlu": [
    "Nchumbulu"
  ],
  "nlv": [
    "Orizaba Nahuatl"
  ],
  "nlw": [
    "Walangama"
  ],
  "nlx": [
    "Nahali"
  ],
  "nly": [
    "Nyamal"
  ],
  "nlz": [
    "Nalögo"
  ],
  "nma": [
    "Maram Naga"
  ],
  "nmb": [
    "Big Nambas"
  ],
  "nmc": [
    "Ngam"
  ],
  "nmd": [
    "Ndumu"
  ],
  "nme": [
    "Mzieme Naga"
  ],
  "nmf": [
    "Tangkhul Naga",
    "Tangkhul"
  ],
  "nmg": [
    "Kwasio"
  ],
  "nmh": [
    "Monsang Naga"
  ],
  "nmi": [
    "Nyam"
  ],
  "nmj": [
    "Ngombe (Central African Republic)",
    "Bagando-Ngombe",
    "Ngombe-Kaka",
    "Bangando-Ngombe",
    "Ngombe"
  ],
  "nmk": [
    "Namakura"
  ],
  "nml": [
    "Ndemli"
  ],
  "nmm": [
    "Manangba",
    "Manang",
    "Manange",
    "Manang Ke",
    "Nyishang",
    "Nyishangte",
    "Nyishangba"
  ],
  "nmn": [
    "ǃXóõ",
    "Xoo",
    "Taa"
  ],
  "nmo": [
    "Moyon Naga",
    "Moyon"
  ],
  "nmp": [
    "Nimanbur"
  ],
  "nmq": [
    "Nambya"
  ],
  "nmr": [
    "Nimbari"
  ],
  "nms": [
    "Letemboi"
  ],
  "nmt": [
    "Namonuito"
  ],
  "nmu": [
    "Northeast Maidu"
  ],
  "nmv": [
    "Ngamini"
  ],
  "nmw": [
    "Nimoa",
    "Rifao"
  ],
  "nmy": [
    "Namuyi"
  ],
  "nmz": [
    "Nawdm"
  ],
  "nn": [
    "Norwegian Nynorsk",
    "New Norwegian",
    "Nynorsk"
  ],
  "nna": [
    "Nyangumarta"
  ],
  "nnb": [
    "Nande"
  ],
  "nnc": [
    "Nancere"
  ],
  "nnd": [
    "West Ambae"
  ],
  "nne": [
    "Ngandyera"
  ],
  "nnf": [
    "Ngaing",
    "Mailang",
    "Sor"
  ],
  "nng": [
    "Maring Naga"
  ],
  "nnh": [
    "Ngiemboon"
  ],
  "nni": [
    "North Nuaulu"
  ],
  "nnj": [
    "Nyangatom"
  ],
  "nnk": [
    "Nankina"
  ],
  "nnl": [
    "Northern Rengma Naga"
  ],
  "nnm": [
    "Namia"
  ],
  "nnn": [
    "Ngete"
  ],
  "nnp": [
    "Wancho"
  ],
  "nnq": [
    "Ngindo"
  ],
  "nnr": [
    "Narungga"
  ],
  "nnt": [
    "Nanticoke"
  ],
  "nnu": [
    "Dwang"
  ],
  "nnv": [
    "Nukunu"
  ],
  "nnw": [
    "Southern Nuni"
  ],
  "nnx": [
    "Ngong"
  ],
  "nny": [
    "Nyangga"
  ],
  "nnz": [
    "Nda'nda'"
  ],
  "no": [
    "Norwegian"
  ],
  "noa": [
    "Woun Meu"
  ],
  "noc": [
    "Nuk"
  ],
  "nod": [
    "Northern Thai",
    "Northwestern Thai",
    "Kam Mueang",
    "Kam Muang",
    "Lanna"
  ],
  "noe": [
    "Nimadi"
  ],
  "nof": [
    "Nomane"
  ],
  "nog": [
    "Nogai",
    "Nogay"
  ],
  "noh": [
    "Nomu"
  ],
  "noi": [
    "Noiri"
  ],
  "noj": [
    "Nonuya"
  ],
  "nok": [
    "Nooksack"
  ],
  "nol": [
    "Nomlaki"
  ],
  "nom": [
    "Nocamán"
  ],
  "non": [
    "Old Norse"
  ],
  "nop": [
    "Numanggang"
  ],
  "noq": [
    "Ngongo"
  ],
  "nos": [
    "Eastern Nisu"
  ],
  "not": [
    "Nomatsiguenga"
  ],
  "nou": [
    "Ewage-Notu"
  ],
  "nov": [
    "Novial"
  ],
  "now": [
    "Nyambo"
  ],
  "noy": [
    "Noy"
  ],
  "noz": [
    "Nayi"
  ],
  "npa": [
    "Nar Phu"
  ],
  "npb": [
    "Nupbikha"
  ],
  "npg": [
    "Ponyo",
    "Ponyo-Gongwang",
    "Ponyo-Gongwang Naga"
  ],
  "nph": [
    "Phom"
  ],
  "npl": [
    "Southeastern Puebla Nahuatl"
  ],
  "npn": [
    "Mondropolon"
  ],
  "npo": [
    "Pochuri Naga"
  ],
  "nps": [
    "Nipsan"
  ],
  "npu": [
    "Puimei Naga"
  ],
  "npy": [
    "Napu"
  ],
  "nqg": [
    "Ede Nago"
  ],
  "nqk": [
    "Kura Ede Nago"
  ],
  "nql": [
    "Ngendelengo"
  ],
  "nqm": [
    "Ndom"
  ],
  "nqn": [
    "Nen"
  ],
  "nqo": [
    "N'Ko"
  ],
  "nqq": [
    "Kyan-Karyaw Naga"
  ],
  "nqy": [
    "Akyaung Ari",
    "Akyaung Ari Naga"
  ],
  "nr": [
    "Southern Ndebele",
    "South Ndebele"
  ],
  "nra": [
    "Ngom"
  ],
  "nrb": [
    "Nara"
  ],
  "nrc": [
    "Noric"
  ],
  "nre": [
    "Southern Rengma Naga"
  ],
  "nrf": [
    "Norman",
    "Cauchois",
    "Jèrriais",
    "Jersiais",
    "Jersey French",
    "Jersey Norman",
    "Jersey Norman French",
    "Guernésiais",
    "Guernesiais",
    "Dgèrnésiais",
    "Guernsey French",
    "Guernsey Norman French",
    "Augeron",
    "Sercquiais",
    "Auregnais",
    "Cotentinais",
    "Brayon",
    "Roumois"
  ],
  "nrg": [
    "Narango"
  ],
  "nri": [
    "Chokri Naga"
  ],
  "nrk": [
    "Ngarla"
  ],
  "nrl": [
    "Ngarluma"
  ],
  "nrm": [
    "Narom"
  ],
  "nrn": [
    "Norn"
  ],
  "nrp": [
    "North Picene"
  ],
  "nrr": [
    "Norra"
  ],
  "nrt": [
    "Northern Kalapuya"
  ],
  "nru": [
    "Narua"
  ],
  "nrx": [
    "Ngurmbur"
  ],
  "nrz": [
    "Lala (New Guinea)"
  ],
  "nsa": [
    "Sangtam Naga"
  ],
  "nsb": [
    "Lower Nossob",
    "ǀʼAuni",
    "ǀʼAuo",
    "ǀʼAu",
    "ǀHaasi"
  ],
  "nsc": [
    "Nshi"
  ],
  "nsd": [
    "Southern Nisu"
  ],
  "nse": [
    "Nsenga"
  ],
  "nsg": [
    "Ngasa"
  ],
  "nsh": [
    "Ngoshie"
  ],
  "nsi": [
    "Nigerian Sign Language"
  ],
  "nsk": [
    "Naskapi"
  ],
  "nsl": [
    "Norwegian Sign Language"
  ],
  "nsm": [
    "Sema"
  ],
  "nsn": [
    "Nehan"
  ],
  "nso": [
    "Northern Sotho"
  ],
  "nsp": [
    "Nepalese Sign Language"
  ],
  "nsq": [
    "Northern Sierra Miwok"
  ],
  "nsr": [
    "Maritime Sign Language"
  ],
  "nss": [
    "Nali"
  ],
  "nst": [
    "Tangsa"
  ],
  "nsu": [
    "Sierra Negra Nahuatl"
  ],
  "nsv": [
    "Southwestern Nisu"
  ],
  "nsw": [
    "Navut"
  ],
  "nsx": [
    "Nsongo"
  ],
  "nsy": [
    "Nasal"
  ],
  "nsz": [
    "Nisenan"
  ],
  "ntd": [
    "Northern Tidong",
    "Sesayap Tidong",
    "Northern Tidung",
    "Sesayap Tidung"
  ],
  "nte": [
    "Nathembo",
    "Sakati"
  ],
  "ntg": [
    "Ngantangarra"
  ],
  "nti": [
    "Natioro"
  ],
  "ntj": [
    "Ngaanyatjarra"
  ],
  "ntk": [
    "Ikoma"
  ],
  "ntm": [
    "Nateni"
  ],
  "nto": [
    "Ntomba"
  ],
  "ntp": [
    "Northern Tepehuan"
  ],
  "ntr": [
    "Delo"
  ],
  "nts": [
    "Natagaimas"
  ],
  "ntu": [
    "Natügu"
  ],
  "ntw": [
    "Nottoway"
  ],
  "ntx": [
    "Somra",
    "Tangkhul Naga",
    "Burmese Tangkhul",
    "Somra Tangkhul"
  ],
  "nty": [
    "Mantsi"
  ],
  "nua": [
    "Yuaga"
  ],
  "nub-har": [
    "Haraza",
    "Ḥarāza"
  ],
  "nub-pro": [
    "Proto-Nubian"
  ],
  "nuc": [
    "Nukuini"
  ],
  "nud": [
    "Ngala"
  ],
  "nue": [
    "Ngundu"
  ],
  "nuf": [
    "Nusu"
  ],
  "nug": [
    "Nungali"
  ],
  "nuh": [
    "Ndunda"
  ],
  "nui": [
    "Ngumbi",
    "Kombe"
  ],
  "nuj": [
    "Nyole (Uganda)",
    "Nyole",
    "LoNyole",
    "Lunyole",
    "Nyuli"
  ],
  "nuk": [
    "Nootka",
    "Nuu-chah-nulth",
    "Nuuchahnulth",
    "T'aat'aaqsapa"
  ],
  "nul": [
    "Nusa Laut"
  ],
  "num": [
    "Niuafo'ou"
  ],
  "nun": [
    "Anong",
    "Nung"
  ],
  "nuo": [
    "Nguôn"
  ],
  "nup": [
    "Nupe",
    "Nupe-Nupe-Tako"
  ],
  "nuq": [
    "Nukumanu"
  ],
  "nur": [
    "Nuguria",
    "Nukuria"
  ],
  "nus": [
    "Nuer"
  ],
  "nut": [
    "Nung"
  ],
  "nuu": [
    "Ngbundu"
  ],
  "nuv": [
    "Northern Nuni"
  ],
  "nuw": [
    "Nguluwan"
  ],
  "nux": [
    "Mehek"
  ],
  "nuy": [
    "Nunggubuyu",
    "Wubuy"
  ],
  "nuz": [
    "Tlamacazapa Nahuatl"
  ],
  "nv": [
    "Navajo",
    "Navaho",
    "Diné bizaad"
  ],
  "nvh": [
    "Nasarian"
  ],
  "nvm": [
    "Namiae"
  ],
  "nvo": [
    "Nyokon"
  ],
  "nwa": [
    "Nawathinehena"
  ],
  "nwb": [
    "Nyabwa"
  ],
  "nwc": [
    "Classical Newar"
  ],
  "nwe": [
    "Ngwe"
  ],
  "nwi": [
    "Southwest Tanna"
  ],
  "nwm": [
    "Nyamusa-Molo"
  ],
  "nwo": [
    "Nauo",
    "Nawo"
  ],
  "nwr": [
    "Nawaru",
    "Sirio"
  ],
  "nwx": [
    "Middle Newar"
  ],
  "nwy": [
    "Nottoway-Meherrin"
  ],
  "nxa": [
    "Nauete"
  ],
  "nxd": [
    "Ngando (Congo)",
    "Ngando (Democratic Republic of the Congo)",
    "Longandu"
  ],
  "nxe": [
    "Nage"
  ],
  "nxg": [
    "Ngadha",
    "Ngad'a"
  ],
  "nxi": [
    "Nindi"
  ],
  "nxl": [
    "South Nuaulu"
  ],
  "nxm": [
    "Numidian"
  ],
  "nxn": [
    "Ngawun"
  ],
  "nxo": [
    "Ndambomo"
  ],
  "nxq": [
    "Naxi"
  ],
  "nxr": [
    "Ninggerum"
  ],
  "nxu": [
    "Narau"
  ],
  "nxx": [
    "Nafri"
  ],
  "ny": [
    "Chichewa",
    "Chicheŵa",
    "Chinyanja",
    "Nyanja",
    "Chewa",
    "Cicewa",
    "Cewa",
    "Cinyanja"
  ],
  "nyb": [
    "Nyangbo"
  ],
  "nyc": [
    "Nyanga-li"
  ],
  "nyd": [
    "Nyole (Kenya)",
    "Nyole",
    "Nyore",
    "Olunyole",
    "Lunyole",
    "Lunyore",
    "Nyoole",
    "Olunyore"
  ],
  "nye": [
    "Nyengo"
  ],
  "nyf": [
    "Giryama"
  ],
  "nyg": [
    "Nyindu"
  ],
  "nyh": [
    "Nyigina"
  ],
  "nyi": [
    "Nyimang"
  ],
  "nyj": [
    "Nyanga (Congo)",
    "Kinyanga",
    "Nyanga"
  ],
  "nyk": [
    "Nyaneka"
  ],
  "nyl": [
    "Nyeu"
  ],
  "nym": [
    "Nyamwezi"
  ],
  "nyn": [
    "Nyankole",
    "Nkore-Kiga",
    "Runyankore",
    "Runyankore-Rukiga",
    "Nkore",
    "Kiga",
    "Chiga",
    "Nyankore",
    "Ankole",
    "Banyankole",
    "Lunyankole",
    "Rukiga"
  ],
  "nyo": [
    "Nyoro"
  ],
  "nyp": [
    "Nyang'i"
  ],
  "nys": [
    "Nyunga",
    "Noongar",
    "Nyuunga"
  ],
  "nyt": [
    "Nyawaygi"
  ],
  "nyu": [
    "Nyungwe"
  ],
  "nyv": [
    "Nyulnyul"
  ],
  "nyw": [
    "Nyaw"
  ],
  "nyx": [
    "Nganyaywana"
  ],
  "nyy": [
    "Nyakyusa",
    "Kinyakyusa",
    "Nyakyusa-Ngonde"
  ],
  "nza": [
    "Tigon Mbembe"
  ],
  "nzb": [
    "Njebi"
  ],
  "nzd": [
    "Nzadi",
    "Ngiemba",
    "Lensibun",
    "Ndzé Ntaa"
  ],
  "nzi": [
    "Nzima",
    "Appolo"
  ],
  "nzk": [
    "Nzakara"
  ],
  "nzm": [
    "Zeme Naga"
  ],
  "nzs": [
    "New Zealand Sign Language"
  ],
  "nzu": [
    "Central Teke"
  ],
  "nzy": [
    "Nzakambay"
  ],
  "nzz": [
    "Nanga Dama Dogon"
  ],
  "oaa": [
    "Orok"
  ],
  "oac": [
    "Oroch"
  ],
  "oav": [
    "Old Avar"
  ],
  "obi": [
    "Obispeño"
  ],
  "obk": [
    "Southern Bontoc",
    "Southern Bontok"
  ],
  "obl": [
    "Oblo"
  ],
  "obm": [
    "Moabite"
  ],
  "obo": [
    "Obo Manobo",
    "Obo"
  ],
  "obr": [
    "Old Burmese"
  ],
  "obt": [
    "Old Breton"
  ],
  "obu": [
    "Obulom"
  ],
  "oc": [
    "Occitan"
  ],
  "oca": [
    "Ocaina"
  ],
  "och": [
    "Old Chinese"
  ],
  "oco": [
    "Old Cornish"
  ],
  "ocu": [
    "Tlahuica",
    "Ocuiltec",
    "Atzingo Matlatzinca"
  ],
  "oda": [
    "Odut"
  ],
  "odk": [
    "Od"
  ],
  "odt": [
    "Old Dutch"
  ],
  "odu": [
    "Odual"
  ],
  "ofo": [
    "Ofo"
  ],
  "ofs": [
    "Old Frisian"
  ],
  "ofu": [
    "Efutop"
  ],
  "ogb": [
    "Ogbia"
  ],
  "ogc": [
    "Ogbah"
  ],
  "oge": [
    "Old Georgian"
  ],
  "ogg": [
    "Ogbogolo"
  ],
  "ogo": [
    "Khana"
  ],
  "ogu": [
    "Ogbronuagum"
  ],
  "ohu": [
    "Old Hungarian"
  ],
  "oia": [
    "Oirata"
  ],
  "oin": [
    "Inebu One"
  ],
  "oj": [
    "Ojibwe",
    "Ojibway",
    "Ojibwa",
    "Chippewa",
    "Ojibwemowin",
    "Southwestern Ojibwa"
  ],
  "ojb": [
    "Northwestern Ojibwa"
  ],
  "ojc": [
    "Central Ojibwa"
  ],
  "ojg": [
    "Eastern Ojibwa"
  ],
  "ojp": [
    "Old Japanese"
  ],
  "ojs": [
    "Severn Ojibwa"
  ],
  "ojv": [
    "Ontong Java"
  ],
  "ojw": [
    "Western Ojibwa"
  ],
  "oka": [
    "Okanagan",
    "Okanagan Salish",
    "Okanagan-Colville",
    "Colville-Okanagan"
  ],
  "okb": [
    "Okobo"
  ],
  "okd": [
    "Okodia",
    "Okordia",
    "Akita"
  ],
  "oke": [
    "Okpe (Southwestern Edo)",
    "Okpe",
    "Okpe (Nigeria)",
    "Southwestern Edo"
  ],
  "okg": [
    "Kok-Paponk"
  ],
  "okh": [
    "Koresh-e Rostam"
  ],
  "oki": [
    "Okiek",
    "Ogiek",
    "Akiek",
    "Akie",
    "Aki",
    "Mosiro",
    "Mediak",
    "Kisankasa"
  ],
  "okj": [
    "Oko-Juwoi",
    "Juwoi",
    "Juwai",
    "Junoi"
  ],
  "okk": [
    "Kwamtim One"
  ],
  "okl": [
    "Old Kentish Sign Language"
  ],
  "okm": [
    "Middle Korean"
  ],
  "okn": [
    "Oki-No-Erabu",
    "Okino-Erabu",
    "Okinoerabu"
  ],
  "oko": [
    "Old Korean"
  ],
  "okr": [
    "Kirike"
  ],
  "oks": [
    "Oko-Eni-Osayen"
  ],
  "oku": [
    "Oku"
  ],
  "okv": [
    "Orokaiva"
  ],
  "okx": [
    "Okpe (Northwestern Edo)",
    "Okpe",
    "Okpe (Nigeria)"
  ],
  "okz": [
    "Old Khmer"
  ],
  "old": [
    "Mochi"
  ],
  "ole": [
    "Olekha"
  ],
  "olm": [
    "Oloma"
  ],
  "olo": [
    "Livvi",
    "Livvi-Karelian",
    "Livvikovian",
    "Olonets",
    "Southern Olonetsian"
  ],
  "olr": [
    "Olrat"
  ],
  "olt": [
    "Old Lithuanian"
  ],
  "olu": [
    "Kuvale"
  ],
  "om": [
    "Oromo",
    "Orma",
    "Borana-Arsi-Guji Oromo",
    "West Central Oromo"
  ],
  "oma": [
    "Omaha-Ponca",
    "Omaha",
    "Ponca"
  ],
  "omb": [
    "Omba",
    "East Ambae"
  ],
  "omc": [
    "Mochica"
  ],
  "omg": [
    "Omagua",
    "Agua",
    "Cambeba",
    "Cambeeba",
    "Kambeba",
    "Cambela",
    "Campeba",
    "Compeva",
    "Umaua",
    "Omáua",
    "Omaua",
    "Omayali"
  ],
  "omi": [
    "Omi"
  ],
  "omk": [
    "Omok"
  ],
  "oml": [
    "Ombo"
  ],
  "omn": [
    "Minoan"
  ],
  "omo": [
    "Utarmbung"
  ],
  "omp": [
    "Old Manipuri"
  ],
  "omq-cha-pro": [
    "Proto-Chatino"
  ],
  "omq-maz-pro": [
    "Proto-Mazatec",
    "Proto-Mazatecan"
  ],
  "omq-mix-pro": [
    "Proto-Mixtecan"
  ],
  "omq-mxt-pro": [
    "Proto-Mixtec"
  ],
  "omq-otp-pro": [
    "Proto-Oto-Pamean"
  ],
  "omq-pro": [
    "Proto-Oto-Manguean",
    "Proto-Otomanguean",
    "Proto-Oto-Mangue"
  ],
  "omq-tel": [
    "Teposcolula Mixtec"
  ],
  "omq-teo": [
    "Teojomulco Chatino"
  ],
  "omq-tri-pro": [
    "Proto-Trique"
  ],
  "omq-zap-pro": [
    "Proto-Zapotecan"
  ],
  "omq-zpc-pro": [
    "Proto-Zapotec"
  ],
  "omr": [
    "Old Marathi"
  ],
  "omt": [
    "Omotik"
  ],
  "omu": [
    "Omurano"
  ],
  "omv-aro-pro": [
    "Proto-Aroid"
  ],
  "omv-diz-pro": [
    "Proto-Dizoid",
    "Proto-Maji"
  ],
  "omv-pro": [
    "Proto-Omotic"
  ],
  "omw": [
    "South Tairora"
  ],
  "omx": [
    "Old Mon"
  ],
  "ona": [
    "Selk'nam",
    "Ona",
    "Aona",
    "Selknam",
    "Shelknam"
  ],
  "onb": [
    "Lingao",
    "Ong-Be",
    "Be",
    "Bê"
  ],
  "one": [
    "Oneida"
  ],
  "ong": [
    "Olo"
  ],
  "oni": [
    "Onin"
  ],
  "onj": [
    "Onjob"
  ],
  "onk": [
    "Kabore One"
  ],
  "onn": [
    "Onobasulu"
  ],
  "ono": [
    "Onondaga"
  ],
  "onp": [
    "Sartang"
  ],
  "onr": [
    "Northern One"
  ],
  "ons": [
    "Ono"
  ],
  "ont": [
    "Ontenu"
  ],
  "onu": [
    "Unua",
    "Onua"
  ],
  "onw": [
    "Old Nubian"
  ],
  "onx": [
    "Pidgin Onin"
  ],
  "ood": [
    "O'odham",
    "Papago"
  ],
  "oog": [
    "Ong"
  ],
  "oon": [
    "Önge"
  ],
  "oor": [
    "Oorlams"
  ],
  "oos": [
    "Old Ossetic"
  ],
  "opa": [
    "Okpamheri",
    "Opameri",
    "Ibilo"
  ],
  "opk": [
    "Kopkaka"
  ],
  "opm": [
    "Oksapmin"
  ],
  "opo": [
    "Opao"
  ],
  "opt": [
    "Opata",
    "Heve",
    "Hegue",
    "Eudeve",
    "Teguima"
  ],
  "opy": [
    "Ofayé"
  ],
  "or": [
    "Oriya",
    "Odia",
    "Oorya"
  ],
  "ora": [
    "Oroha"
  ],
  "ore": [
    "Orejón"
  ],
  "org": [
    "Oring"
  ],
  "orh": [
    "Oroqen"
  ],
  "oro": [
    "Orokolo"
  ],
  "orr": [
    "Oruma"
  ],
  "ort": [
    "Adivasi Oriya"
  ],
  "oru": [
    "Ormuri"
  ],
  "orv": [
    "Old East Slavic"
  ],
  "orw": [
    "Oro Win"
  ],
  "orx": [
    "Oro"
  ],
  "orz": [
    "Ormu"
  ],
  "os": [
    "Ossetian",
    "Ossete",
    "Ossetic",
    "Digor",
    "Iron"
  ],
  "os-pro": [
    "Proto-Ossetic",
    "Sarmatian"
  ],
  "osa": [
    "Osage"
  ],
  "osc": [
    "Oscan"
  ],
  "osi": [
    "Osing"
  ],
  "osn": [
    "Old Sundanese"
  ],
  "oso": [
    "Ososo"
  ],
  "osp": [
    "Old Spanish"
  ],
  "ost": [
    "Osatu"
  ],
  "osu": [
    "Southern One"
  ],
  "osx": [
    "Old Saxon"
  ],
  "ota": [
    "Ottoman Turkish"
  ],
  "otb": [
    "Old Tibetan"
  ],
  "otb": [
    "Old Tibetan",
    "Imperial Old Tibetan"
  ],
  "otd": [
    "Ot Danum",
    "Dohoi"
  ],
  "ote": [
    "Mezquital Otomi"
  ],
  "oti": [
    "Oti"
  ],
  "otk": [
    "Old Turkic"
  ],
  "otl": [
    "Tilapa Otomi"
  ],
  "otm": [
    "Eastern Highland Otomi"
  ],
  "otn": [
    "Tenango Otomi"
  ],
  "oto-otm-pro": [
    "Proto-Otomi"
  ],
  "oto-pro": [
    "Proto-Otomian"
  ],
  "otq": [
    "Querétaro Otomi"
  ],
  "otr": [
    "Otoro"
  ],
  "ots": [
    "Estado de México Otomi"
  ],
  "ott": [
    "Temoaya Otomi"
  ],
  "otu": [
    "Otuke"
  ],
  "otw": [
    "Ottawa"
  ],
  "otx": [
    "Texcatepec Otomi"
  ],
  "oty": [
    "Old Tamil"
  ],
  "otz": [
    "Ixtenco Otomi"
  ],
  "oub": [
    "Glio-Oubi"
  ],
  "oue": [
    "Oune"
  ],
  "oui": [
    "Old Uyghur"
  ],
  "oum": [
    "Ouma"
  ],
  "ovd": [
    "Elfdalian",
    "Övdalian"
  ],
  "owi": [
    "Owiniga"
  ],
  "owl": [
    "Old Welsh"
  ],
  "oyb": [
    "Oy",
    "Oi",
    "The"
  ],
  "oyd": [
    "Oyda"
  ],
  "oym": [
    "Wayampi",
    "Guayapi",
    "Oiampi",
    "Oiampí"
  ],
  "oyy": [
    "Oya'oya"
  ],
  "ozm": [
    "Koonzime"
  ],
  "pa": [
    "Punjabi",
    "Panjabi"
  ],
  "paa-kom": [
    "Kómnzo",
    "Komnzo",
    "Kómnjo",
    "Komnjo",
    "Kamundjo"
  ],
  "paa-kwn": [
    "Kuwani"
  ],
  "paa-nha-pro": [
    "Proto-North Halmahera"
  ],
  "paa-nun": [
    "Nungon"
  ],
  "pab": [
    "Pareci"
  ],
  "pac": [
    "Pacoh"
  ],
  "pad": [
    "Paumarí"
  ],
  "pae": [
    "Pagibete"
  ],
  "paf": [
    "Paranawát"
  ],
  "pag": [
    "Pangasinan"
  ],
  "pah": [
    "Tenharim",
    "Parintintín"
  ],
  "pai": [
    "Pe"
  ],
  "pak": [
    "Parakanã",
    "Awaeté"
  ],
  "pal": [
    "Middle Persian"
  ],
  "pam": [
    "Kapampangan"
  ],
  "pao": [
    "Northern Paiute",
    "Numu",
    "Numa",
    "Paviotso",
    "Mono-Paviotso",
    "Mono-Bannock",
    "Bannock"
  ],
  "pap": [
    "Papiamentu",
    "Papiamento"
  ],
  "paq": [
    "Parya"
  ],
  "par": [
    "Panamint",
    "Panamint Shoshone",
    "Timbisha",
    "Tümpisha",
    "Koso"
  ],
  "pas": [
    "Papasena"
  ],
  "pat": [
    "Papitalai"
  ],
  "pau": [
    "Palauan"
  ],
  "pav": [
    "Wari'"
  ],
  "paw": [
    "Pawnee"
  ],
  "pax": [
    "Pankararé"
  ],
  "pay": [
    "Pech"
  ],
  "paz": [
    "Pankararú"
  ],
  "pbb": [
    "Páez"
  ],
  "pbc": [
    "Patamona"
  ],
  "pbe": [
    "Mezontla Popoloca"
  ],
  "pbf": [
    "Coyotepec Popoloca"
  ],
  "pbg": [
    "Paraujano"
  ],
  "pbh": [
    "Panare"
  ],
  "pbi": [
    "Podoko",
    "Parkwa",
    "Parəkwa"
  ],
  "pbl": [
    "Mak (Nigeria)",
    "Mak",
    "Panya",
    "Zo"
  ],
  "pbm": [
    "Puebla Mazatec",
    "Mazateco de Puebla y del Noroeste"
  ],
  "pbn": [
    "Kpasam"
  ],
  "pbo": [
    "Papel"
  ],
  "pbp": [
    "Badyara"
  ],
  "pbr": [
    "Pangwa"
  ],
  "pbs": [
    "Central Pame"
  ],
  "pbv": [
    "Pnar"
  ],
  "pby": [
    "Pyu",
    "Papuan Pyu",
    "Pyu (New Guinea)",
    "Pyu (Papua New Guinea)"
  ],
  "pca": [
    "Santa Inés Ahuatempan Popoloca"
  ],
  "pcb": [
    "Pear"
  ],
  "pcc": [
    "Bouyei",
    "Buyi",
    "Buyei",
    "Puyi",
    "Giay",
    "Yay"
  ],
  "pcd": [
    "Picard",
    "Chti",
    "Ch'ti",
    "Rouchi",
    "Rouchy"
  ],
  "pce": [
    "Ruching Palaung"
  ],
  "pcf": [
    "Paliyan"
  ],
  "pcg": [
    "Paniya"
  ],
  "pch": [
    "Pardhan"
  ],
  "pci": [
    "Duruwa"
  ],
  "pcj": [
    "Parenga"
  ],
  "pck": [
    "Paite",
    "Paite Chin"
  ],
  "pcl": [
    "Pardhi"
  ],
  "pcm": [
    "Nigerian Pidgin"
  ],
  "pcn": [
    "Piti"
  ],
  "pcp": [
    "Pacahuara"
  ],
  "pcw": [
    "Pyapun"
  ],
  "pda": [
    "Anam"
  ],
  "pdc": [
    "Pennsylvania German"
  ],
  "pdi": [
    "Pa Di"
  ],
  "pdn": [
    "Fedan"
  ],
  "pdo": [
    "Padoe"
  ],
  "pdt": [
    "Plautdietsch"
  ],
  "pdu": [
    "Kayan",
    "Padaung",
    "Padaung Karen"
  ],
  "pea": [
    "Peranakan Indonesian"
  ],
  "peb": [
    "Eastern Pomo"
  ],
  "ped": [
    "Mala (New Guinea)",
    "Mala (Papua New Guinea)",
    "Mala"
  ],
  "pee": [
    "Taje"
  ],
  "pef": [
    "Northeastern Pomo"
  ],
  "peg": [
    "Pengo"
  ],
  "peh": [
    "Bonan"
  ],
  "pei": [
    "Chichimeca-Jonaz"
  ],
  "pej": [
    "Northern Pomo"
  ],
  "pek": [
    "Penchal"
  ],
  "pel": [
    "Pekal"
  ],
  "pem": [
    "Phende"
  ],
  "peo": [
    "Old Persian"
  ],
  "pep": [
    "Kunja"
  ],
  "peq": [
    "Southern Pomo"
  ],
  "pev": [
    "Pémono"
  ],
  "pex": [
    "Petats"
  ],
  "pey": [
    "Petjo"
  ],
  "pez": [
    "Eastern Penan"
  ],
  "pfa": [
    "Pááfang"
  ],
  "pfe": [
    "Peere",
    "Kutin"
  ],
  "pga": [
    "Juba Arabic"
  ],
  "pgd": [
    "Gandhari"
  ],
  "pgg": [
    "Pangwali"
  ],
  "pgi": [
    "Pagi"
  ],
  "pgk": [
    "Rerep"
  ],
  "pgl": [
    "Primitive Irish"
  ],
  "pgn": [
    "Paelignian"
  ],
  "pgs": [
    "Pangseng"
  ],
  "pgu": [
    "Pagu"
  ],
  "pgz": [
    "Papua New Guinean Sign Language",
    "Papua New Guinea Sign Language",
    "Melanesian Sign Language",
    "PNGSL"
  ],
  "pha": [
    "Pa-Hng"
  ],
  "phd": [
    "Phudagi"
  ],
  "phg": [
    "Phuong"
  ],
  "phh": [
    "Phukha"
  ],
  "phi-din": [
    "Dinapigue Agta"
  ],
  "phi-kal-pro": [
    "Proto-Kalamian",
    "Proto-Calamian"
  ],
  "phi-nag": [
    "Nagtipunan Agta"
  ],
  "phi-pro": [
    "Proto-Philippine"
  ],
  "phk": [
    "Phake"
  ],
  "phl": [
    "Phalura",
    "Palula",
    "Palola",
    "Phalulo",
    "Ashreti"
  ],
  "phm": [
    "Phimbi"
  ],
  "phn": [
    "Phoenician"
  ],
  "pho": [
    "Phunoi"
  ],
  "phq": [
    "Phana'"
  ],
  "phr": [
    "Pahari-Potwari",
    "Pothohari",
    "Pothwari"
  ],
  "pht": [
    "Phu Thai"
  ],
  "phu": [
    "Phuan"
  ],
  "phv": [
    "Pahlavani"
  ],
  "phw": [
    "Phangduwali"
  ],
  "pi": [
    "Pali"
  ],
  "pia": [
    "Pima Bajo"
  ],
  "pib": [
    "Yine",
    "Piro",
    "Pirro",
    "Pira",
    "Chontaquiro",
    "Contaquiro",
    "Simirinche",
    "Simiranch"
  ],
  "pic": [
    "Pinji"
  ],
  "pid": [
    "Piaroa"
  ],
  "pie": [
    "Piro"
  ],
  "pif": [
    "Pingelapese"
  ],
  "pig": [
    "Pisabo"
  ],
  "pih": [
    "Pitcairn-Norfolk",
    "Pitkern-Norfuk",
    "Pitcairn",
    "Pitkern",
    "Norfolk",
    "Norfuk"
  ],
  "pii": [
    "Pini"
  ],
  "pij": [
    "Pijao"
  ],
  "pil": [
    "Yom"
  ],
  "pim": [
    "Powhatan"
  ],
  "pin": [
    "Piame"
  ],
  "pio": [
    "Piapoco"
  ],
  "pip": [
    "Pero"
  ],
  "pir": [
    "Piratapuyo"
  ],
  "pis": [
    "Pijin",
    "Kanaka",
    "Neo-Solomonic",
    "Solomons Pidgin"
  ],
  "pit": [
    "Pitta-Pitta",
    "Pitta Pitta"
  ],
  "piu": [
    "Pintupi-Luritja"
  ],
  "piv": [
    "Pileni",
    "Vaeakau-Taumako"
  ],
  "piw": [
    "Pimbwe"
  ],
  "pix": [
    "Piu"
  ],
  "piy": [
    "Piya-Kwonci"
  ],
  "piz": [
    "Pije"
  ],
  "pjt": [
    "Pitjantjatjara"
  ],
  "pka": [
    "Ardhamagadhi Prakrit"
  ],
  "pkb": [
    "Kipfokomo"
  ],
  "pkc": [
    "Baekje"
  ],
  "pkg": [
    "Pak-Tong"
  ],
  "pkh": [
    "Pankhu"
  ],
  "pkn": [
    "Pakanha"
  ],
  "pko": [
    "Pökoot"
  ],
  "pkp": [
    "Pukapukan"
  ],
  "pkr": [
    "Attapady Kurumba"
  ],
  "pks": [
    "Pakistan Sign Language",
    "Pakistani Sign Language"
  ],
  "pkt": [
    "Maleng"
  ],
  "pku": [
    "Paku"
  ],
  "pl": [
    "Polish"
  ],
  "pla": [
    "Miani"
  ],
  "plb": [
    "Polonombauk"
  ],
  "plc": [
    "Central Palawano"
  ],
  "ple": [
    "Palu'e"
  ],
  "plg": [
    "Pilagá",
    "Pilacá"
  ],
  "plh": [
    "Paulohi"
  ],
  "plj": [
    "Polci"
  ],
  "plk": [
    "Kohistani Shina"
  ],
  "pll": [
    "Shwe Palaung"
  ],
  "pln": [
    "Palenquero"
  ],
  "plo": [
    "Oluta Popoluca"
  ],
  "plq": [
    "Palaic"
  ],
  "plr": [
    "Palaka Senoufo"
  ],
  "pls": [
    "San Marcos Tlalcoyalco Popoloca"
  ],
  "plu": [
    "Palikur",
    "Palikúr"
  ],
  "plv": [
    "Southwest Palawano"
  ],
  "plw": [
    "Brooke's Point Palawano"
  ],
  "ply": [
    "Bolyu"
  ],
  "plz": [
    "Paluan"
  ],
  "pma": [
    "Paama"
  ],
  "pmb": [
    "Pambia"
  ],
  "pmd": [
    "Pallanganmiddang"
  ],
  "pme": [
    "Pwaamei"
  ],
  "pmf": [
    "Pamona",
    "Bare'e"
  ],
  "pmh": [
    "Maharastri Prakrit"
  ],
  "pmi": [
    "Northern Pumi",
    "Northern Prinmi",
    "Northern Pimi"
  ],
  "pmj": [
    "Southern Pumi",
    "Southern Prinmi",
    "Southern Pimi"
  ],
  "pmk": [
    "Pamlico"
  ],
  "pml": [
    "Sabir",
    "Mediterranean Lingua Franca",
    "Lingua Franca"
  ],
  "pmm": [
    "Pol",
    "Pol Pomo",
    "Pomo"
  ],
  "pmn": [
    "Pam"
  ],
  "pmo": [
    "Pom"
  ],
  "pmq": [
    "Northern Pame"
  ],
  "pmr": [
    "Paynamar"
  ],
  "pms": [
    "Piedmontese"
  ],
  "pmt": [
    "Tuamotuan"
  ],
  "pmu": [
    "Mirpur Panjabi"
  ],
  "pmw": [
    "Plains Miwok"
  ],
  "pmx": [
    "Poumei Naga"
  ],
  "pmy": [
    "Papuan Malay"
  ],
  "pmz": [
    "Southern Pame"
  ],
  "pna": [
    "Punan Bah-Biau"
  ],
  "pnb": [
    "Western Panjabi"
  ],
  "pnc": [
    "Pannei"
  ],
  "pnd": [
    "Mpinda"
  ],
  "pne": [
    "Western Penan"
  ],
  "png": [
    "Pongu"
  ],
  "pnh": [
    "Penrhyn",
    "Tongareva",
    "Tongarewa"
  ],
  "pni": [
    "Aoheng"
  ],
  "pnj": [
    "Pinjarup"
  ],
  "pnk": [
    "Paunaca",
    "Pauna",
    "Paunaka"
  ],
  "pnl": [
    "Paleni"
  ],
  "pnm": [
    "Punan Batu"
  ],
  "pnn": [
    "Pinai-Hagahai"
  ],
  "pno": [
    "Panobo"
  ],
  "pnp": [
    "Pancana"
  ],
  "pnq": [
    "Pana (West Africa)",
    "Pana (Burkina Faso)",
    "Pana"
  ],
  "pnr": [
    "Panim"
  ],
  "pns": [
    "Ponosakan"
  ],
  "pnt": [
    "Pontic Greek",
    "Pontic"
  ],
  "pnu": [
    "Jiongnai Bunu",
    "Kiong Nai"
  ],
  "pnv": [
    "Pinigura"
  ],
  "pnw": [
    "Panyjima"
  ],
  "pnx": [
    "Phong-Kniang"
  ],
  "pny": [
    "Pinyin"
  ],
  "pnz": [
    "Pana (Central Africa)",
    "Pana (Central African Republic)",
    "Pana"
  ],
  "poc": [
    "Poqomam"
  ],
  "poe": [
    "San Juan Atzingo Popoloca"
  ],
  "pof": [
    "Poke"
  ],
  "pog": [
    "Potiguára"
  ],
  "poh": [
    "Poqomchi'"
  ],
  "poi": [
    "Highland Popoluca"
  ],
  "pok": [
    "Pokangá"
  ],
  "pom": [
    "Southeastern Pomo"
  ],
  "pon": [
    "Pohnpeian"
  ],
  "poo": [
    "Central Pomo"
  ],
  "pop": [
    "Pwapwa"
  ],
  "poq": [
    "Texistepec Popoluca"
  ],
  "pos": [
    "Sayula Popoluca"
  ],
  "pot": [
    "Potawatomi",
    "Pottawatomie"
  ],
  "pov": [
    "Guinea-Bissau Creole",
    "Upper Guinea Creole",
    "Upper Guinea Crioulo",
    "Kriol",
    "Crioulo",
    "Kriolu",
    "Kriyol",
    "Kiriol"
  ],
  "pow": [
    "San Felipe Otlaltepec Popoloca"
  ],
  "pox": [
    "Polabian"
  ],
  "poy": [
    "Pogolo"
  ],
  "poz-abi": [
    "Abai",
    "Sembuak",
    "Tubu"
  ],
  "poz-bal": [
    "Baliledo"
  ],
  "poz-btk-pro": [
    "Proto-Bungku-Tolaki"
  ],
  "poz-cet-pro": [
    "Proto-Central-Eastern Malayo-Polynesian"
  ],
  "poz-hce-pro": [
    "Proto-Halmahera-Cenderawasih",
    "Proto-South Halmahera - West New Guinea"
  ],
  "poz-lgx-pro": [
    "Proto-Lampungic"
  ],
  "poz-mcm-pro": [
    "Proto-Malayo-Chamic"
  ],
  "poz-mly-pro": [
    "Proto-Malayic"
  ],
  "poz-msa-pro": [
    "Proto-Malayo-Sumbawan"
  ],
  "poz-oce-pro": [
    "Proto-Oceanic"
  ],
  "poz-pep-pro": [
    "Proto-Eastern Polynesian",
    "Proto-Eastern-Polynesian",
    "Proto-East Polynesian",
    "Proto-East-Polynesian"
  ],
  "poz-pnp-pro": [
    "Proto-Nuclear Polynesian"
  ],
  "poz-pol-pro": [
    "Proto-Polynesian"
  ],
  "poz-pro": [
    "Proto-Malayo-Polynesian",
    "Proto-Western Malayo-Polynesian"
  ],
  "poz-ssw-pro": [
    "Proto-South Sulawesi"
  ],
  "poz-sus-pro": [
    "Proto-Sunda-Sulawesi"
  ],
  "poz-swa-pro": [
    "Proto-North Sarawak"
  ],
  "ppa": [
    "Pao"
  ],
  "ppe": [
    "Papi"
  ],
  "ppi": [
    "Paipai",
    "Akwa'ala"
  ],
  "ppk": [
    "Uma"
  ],
  "ppl": [
    "Pipil",
    "Nahuat",
    "Náhuat",
    "Nawat",
    "Náwat"
  ],
  "ppm": [
    "Papuma"
  ],
  "ppn": [
    "Papapana"
  ],
  "ppo": [
    "Folopa",
    "Podopa",
    "Polopa",
    "Podoba",
    "Foraba",
    "Tebera",
    "Boro",
    "Suri",
    "Sopese"
  ],
  "ppq": [
    "Pei"
  ],
  "pps": [
    "San Luís Temalacayuca Popoloca"
  ],
  "ppt": [
    "Pa",
    "Pari",
    "Pare",
    "Akium-Pare"
  ],
  "ppu": [
    "Papora",
    "Hoanya",
    "Papola",
    "Paporan",
    "Bupuran",
    "Vupuran",
    "Hinapavosa"
  ],
  "pqa": [
    "Pa'a"
  ],
  "pqe-pro": [
    "Proto-Eastern Malayo-Polynesian"
  ],
  "pqm": [
    "Malecite-Passamaquoddy",
    "Malecite",
    "Maliseet",
    "Passamaquoddy"
  ],
  "pra-niy": [
    "Niya Prakrit"
  ],
  "prc": [
    "Parachi"
  ],
  "pre": [
    "Principense"
  ],
  "prf": [
    "Paranan"
  ],
  "prg": [
    "Old Prussian",
    "Prussian"
  ],
  "prh": [
    "Porohanon"
  ],
  "pri": [
    "Paicî"
  ],
  "prk": [
    "Parauk"
  ],
  "prl": [
    "Peruvian Sign Language"
  ],
  "prm": [
    "Kibiri"
  ],
  "prn": [
    "Prasuni"
  ],
  "pro": [
    "Old Occitan"
  ],
  "prq": [
    "Ashéninka Perené"
  ],
  "prr": [
    "Puri"
  ],
  "prt": [
    "Phai",
    "Prai",
    "Pray",
    "Phray"
  ],
  "pru": [
    "Puragi"
  ],
  "prw": [
    "Parawen"
  ],
  "prx": [
    "Purik"
  ],
  "prz": [
    "Providencia Sign Language",
    "Providence Island Sign Language"
  ],
  "ps": [
    "Pashto",
    "Pashtun",
    "Pushto",
    "Pashtu",
    "Afghani",
    "Central Pashto",
    "Northern Pashto",
    "Southern Pashto",
    "Pukhto",
    "Pakhto",
    "Pakkhto"
  ],
  "psa": [
    "Asue Awyu",
    "Pisa"
  ],
  "psc": [
    "Persian Sign Language"
  ],
  "psd": [
    "Plains Indian Sign Language"
  ],
  "pse": [
    "Central Malay"
  ],
  "psg": [
    "Penang Sign Language"
  ],
  "psh": [
    "Southwest Pashayi"
  ],
  "psi": [
    "Southeast Pashayi",
    "Southeastern Pashayi",
    "Southeastern Pashai",
    "Southeast Pashai"
  ],
  "psl": [
    "Puerto Rican Sign Language"
  ],
  "psm": [
    "Pauserna",
    "Guarasugwé"
  ],
  "psn": [
    "Panasuan"
  ],
  "pso": [
    "Polish Sign Language"
  ],
  "psp": [
    "Philippine Sign Language"
  ],
  "psq": [
    "Pasi"
  ],
  "psr": [
    "Portuguese Sign Language"
  ],
  "pss": [
    "Kaulong"
  ],
  "psu": [
    "Sauraseni Prakrit"
  ],
  "psw": [
    "Port Sandwich"
  ],
  "psy": [
    "Piscataway"
  ],
  "pt": [
    "Portuguese",
    "Modern Portuguese"
  ],
  "pta": [
    "Pai Tavytera"
  ],
  "pth": [
    "Pataxó Hã-Ha-Hãe"
  ],
  "pti": [
    "Pintiini"
  ],
  "ptn": [
    "Patani"
  ],
  "pto": [
    "Zo'é",
    "Jo'é"
  ],
  "ptp": [
    "Patep"
  ],
  "ptq": [
    "Pattapu"
  ],
  "ptr": [
    "Piamatsina"
  ],
  "ptt": [
    "Enrekang"
  ],
  "ptu": [
    "Bambam"
  ],
  "ptv": [
    "Port Vato"
  ],
  "ptw": [
    "Pentlatch"
  ],
  "pty": [
    "Pathiya"
  ],
  "pua": [
    "Purepecha",
    "Tarascan",
    "Tarasco",
    "P'urhepecha",
    "Purépecha",
    "P'urhépecha",
    "Phorhépecha",
    "Phorhé",
    "Porhé"
  ],
  "pub": [
    "Purum",
    "Purum Naga"
  ],
  "puc": [
    "Punan Merap"
  ],
  "pud": [
    "Punan Aput"
  ],
  "pue": [
    "Puelche"
  ],
  "puf": [
    "Punan Merah"
  ],
  "pug": [
    "Phuie"
  ],
  "pui": [
    "Puinave",
    "Puinabe",
    "Wãnsöhöt",
    "Guipunave",
    "Güipunave",
    "Waipunavi",
    "Guaipunabi"
  ],
  "puj": [
    "Punan Tubu"
  ],
  "pum": [
    "Puma"
  ],
  "puo": [
    "Puoc"
  ],
  "pup": [
    "Pulabu"
  ],
  "puq": [
    "Puquina"
  ],
  "pur": [
    "Puruborá",
    "Aurã",
    "Cujubim",
    "Burubora",
    "Kuyubi",
    "Migueleno",
    "Miguelenho",
    "Pumbora",
    "Puroborá",
    "Puruba"
  ],
  "put": [
    "Putoh"
  ],
  "puu": [
    "Punu"
  ],
  "puw": [
    "Puluwat",
    "Puluwatese"
  ],
  "pux": [
    "Puare"
  ],
  "puy": [
    "Purisimeño"
  ],
  "pwa": [
    "Pawaia"
  ],
  "pwb": [
    "Panawa"
  ],
  "pwg": [
    "Gapapaiwa"
  ],
  "pwi": [
    "Patwin",
    "River Patwin",
    "Valley Patwin",
    "Hill Patwin",
    "Southern Patwin"
  ],
  "pwm": [
    "Molbog"
  ],
  "pwn": [
    "Paiwan"
  ],
  "pwo": [
    "Western Pwo",
    "Delta Pwo",
    "Western Pwo Karen"
  ],
  "pwr": [
    "Powari"
  ],
  "pww": [
    "Northern Pwo",
    "Phlong",
    "Northern Pwo Karen"
  ],
  "pxm": [
    "Quetzaltepec Mixe"
  ],
  "pye": [
    "Pye Krumen"
  ],
  "pym": [
    "Fyam",
    "Fyem",
    "Pyem"
  ],
  "pyn": [
    "Poyanáwa",
    "Poyanawa"
  ],
  "pys": [
    "Paraguayan Sign Language"
  ],
  "pyu": [
    "Puyuma"
  ],
  "pyx": [
    "Tircul"
  ],
  "pyy": [
    "Pyen",
    "Hpyin",
    "Phen"
  ],
  "pzh": [
    "Pazeh"
  ],
  "pzn": [
    "Para Naga"
  ],
  "qfa-adm-pro": [
    "Proto-Great Andamanese"
  ],
  "qfa-bet-pro": [
    "Proto-Be-Tai",
    "Proto-Tai-Be"
  ],
  "qfa-cka-pro": [
    "Proto-Chukotko-Kamchatkan"
  ],
  "qfa-hur-pro": [
    "Proto-Hurro-Urartian"
  ],
  "qfa-kad-pro": [
    "Proto-Kadu"
  ],
  "qfa-kms-pro": [
    "Proto-Kam-Sui"
  ],
  "qfa-kor-pro": [
    "Proto-Koreanic"
  ],
  "qfa-kra-pro": [
    "Proto-Kra"
  ],
  "qfa-lic-pro": [
    "Proto-Hlai"
  ],
  "qfa-onb-pro": [
    "Proto-Be",
    "Proto-Ong-Be",
    "Proto-Bê"
  ],
  "qfa-ong-pro": [
    "Proto-Ongan"
  ],
  "qfa-tak-pro": [
    "Proto-Kra-Dai",
    "Proto-Tai-Kadai"
  ],
  "qfa-yen-pro": [
    "Proto-Yeniseian"
  ],
  "qfa-yuk-pro": [
    "Proto-Yukaghir"
  ],
  "qu": [
    "Quechua"
  ],
  "qua": [
    "Quapaw",
    "Arkansas"
  ],
  "quc": [
    "K'iche'"
  ],
  "qui": [
    "Quileute"
  ],
  "qum": [
    "Sipakapense",
    "Sipacapa",
    "Sipakapa",
    "Sipacapense"
  ],
  "qun": [
    "Quinault"
  ],
  "quq": [
    "Quinqui"
  ],
  "quv": [
    "Sacapulteco",
    "Sacapultec",
    "Sacapultek",
    "Sakapulteko"
  ],
  "qvy": [
    "Queyu"
  ],
  "qwc": [
    "Classical Quechua"
  ],
  "qwe-kch": [
    "Kichwa",
    "Kichwa shimi",
    "Runashimi",
    "Runa",
    "Quichua",
    "Quecha",
    "Inga",
    "Chimborazo",
    "Imbabura Highland Kichwa",
    "Cañar Highland Quecha",
    "Quechua"
  ],
  "qwm": [
    "Kipchak",
    "Kypchak",
    "Qypchaq",
    "Armeno-Kipchak",
    "Armeno-Qypchaq",
    "Mamluk-Kipchak",
    "Cuman",
    "Kuman",
    "Polovets"
  ],
  "qwt": [
    "Kwalhioqua-Tlatskanai",
    "Kwalhioqua-Clatskanie"
  ],
  "qxs": [
    "Southern Qiang"
  ],
  "qya": [
    "Quenya"
  ],
  "qyp": [
    "Quiripi",
    "Unquachog",
    "Unkechaug",
    "Quiripi-Unquachog",
    "Naugatuck",
    "Wampano",
    "Quinnipiac"
  ],
  "raa": [
    "Dungmali"
  ],
  "rab": [
    "Chamling",
    "Chamlinge",
    "Rodong",
    "Camling"
  ],
  "rac": [
    "Rasawa"
  ],
  "rad": [
    "Rade",
    "Rhade"
  ],
  "raf": [
    "Western Meohang"
  ],
  "rag": [
    "Logooli",
    "Logoli",
    "Ragoli"
  ],
  "rah": [
    "Rabha",
    "Maituri",
    "Rongdani",
    "Rava"
  ],
  "rai": [
    "Ramoaaina",
    "Ramoaina",
    "Ramuaaina",
    "Ramuaina",
    "Duke of York",
    "Aalawa",
    "Aalawaa",
    "Alawa",
    "Mioko"
  ],
  "raj": [
    "Rajasthani"
  ],
  "rak": [
    "Tulu-Bohuai",
    "Tulu",
    "Bohuai"
  ],
  "ral": [
    "Ralte"
  ],
  "ram": [
    "Canela",
    "Krahô",
    "Canela-Krahô"
  ],
  "ran": [
    "Riantana",
    "Kimaam"
  ],
  "rao": [
    "Rao"
  ],
  "rap": [
    "Rapa Nui"
  ],
  "raq": [
    "Saam"
  ],
  "rar": [
    "Rarotongan",
    "Cook Islands Maori",
    "Cook Islands Māori"
  ],
  "ras": [
    "Tegali",
    "Tingal",
    "Tagale",
    "Tegele",
    "Tekele",
    "Togole",
    "Rashad",
    "Gom",
    "Kom"
  ],
  "rat": [
    "Razajerdi"
  ],
  "rau": [
    "Raute"
  ],
  "rav": [
    "Sampang"
  ],
  "raw": [
    "Rawang"
  ],
  "rax": [
    "Rang"
  ],
  "ray": [
    "Rapa"
  ],
  "raz": [
    "Rahambuu"
  ],
  "rbb": [
    "Rumai Palaung"
  ],
  "rbk": [
    "Northern Bontoc",
    "Northern Bontok"
  ],
  "rbl": [
    "Miraya Bikol"
  ],
  "rcf": [
    "Réunion Creole French"
  ],
  "rdb": [
    "Rudbari"
  ],
  "rea": [
    "Rerau"
  ],
  "reb": [
    "Rembong"
  ],
  "ree": [
    "Rejang Kayan",
    "Lisum",
    "Ma'aging",
    "Long Badan",
    "Uma Daro",
    "Long Kehobo",
    "Uma Poh",
    "Uma Juman",
    "Long Murun",
    "Long Geng",
    "Lemena"
  ],
  "reg": [
    "Kara (Tanzania)"
  ],
  "rei": [
    "Reli"
  ],
  "rej": [
    "Rejang",
    "Rejangese"
  ],
  "rel": [
    "Rendille"
  ],
  "rem": [
    "Remo"
  ],
  "ren": [
    "Rengao"
  ],
  "rer": [
    "Rer Bare"
  ],
  "res": [
    "Reshe"
  ],
  "ret": [
    "Retta",
    "Reta"
  ],
  "rey": [
    "Reyesano"
  ],
  "rga": [
    "Roria"
  ],
  "rge": [
    "Romani Greek",
    "Romano-Greek",
    "Hellenoromani"
  ],
  "rgk": [
    "Rangkas"
  ],
  "rgn": [
    "Romagnol"
  ],
  "rgr": [
    "Resígaro"
  ],
  "rgs": [
    "Southern Roglai"
  ],
  "rgu": [
    "Ringgou"
  ],
  "rhg": [
    "Rohingya"
  ],
  "rhp": [
    "Yahang"
  ],
  "ria": [
    "Reang",
    "Riang"
  ],
  "rif": [
    "Tarifit",
    "Rifain"
  ],
  "ril": [
    "Riang"
  ],
  "rim": [
    "Nyaturu"
  ],
  "rin": [
    "Nungu"
  ],
  "rir": [
    "Ribun"
  ],
  "rit": [
    "Ritarungo",
    "Ritharrŋu",
    "Ritharngu"
  ],
  "riu": [
    "Riung"
  ],
  "rjg": [
    "Rajong"
  ],
  "rji": [
    "Raji"
  ],
  "rjs": [
    "Rajbanshi"
  ],
  "rka": [
    "Kraol"
  ],
  "rkb": [
    "Rikbaktsa",
    "Erikbatsa",
    "Aripaktsa",
    "Erikpatsa"
  ],
  "rkh": [
    "Rakahanga-Manihiki"
  ],
  "rki": [
    "Rakhine"
  ],
  "rkm": [
    "Marka"
  ],
  "rkt": [
    "Kamta",
    "Rangpuri"
  ],
  "rkw": [
    "Arakwal"
  ],
  "rm": [
    "Romansch",
    "Romansh",
    "Rumantsch",
    "Romanche"
  ],
  "rma": [
    "Rama"
  ],
  "rmb": [
    "Rembarunga"
  ],
  "rmc": [
    "Carpathian Romani"
  ],
  "rmd": [
    "Traveller Danish"
  ],
  "rme": [
    "Angloromani"
  ],
  "rmf": [
    "Kalo Finnish Romani"
  ],
  "rmg": [
    "Traveller Norwegian"
  ],
  "rmh": [
    "Murkim"
  ],
  "rmi": [
    "Lomavren"
  ],
  "rmk": [
    "Romkun"
  ],
  "rml": [
    "Baltic Romani"
  ],
  "rmm": [
    "Roma"
  ],
  "rmn": [
    "Balkan Romani"
  ],
  "rmo": [
    "Sinte Romani",
    "Sinti Romani",
    "Sinti-Manouche",
    "Sinti"
  ],
  "rmp": [
    "Rempi"
  ],
  "rmq": [
    "Caló"
  ],
  "rms": [
    "Romanian Sign Language"
  ],
  "rmt": [
    "Domari"
  ],
  "rmu": [
    "Tavringer Romani"
  ],
  "rmv": [
    "Romanova"
  ],
  "rmw": [
    "Welsh Romani",
    "Welsh Romany",
    "Kååle"
  ],
  "rmx": [
    "Romam"
  ],
  "rmy": [
    "Vlax Romani"
  ],
  "rmz": [
    "Marma"
  ],
  "rnd": [
    "Ruwund",
    "Ruund",
    "Northern Lunda",
    "Uruund"
  ],
  "rng": [
    "Ronga",
    "Xironga"
  ],
  "rnl": [
    "Ranglong"
  ],
  "rnn": [
    "Roon"
  ],
  "rnp": [
    "Rongpo"
  ],
  "rnw": [
    "Rungwa"
  ],
  "ro": [
    "Romanian",
    "Daco-Romanian",
    "Roumanian",
    "Rumanian"
  ],
  "roa-ang": [
    "Angevin",
    "Craonnais",
    "Baugeois",
    "Saumurois"
  ],
  "roa-bbn": [
    "Bourbonnais-Berrichon",
    "Bourbonnais",
    "Berrichon",
    "Moulins",
    "Allier",
    "Nivernais",
    "Haut-Berrichon",
    "Bas-Berrichon"
  ],
  "roa-brg": [
    "Bourguignon",
    "Burgundian",
    "Bregognon",
    "Dijonnais",
    "Morvandiau",
    "Morvandeau",
    "Morvan",
    "Bourguignon-Morvandiau",
    "Mâconnais",
    "Brionnais",
    "Brionnais-Charolais",
    "Auxerrois",
    "Beaunois",
    "Langrois",
    "Valsaônois",
    "Verduno-Chalonnais",
    "Sédelocien"
  ],
  "roa-cha": [
    "Champenois",
    "Bassignot",
    "Langrois",
    "Sennonais",
    "Vallage",
    "Troyen",
    "Briard",
    "Der",
    "Perthois",
    "Rémois",
    "Argonnais",
    "Porcien",
    "Ardennais",
    "Sugny"
  ],
  "roa-fcm": [
    "Franc-Comtois",
    "Frainc-Comtou",
    "Comtois",
    "Jurassien",
    "Ajoulot",
    "Vâdais",
    "Taignon",
    "Bisontin",
    "Bousbot"
  ],
  "roa-gal": [
    "Gallo"
  ],
  "roa-leo": [
    "Leonese"
  ],
  "roa-lor": [
    "Lorrain",
    "Gaumais",
    "Vosgien",
    "Welche",
    "Argonnais",
    "Longovicien",
    "Messin",
    "Nancéien",
    "Spinalien",
    "Déodatien"
  ],
  "roa-oan": [
    "Navarro-Aragonese",
    "Old Aragonese"
  ],
  "roa-oca": [
    "Old Catalan"
  ],
  "roa-ole": [
    "Old Leonese"
  ],
  "roa-opt": [
<<<<<<< HEAD
    "Old Galician-Portuguese",
    "Galician-Portuguese",
    "Galician Portuguese",
    "Medieval Galician",
    "Medieval Portuguese",
    "Old Galician",
    "Old Portuguese"
=======
    "Old Galician-Portuguese"
>>>>>>> 87283306
  ],
  "roa-orl": [
    "Orléanais",
    "Beauceron",
    "Solognot",
    "Gâtinais",
    "Blaisois",
    "Vendômois"
  ],
  "roa-poi": [
    "Poitevin-Saintongeais",
    "Poitevin",
    "Saintongeais",
    "Maraîchin"
  ],
  "roa-tar": [
    "Tarantino"
  ],
  "roa-tou": [
    "Tourangeau",
    "Tourangian",
    "Tourangean"
  ],
  "rob": [
    "Tae'"
  ],
  "roc": [
    "Cacgia Roglai"
  ],
  "rod": [
    "Rogo"
  ],
  "roe": [
    "Ronji"
  ],
  "rof": [
    "Rombo"
  ],
  "rog": [
    "Northern Roglai"
  ],
  "rol": [
    "Romblomanon"
  ],
  "rom": [
    "Romani"
  ],
  "roo": [
    "Rotokas"
  ],
  "rop": [
    "Kriol",
    "Australian Kriol"
  ],
  "ror": [
    "Rongga"
  ],
  "rou": [
    "Runga"
  ],
  "row": [
    "Dela-Oenale"
  ],
  "rpn": [
    "Repanbitip"
  ],
  "rpt": [
    "Rapting"
  ],
  "rri": [
    "Ririo"
  ],
  "rro": [
    "Roro"
  ],
  "rrt": [
    "Arritinngithigh"
  ],
  "rsb": [
    "Romano-Serbian"
  ],
  "rsl": [
    "Russian Sign Language"
  ],
  "rsm": [
    "Miriwoong Sign Language"
  ],
  "rtc": [
    "Rungtu",
    "Rungtu Chin",
    "Thaungtha"
  ],
  "rth": [
    "Ratahan"
  ],
  "rtm": [
    "Rotuman"
  ],
  "rtw": [
    "Rathawi"
  ],
  "ru": [
    "Russian"
  ],
  "rub": [
    "Gungu"
  ],
  "ruc": [
    "Ruuli"
  ],
  "rue": [
    "Rusyn"
  ],
  "ruf": [
    "Luguru"
  ],
  "rug": [
    "Roviana"
  ],
  "ruh": [
    "Ruga"
  ],
  "rui": [
    "Rufiji"
  ],
  "ruk": [
    "Che"
  ],
  "ruo": [
    "Istro-Romanian"
  ],
  "rup": [
    "Aromanian"
  ],
  "ruq": [
    "Megleno-Romanian"
  ],
  "rut": [
    "Rutul"
  ],
  "ruu": [
    "Lanas Lobu"
  ],
  "ruy": [
    "Mala (Nigeria)",
    "Mala"
  ],
  "ruz": [
    "Ruma"
  ],
  "rw": [
    "Rwanda-Rundi",
    "Ha",
    "Giha",
    "Hangaza",
    "Vinza",
    "Shubi"
  ],
  "rwa": [
    "Rawo"
  ],
  "rwk": [
    "Rwa"
  ],
  "rwm": [
    "Amba"
  ],
  "rwo": [
    "Rawa"
  ],
  "rxd": [
    "Ngardi"
  ],
  "rxw": [
    "Karuwali"
  ],
  "ryn": [
    "Northern Amami-Oshima"
  ],
  "rys": [
    "Yaeyama"
  ],
  "ryu": [
    "Okinawan"
  ],
  "rzh": [
    "Razihi",
    "Rāziḥī",
    "Jabal Razih"
  ],
  "sa": [
    "Sanskrit"
  ],
  "saa": [
    "Saba"
  ],
  "sab": [
    "Buglere",
    "Bugle",
    "Murire",
    "Muoy",
    "Sabanero",
    "Bokotá",
    "Bogota"
  ],
  "sac": [
    "Fox",
    "Sac",
    "Sauk",
    "Kickapoo",
    "Mesquakie",
    "Meskwaki"
  ],
  "sad": [
    "Sandawe"
  ],
  "sae": [
    "Sabanê"
  ],
  "saf": [
    "Safaliba"
  ],
  "sah": [
    "Yakut"
  ],
  "sai-ajg": [
    "Ajagua",
    "Axagua",
    "Jagua"
  ],
  "sai-all": [
    "Allentiac",
    "Alyentiyak",
    "Huarpe",
    "Warpe"
  ],
  "sai-and": [
    "Andoquero",
    "Miranya",
    "Miranha",
    "Miranha Carapana-Tapuya",
    "Miraña-Carapana-Tapuyo",
    "Andokero",
    "Miranya-Karapana-Tapuyo",
    "Miraña",
    "Carapana"
  ],
  "sai-ayo": [
    "Ayomán",
    "Ayoman",
    "Ayamán",
    "Ayaman"
  ],
  "sai-bae": [
    "Baenan",
    "Baenã",
    "Baenán",
    "Baena"
  ],
  "sai-bag": [
    "Bagua",
    "Patagón de Bagua"
  ],
  "sai-bet": [
    "Betoi",
    "Betoy",
    "Betoya",
    "Betoye",
    "Betoi-Jirara",
    "Jirara"
  ],
  "sai-bor-pro": [
    "Proto-Boran",
    "Proto-Bora-Muinane",
    "Proto-Bora-Muiname"
  ],
  "sai-cac": [
    "Cacán",
    "Kakán",
    "Diaguita",
    "Cacan",
    "Kakan",
    "Calchaquí",
    "Chaka",
    "Kaka",
    "Kaká",
    "Caca",
    "Caca-Diaguita",
    "Catamarcano",
    "Capayán",
    "Capayana",
    "Yacampis"
  ],
  "sai-caq": [
    "Caranqui",
    "Cara",
    "Kara"
  ],
  "sai-car-pro": [
    "Proto-Cariban"
  ],
  "sai-cat": [
    "Catacao"
  ],
  "sai-cer-pro": [
    "Proto-Cerrado",
    "Proto-Amazonian Jê"
  ],
  "sai-chi": [
    "Chirino"
  ],
  "sai-chn": [
    "Chaná",
    "Chana"
  ],
  "sai-chp": [
    "Chapacura",
    "Txapacura",
    "Xapacura",
    "Guapore",
    "Šapakura",
    "Txapakura",
    "Txapakúra",
    "Xapakúra"
  ],
  "sai-chr": [
    "Charrua",
    "Charrúa",
    "Charruá"
  ],
  "sai-chu": [
    "Churuya",
    "Churoya"
  ],
  "sai-cje-pro": [
    "Proto-Central Jê",
    "Proto-Akuwẽ"
  ],
  "sai-cmg": [
    "Comechingon",
    "Comechingón",
    "Comechingona",
    "Comechingone"
  ],
  "sai-cno": [
    "Chono",
    "Chonos",
    "Caucau"
  ],
  "sai-cnr": [
    "Cañari",
    "Cañar"
  ],
  "sai-coe": [
    "Coeruna",
    "Koeruna"
  ],
  "sai-col": [
    "Colán",
    "Colan"
  ],
  "sai-cop": [
    "Copallén"
  ],
  "sai-crd": [
    "Coroado Puri",
    "Coroado"
  ],
  "sai-ctq": [
    "Catuquinaru",
    "Catuquinarú",
    "Katukinaru"
  ],
  "sai-cul": [
    "Culli",
    "Culle",
    "Kulyi",
    "Ilinga",
    "Linga"
  ],
  "sai-cva": [
    "Cueva"
  ],
  "sai-esm": [
    "Esmeralda",
    "Esmeraldeño",
    "Atacame",
    "Takame"
  ],
  "sai-ewa": [
    "Ewarhuyana"
  ],
  "sai-gam": [
    "Gamela",
    "Gamella",
    "Acobu",
    "Curinsi",
    "Barbados"
  ],
  "sai-gay": [
    "Gayón",
    "Gayon"
  ],
  "sai-gmo": [
    "Guamo",
    "Wamo",
    "Santa Rosa",
    "San Jose",
    "Barinas",
    "Guamotey",
    "Guama"
  ],
  "sai-gue": [
    "Güenoa",
    "Guenoa"
  ],
  "sai-hau": [
    "Haush",
    "Manek'enk"
  ],
  "sai-hoc-pro": [
    "Proto-Huitoto-Ocaina"
  ],
  "sai-jee-pro": [
    "Proto-Jê",
    "Proto-Gê",
    "Proto-Jean",
    "Proto-Gean",
    "Proto-Jê-Kaingang",
    "Proto-Ye"
  ],
  "sai-jko": [
    "Jeikó",
    "Geicó",
    "Jeicó",
    "Jaikó",
    "Geikó",
    "Yeikó",
    "Jeiko",
    "Geico",
    "Jeico",
    "Jaiko",
    "Geiko",
    "Yeiko",
    "Eyco"
  ],
  "sai-jrj": [
    "Jirajara"
  ],
  "sai-kat": [
    "Katembri",
    "Catrimbi",
    "Catembri",
    "Kariri de Mirandela",
    "Mirandela",
    "Kariri",
    "Kiriri"
  ],
  "sai-mal": [
    "Malalí",
    "Malali"
  ],
  "sai-mar": [
    "Maratino"
  ],
  "sai-mat": [
    "Matanawi",
    "Matanauí",
    "Matanaui",
    "Matanawü",
    "Mitandua",
    "Moutoniway"
  ],
  "sai-mcn": [
    "Mocana",
    "Mokana"
  ],
  "sai-men": [
    "Menien",
    "Menién"
  ],
  "sai-mil": [
    "Millcayac",
    "Milykayak",
    "Huarpe",
    "Warpe"
  ],
  "sai-mlb": [
    "Malibu",
    "Malibú",
    "Malebú"
  ],
  "sai-msk": [
    "Masakará",
    "Masakara",
    "Masacará",
    "Masacara"
  ],
  "sai-muc": [
    "Mucuchí",
    "Mucuchi",
    "Mokochi",
    "Mocochí",
    "Mirripú",
    "Maripú",
    "Mucuchí-Maripú"
  ],
  "sai-mue": [
    "Muellama",
    "Muellamués"
  ],
  "sai-muz": [
    "Muzo"
  ],
  "sai-mys": [
    "Maynas",
    "Mayna",
    "Maina",
    "Rimachu"
  ],
  "sai-nat": [
    "Natú",
    "Natu",
    "Peagaxinan"
  ],
  "sai-nje-pro": [
    "Proto-Northern Jê",
    "Proto-Core Jê"
  ],
  "sai-opo": [
    "Opón",
    "Opon",
    "Opón-Karare",
    "Opón-Carare",
    "Carare",
    "Carare-Opón"
  ],
  "sai-oto": [
    "Otomaco",
    "Otomako",
    "Otomacan",
    "Otomac",
    "Otomak"
  ],
  "sai-pal": [
    "Palta"
  ],
  "sai-pam": [
    "Pamigua",
    "Pamiwa"
  ],
  "sai-par": [
    "Paratió",
    "Paratio",
    "Prarto"
  ],
  "sai-pnz": [
    "Panzaleo",
    "Pansaleo"
  ],
  "sai-prh": [
    "Puruhá"
  ],
  "sai-ptg": [
    "Patagón",
    "Patagón de Perico"
  ],
  "sai-pur": [
    "Purukotó",
    "Purukoto",
    "Purucotó",
    "Purucoto"
  ],
  "sai-pyg": [
    "Payaguá",
    "Payawá",
    "Payagua"
  ],
  "sai-pyk": [
    "Pykobjê",
    "Gavião-Pykobjê",
    "Pykobjê-Gavião",
    "Gavião",
    "Pyhcopji",
    "Gavião-Pyhcopji"
  ],
  "sai-qmb": [
    "Quimbaya",
    "Kimbaya",
    "Quindío",
    "Quindio",
    "Quindo"
  ],
  "sai-qtm": [
    "Quitemo",
    "Quitemoca"
  ],
  "sai-rab": [
    "Rabona"
  ],
  "sai-ram": [
    "Ramanos"
  ],
  "sai-sac": [
    "Sácata",
    "Sacata",
    "Zácata",
    "Chillao"
  ],
  "sai-san": [
    "Sanaviron",
    "Sanavirón",
    "Sanabirón",
    "Sanabiron",
    "Sanavirona",
    "Zanavirona"
  ],
  "sai-sap": [
    "Sapará",
    "Zapará",
    "Zapara"
  ],
  "sai-sec": [
    "Sechura",
    "Sek",
    "Sec"
  ],
  "sai-sin": [
    "Sinúfana",
    "Cenúfana",
    "Zenúfana",
    "Cinifaná",
    "Sinufana",
    "Sinú",
    "Cenú",
    "Zenú",
    "Finzenú",
    "Fincenú",
    "Pancenú",
    "Sutagao"
  ],
  "sai-sje-pro": [
    "Proto-Southern Jê"
  ],
  "sai-tab": [
    "Tabancale",
    "Aconipa"
  ],
  "sai-tal": [
    "Tallán",
    "Atalán",
    "Tallan",
    "Tallanca",
    "Atalan",
    "Sek"
  ],
  "sai-tap": [
    "Tapayuna",
    "Tapayúna",
    "Kajkwakhrattxi"
  ],
  "sai-tar-pro": [
    "Proto-Taranoan"
  ],
  "sai-teu": [
    "Teushen",
    "Tehues",
    "Teuéx"
  ],
  "sai-tim": [
    "Timote",
    "Cuica",
    "Timote-Cuica"
  ],
  "sai-tpr": [
    "Taparita",
    "Taparito"
  ],
  "sai-trr": [
    "Tarairiú",
    "Caratiú"
  ],
  "sai-wai": [
    "Waitaká",
    "Waitaka",
    "Waitacá",
    "Waitaca",
    "Goytacá",
    "Goitacá",
    "Guaitacá",
    "Guiatacá",
    "Guiatacás",
    "Goiatacá",
    "Goiatacás",
    "Guaiatacá",
    "Goytacaz",
    "Goitacaz",
    "Goyataca",
    "Aitacaz",
    "Uetacaz",
    "Uetacá",
    "Outacá",
    "Ouetacá",
    "Eutacá",
    "Itacaz",
    "Vaitacá"
  ],
  "sai-way": [
    "Wayumará",
    "Wayumara",
    "Wajumará",
    "Wajumara",
    "Azumara",
    "Guimara"
  ],
  "sai-wit-pro": [
    "Proto-Witotoan",
    "Proto-Huitotoan",
    "Proto-Uitotoan"
  ],
  "sai-wnm": [
    "Wanham",
    "Wañam",
    "Wanyam",
    "Huanyam",
    "Uanham",
    "Abitana"
  ],
  "sai-xoc": [
    "Xocó",
    "Xoco",
    "Chocó",
    "Shokó",
    "Shoko",
    "Shocó",
    "Shoco",
    "Choco",
    "Chocaz",
    "Kariri-Xocó",
    "Kariri-Xoco",
    "Kariri-Shoko",
    "Cariri-Chocó",
    "Xukuru-Kariri",
    "Xucuru-Kariri",
    "Xucuru-Cariri",
    "Xukurú-Kirirí"
  ],
  "sai-yao": [
    "Yao (South America)",
    "Yao",
    "Jaoi",
    "Yaoi",
    "Yaio"
  ],
  "sai-yar": [
    "Yarumá",
    "Yaruma"
  ],
  "sai-yri": [
    "Yuri",
    "Jurí"
  ],
  "sai-yup": [
    "Yupua",
    "Yupuá",
    "Yupúa",
    "Jupua",
    "Jupuá",
    "Jupúa",
    "Hiupiá",
    "Yupuá-Duriña",
    "Duriña"
  ],
  "sai-yur": [
    "Yurumanguí",
    "Yurumangui",
    "Yurimangí",
    "Yurimangi",
    "Yurimanguí",
    "Yurimangui"
  ],
  "saj": [
    "Sahu"
  ],
  "sak": [
    "Sake",
    "Shake"
  ],
  "sal-pro": [
    "Proto-Salish",
    "Proto-Salishan"
  ],
  "sam": [
    "Samaritan Aramaic",
    "Samaritan"
  ],
  "sao": [
    "Sause"
  ],
  "saq": [
    "Samburu"
  ],
  "sar": [
    "Saraveca",
    "Sarabeca",
    "Saraveka",
    "Sarave"
  ],
  "sas": [
    "Sasak"
  ],
  "sat": [
    "Santali"
  ],
  "sau": [
    "Saleman"
  ],
  "sav": [
    "Saafi-Saafi"
  ],
  "saw": [
    "Sawi"
  ],
  "sax": [
    "Sa",
    "Saa"
  ],
  "say": [
    "Saya"
  ],
  "saz": [
    "Saurashtra"
  ],
  "sba": [
    "Ngambay"
  ],
  "sbb": [
    "Simbo"
  ],
  "sbc": [
    "Gele'",
    "Kele (New Guinea)",
    "Kele (Papua New Guinea)",
    "Kele"
  ],
  "sbd": [
    "Southern Samo"
  ],
  "sbe": [
    "Saliba (New Guinea)",
    "Saliba"
  ],
  "sbf": [
    "Shabo",
    "Mikeyir",
    "Mekeyir",
    "Mekeyer"
  ],
  "sbg": [
    "Seget"
  ],
  "sbh": [
    "Sori-Harengan",
    "Sori",
    "Harengan"
  ],
  "sbi": [
    "Seti"
  ],
  "sbj": [
    "Surbakhal"
  ],
  "sbk": [
    "Safwa"
  ],
  "sbl": [
    "Botolan Sambal"
  ],
  "sbm": [
    "Sagala"
  ],
  "sbn": [
    "Sindhi Bhil"
  ],
  "sbo": [
    "Sabüm"
  ],
  "sbp": [
    "Sangu (Tanzania)"
  ],
  "sbq": [
    "Sileibi"
  ],
  "sbr": [
    "Sembakung Murut"
  ],
  "sbs": [
    "Subiya"
  ],
  "sbt": [
    "Kimki"
  ],
  "sbu": [
    "Stod Bhoti"
  ],
  "sbv": [
    "Sabine"
  ],
  "sbw": [
    "Simba"
  ],
  "sbx": [
    "Seberuang"
  ],
  "sby": [
    "Soli"
  ],
  "sbz": [
    "Sara Kaba"
  ],
  "sc": [
    "Sardinian"
  ],
  "scb": [
    "Chut"
  ],
  "sce": [
    "Dongxiang"
  ],
  "scf": [
    "San Miguel Creole French"
  ],
  "scg": [
    "Sanggau"
  ],
  "sch": [
    "Sakachep",
    "Khelma"
  ],
  "sci": [
    "Sri Lankan Creole Malay"
  ],
  "sck": [
    "Sadri"
  ],
  "scl": [
    "Shina",
    "Gilgiti",
    "Astori",
    "Chilasi"
  ],
  "scn": [
    "Sicilian"
  ],
  "sco": [
    "Scots"
  ],
  "scp": [
    "Yolmo",
    "Hyolmo",
    "Yohlmo",
    "Helambu Sherpa"
  ],
  "scq": [
    "Sa'och"
  ],
  "scs": [
    "North Slavey"
  ],
  "scu": [
    "Shumcho"
  ],
  "scv": [
    "Sheni"
  ],
  "scw": [
    "Sha"
  ],
  "scx": [
    "Sicel"
  ],
  "sd": [
    "Sindhi"
  ],
  "sda": [
    "Toraja-Sa'dan"
  ],
  "sdb": [
    "Shabak",
    "Shabaki"
  ],
  "sdc": [
    "Sassarese"
  ],
  "sde": [
    "Surubu"
  ],
  "sdf": [
    "Sarli",
    "Sarliya"
  ],
  "sdg": [
    "Savi"
  ],
  "sdh": [
    "Southern Kurdish",
    "Kermanshani",
    "Kermanshahi",
    "Kermanshahi Kurdish",
    "Kermanshani Kurdish"
  ],
  "sdj": [
    "Suundi"
  ],
  "sdk": [
    "Sos Kundi"
  ],
  "sdl": [
    "Saudi Arabian Sign Language"
  ],
  "sdm": [
    "Semandang"
  ],
  "sdn": [
    "Gallurese"
  ],
  "sdo": [
    "Bukar-Sadung Bidayuh"
  ],
  "sdp": [
    "Sherdukpen"
  ],
  "sdr": [
    "Oraon Sadri"
  ],
  "sds": [
    "Tunisian Berber"
  ],
  "sdu": [
    "Sarudu"
  ],
  "sdv-daj-pro": [
    "Proto-Daju"
  ],
  "sdv-eje-pro": [
    "Proto-Eastern Jebel"
  ],
  "sdv-nil-pro": [
    "Proto-Nilotic"
  ],
  "sdv-nyi-pro": [
    "Proto-Nyima"
  ],
  "sdv-tmn-pro": [
    "Proto-Taman"
  ],
  "sdx": [
    "Sibu Melanau"
  ],
  "se": [
    "Northern Sami",
    "North Sami",
    "Northern Saami",
    "North Saami"
  ],
  "sea": [
    "Semai"
  ],
  "sec": [
    "Sechelt"
  ],
  "sed": [
    "Sedang"
  ],
  "see": [
    "Seneca"
  ],
  "sef": [
    "Cebaara Senoufo"
  ],
  "seg": [
    "Segeju"
  ],
  "seh": [
    "Sena",
    "Malawi Sena",
    "Malawian Sena",
    "Nuclear Sena",
    "Mozambican Sena"
  ],
  "sei": [
    "Seri"
  ],
  "sej": [
    "Sene"
  ],
  "sek": [
    "Sekani",
    "Tsek'ene",
    "Kwadacha",
    "Kwadacha Sekani",
    "Kwadacha Tsek'ene"
  ],
  "sel": [
    "Selkup"
  ],
  "sem-amm": [
    "Ammonite"
  ],
  "sem-amo": [
    "Amorite",
    "Amoritic"
  ],
  "sem-cha": [
    "Chaha",
    "Cheha",
    "Čäha",
    "Čäxa"
  ],
  "sem-dad": [
    "Dadanitic",
    "Dadanite",
    "Lihyanite",
    "Lihyanitic"
  ],
  "sem-dum": [
    "Dumaitic"
  ],
  "sem-has": [
    "Hasaitic"
  ],
  "sem-him": [
    "Himyaritic",
    "Himyarite",
    "Himyari",
    "Himyaric",
    "Himyar"
  ],
  "sem-his": [
    "Hismaic",
    "Thamudic E"
  ],
  "sem-mhr": [
    "Muher",
    "Muher Gurage",
    "Muxar",
    "Muxər",
    "Muhər",
    "Muḫər"
  ],
  "sem-pro": [
    "Proto-Semitic"
  ],
  "sem-saf": [
    "Safaitic"
  ],
  "sem-srb": [
    "Old South Arabian"
  ],
  "sem-tay": [
    "Taymanitic",
    "Taymanite",
    "Thamudic A"
  ],
  "sem-tha": [
    "Thamudic"
  ],
  "sem-wes-pro": [
    "Proto-West Semitic"
  ],
  "sen": [
    "Nanerigé Sénoufo"
  ],
  "seo": [
    "Suarmin"
  ],
  "sep": [
    "Sìcìté Sénoufo"
  ],
  "seq": [
    "Senara Sénoufo"
  ],
  "ser": [
    "Serrano",
    "Kitanemuk"
  ],
  "ses": [
    "Koyraboro Senni",
    "Koyraboro Senni Songhay",
    "Koyraboro Senni Songhai",
    "Koroboro Senni",
    "Eastern Songhay"
  ],
  "set": [
    "Sentani"
  ],
  "seu": [
    "Serui-Laut"
  ],
  "sev": [
    "Nyarafolo Senoufo"
  ],
  "sew": [
    "Sewa Bay"
  ],
  "sey": [
    "Secoya"
  ],
  "sez": [
    "Senthang Chin",
    "Senthang"
  ],
  "sfb": [
    "French Belgian Sign Language"
  ],
  "sfm": [
    "Small Flowery Miao"
  ],
  "sfs": [
    "South African Sign Language"
  ],
  "sfw": [
    "Sehwi"
  ],
  "sg": [
    "Sango"
  ],
  "sga": [
    "Old Irish"
  ],
  "sgb": [
    "Mag-Anchi Ayta"
  ],
  "sgc": [
    "Kipsigis"
  ],
  "sgd": [
    "Surigaonon"
  ],
  "sge": [
    "Segai"
  ],
  "sgg": [
    "Swiss-German Sign Language",
    "Swiss German Sign Language"
  ],
  "sgh": [
    "Shughni"
  ],
  "sgi": [
    "Suga"
  ],
  "sgk": [
    "Sangkong"
  ],
  "sgm": [
    "Singa"
  ],
  "sgp": [
    "Singpho"
  ],
  "sgr": [
    "Sangisari",
    "Sangsari"
  ],
  "sgs": [
    "Samogitian"
  ],
  "sgt": [
    "Brokpake",
    "Brokpa"
  ],
  "sgu": [
    "Salas"
  ],
  "sgw": [
    "Sebat Bet Gurage"
  ],
  "sgx": [
    "Sierra Leone Sign Language"
  ],
  "sgy": [
    "Sanglechi",
    "Sanglich",
    "Warduji"
  ],
  "sgz": [
    "Sursurunga"
  ],
  "sh": [
    "Serbo-Croatian",
    "BCS",
    "Croato-Serbian",
    "Serbocroatian",
    "Bosnian",
    "Croatian",
    "Montenegrin",
    "Serbian",
    "Shtokavian"
  ],
  "sha": [
    "Shall-Zwall"
  ],
  "shb": [
    "Ninam"
  ],
  "shc": [
    "Sonde"
  ],
  "shd": [
    "Kundal Shahi"
  ],
  "she": [
    "Sheko"
  ],
  "shg": [
    "Shua",
    "Shwa",
    "Shwakhwe"
  ],
  "shh": [
    "Shoshone",
    "Shoshoni",
    "Gosiute",
    "Goshute",
    "Eastern Shoshone",
    "Eastern Shoshoni",
    "Western Shoshone",
    "Western Shoshoni",
    "Northern Shoshone",
    "Northern Shoshoni"
  ],
  "shi": [
    "Tashelhit",
    "Tachelhit",
    "Chleuh",
    "Shilha",
    "Tashlhiyt",
    "Tashelhit Berber",
    "Tachelhit Berber",
    "Tashlhiyt Berber"
  ],
  "shj": [
    "Shatt"
  ],
  "shk": [
    "Shilluk"
  ],
  "shl": [
    "Shendu"
  ],
  "shm": [
    "Shahrudi"
  ],
  "shn": [
    "Shan"
  ],
  "sho": [
    "Shanga"
  ],
  "shp": [
    "Shipibo-Conibo"
  ],
  "shq": [
    "Sala"
  ],
  "shr": [
    "Shi"
  ],
  "shs": [
    "Shuswap"
  ],
  "sht": [
    "Shasta"
  ],
  "shu": [
    "Chadian Arabic"
  ],
  "shv": [
    "Shehri",
    "Jibbali"
  ],
  "shw": [
    "Shwai"
  ],
  "shx": [
    "She",
    "Ho Ne",
    "Ho Nte"
  ],
  "shy": [
    "Tachawit",
    "Shawiya Berber",
    "Chaouïa"
  ],
  "shz": [
    "Syenara Senoufo"
  ],
  "si": [
    "Sinhalese",
    "Singhalese",
    "Sinhala"
  ],
  "sia": [
    "Akkala Sami"
  ],
  "sib": [
    "Sebop"
  ],
  "sid": [
    "Sidamo",
    "Sidaama"
  ],
  "sie": [
    "Simaa"
  ],
  "sif": [
    "Siamou"
  ],
  "sig": [
    "Paasaal"
  ],
  "sih": [
    "Zire"
  ],
  "sii": [
    "Shom Peng"
  ],
  "sij": [
    "Numbami"
  ],
  "sik": [
    "Sikiana"
  ],
  "sil": [
    "Tumulung Sisaala"
  ],
  "sim": [
    "Seim",
    "Mende",
    "Mende (New Guinea)"
  ],
  "sio-pro": [
    "Proto-Siouan"
  ],
  "sip": [
    "Sikkimese",
    "Bhutia",
    "Dranjongke",
    "Dranjoke",
    "Denjongka",
    "Denzongpeke",
    "Denzongke"
  ],
  "siq": [
    "Sonia"
  ],
  "sir": [
    "Siri"
  ],
  "sis": [
    "Siuslaw"
  ],
  "sit-bok": [
    "Bokar",
    "Ramo",
    "Pailibo"
  ],
  "sit-cha": [
    "Chairel"
  ],
  "sit-gkh": [
    "Gokhy",
    "Gɔkhý",
    "Gɔkhy"
  ],
  "sit-hrs-pro": [
    "Proto-Hrusish"
  ],
  "sit-jap": [
    "Japhug",
    "Chabao",
    "rGyalrong",
    "Rgyalrong",
    "Jiarong",
    "Gyarung",
    "Kuru"
  ],
  "sit-kha-pro": [
    "Proto-Kham"
  ],
  "sit-liz": [
    "Lizu"
  ],
  "sit-luu-pro": [
    "Proto-Luish"
  ],
  "sit-mor": [
    "Moran",
    "Morān"
  ],
  "sit-prn": [
    "Puiron"
  ],
  "sit-pro": [
    "Proto-Sino-Tibetan"
  ],
  "sit-sit": [
    "Situ",
    "Eastern rGyalrong",
    "rGyalrong",
    "Rgyalrong",
    "rGyalrongic",
    "Gyalrong",
    "Gyarong",
    "rGyarong",
    "Gyarung",
    "Jiarong",
    "Jiarongyu",
    "Jyarong",
    "Jyarung",
    "Yelong",
    "Kuru"
  ],
  "sit-tan-pro": [
    "Proto-Tani"
  ],
  "sit-tgm": [
    "Tangam"
  ],
  "sit-tos": [
    "Tosu"
  ],
  "sit-tsh": [
    "Tshobdun",
    "Caodeng",
    "Sidaba",
    "rGyalrong",
    "Rgyalrong",
    "Jiarong",
    "Gyarung",
    "Kuru"
  ],
  "sit-zbu": [
    "Zbu",
    "Ribu",
    "Rdzong'bur",
    "Rdzongmbur",
    "Showu",
    "rGyalrong",
    "Rgyalrong",
    "Jiarong",
    "Gyarung",
    "Kuru"
  ],
  "siu": [
    "Sinagen"
  ],
  "siv": [
    "Sumariup"
  ],
  "siw": [
    "Siwai"
  ],
  "six": [
    "Sumau",
    "Garia",
    "Kari"
  ],
  "siy": [
    "Sivandi"
  ],
  "siz": [
    "Siwi",
    "Siwa"
  ],
  "sja": [
    "Epena"
  ],
  "sjb": [
    "Sajau Basap"
  ],
  "sjd": [
    "Kildin Sami"
  ],
  "sje": [
    "Pite Sami"
  ],
  "sjg": [
    "Assangori"
  ],
  "sjk": [
    "Kemi Sami"
  ],
  "sjl": [
    "Miji",
    "Dmay",
    "Dhammai",
    "Sajolang"
  ],
  "sjm": [
    "Mapun"
  ],
  "sjn": [
    "Sindarin"
  ],
  "sjo": [
    "Xibe",
    "Sibo",
    "Sibe",
    "Xibo"
  ],
  "sjp": [
    "Surjapuri"
  ],
  "sjr": [
    "Siar-Lak"
  ],
  "sjs": [
    "Senhaja De Srair"
  ],
  "sjt": [
    "Ter Sami"
  ],
  "sju": [
    "Ume Sami"
  ],
  "sjw": [
    "Shawnee"
  ],
  "sk": [
    "Slovak"
  ],
  "ska": [
    "Skagit"
  ],
  "skb": [
    "Saek"
  ],
  "skc": [
    "Ma Manda",
    "Sauk"
  ],
  "skd": [
    "Southern Sierra Miwok"
  ],
  "ske": [
    "Ske",
    "Seke"
  ],
  "skf": [
    "Sakirabiá",
    "Mekem",
    "Amniapé",
    "Sakïrabiát",
    "Sakiráp",
    "Koaratira",
    "Guaratira",
    "Kanoé",
    "Koarategayat",
    "Guaratégaya",
    "Guarategaja",
    "Warategáya"
  ],
  "skh": [
    "Sikule"
  ],
  "ski": [
    "Sika",
    "Sikanese"
  ],
  "skj": [
    "Seke"
  ],
  "skk": [
    "Sok"
  ],
  "skm": [
    "Sakam",
    "Kutong"
  ],
  "skn": [
    "Kolibugan Subanon"
  ],
  "sko": [
    "Seko Tengah"
  ],
  "skp": [
    "Sekapan"
  ],
  "skq": [
    "Sininkere"
  ],
  "skr": [
    "Saraiki",
    "Siraiki",
    "Seraiki"
  ],
  "sks": [
    "Maia",
    "Maya",
    "Banar",
    "Pila",
    "Saki",
    "Suaro",
    "Turutap",
    "Yakiba"
  ],
  "skt": [
    "Sakata",
    "Kisakata",
    "Lesa",
    "Odual",
    "Saka",
    "Bai",
    "Kibai",
    "Bay",
    "Kibay",
    "Djia",
    "Dia",
    "Dja",
    "Kidjia",
    "Wadia",
    "Tuku",
    "Ketu",
    "Batow"
  ],
  "sku": [
    "Sakao"
  ],
  "skv": [
    "Skou"
  ],
  "skw": [
    "Skepi Creole Dutch",
    "Skepi Dutch",
    "Skepi Dutch Creole",
    "Essequibo Dutch"
  ],
  "skx": [
    "Seko Padang"
  ],
  "sky": [
    "Sikaiana"
  ],
  "skz": [
    "Sekar"
  ],
  "sl": [
    "Slovene",
    "Slovenian"
  ],
  "sla-pro": [
    "Proto-Slavic",
    "Common Slavic"
  ],
  "slc": [
    "Saliba (Colombia)",
    "Saliba",
    "Sáliba",
    "Saliva",
    "Sáliva"
  ],
  "sld": [
    "Sissala"
  ],
  "sle": [
    "Sholaga"
  ],
  "slf": [
    "Swiss-Italian Sign Language",
    "Swiss Italian Sign Language"
  ],
  "slg": [
    "Selungai Murut"
  ],
  "slh": [
    "Southern Puget Sound Salish"
  ],
  "slj": [
    "Salumá"
  ],
  "sll": [
    "Salt-Yui"
  ],
  "slm": [
    "Pangutaran Sama"
  ],
  "sln": [
    "Salinan"
  ],
  "slp": [
    "Lamaholot",
    "Solor",
    "Solorese"
  ],
  "slq": [
    "Salchuq"
  ],
  "slr": [
    "Salar"
  ],
  "sls": [
    "Singapore Sign Language"
  ],
  "slt": [
    "Sila"
  ],
  "slu": [
    "Selaru"
  ],
  "slw": [
    "Sialum"
  ],
  "slx": [
    "Salampasu"
  ],
  "sly": [
    "Selayar"
  ],
  "slz": [
    "Ma'ya"
  ],
  "sm": [
    "Samoan"
  ],
  "sma": [
    "Southern Sami"
  ],
  "smb": [
    "Simbari"
  ],
  "smc": [
    "Som"
  ],
  "smd": [
    "Sama"
  ],
  "smf": [
    "Auwe"
  ],
  "smg": [
    "Simbali"
  ],
  "smh": [
    "Samei"
  ],
  "smi-pro": [
    "Proto-Samic",
    "Proto-Sami"
  ],
  "smj": [
    "Lule Sami"
  ],
  "smk": [
    "Bolinao",
    "Binubolinao"
  ],
  "sml": [
    "Central Sama"
  ],
  "smm": [
    "Musasa"
  ],
  "smn": [
    "Inari Sami"
  ],
  "smp": [
    "Samaritan Hebrew",
    "Samaritan"
  ],
  "smq": [
    "Samo"
  ],
  "smr": [
    "Simeulue",
    "Simalur",
    "Devayan",
    "Defayan",
    "Simolol",
    "Simulul",
    "Simeuloë"
  ],
  "sms": [
    "Skolt Sami"
  ],
  "smt": [
    "Simte"
  ],
  "smu": [
    "Somray"
  ],
  "smv": [
    "Samvedi"
  ],
  "smw": [
    "Sumbawa"
  ],
  "smx": [
    "Samba"
  ],
  "smy": [
    "Semnani"
  ],
  "smz": [
    "Simeku"
  ],
  "sn": [
    "Shona"
  ],
  "snb": [
    "Sebuyau"
  ],
  "snc": [
    "Sinaugoro"
  ],
  "sne": [
    "Bau Bidayuh"
  ],
  "snf": [
    "Noon"
  ],
  "sng": [
    "Sanga (Congo)",
    "Sanga",
    "Luba-Sanga",
    "Sanga (Democratic Republic of Congo)",
    "Sanga (Democratic Republic of the Congo)"
  ],
  "sni": [
    "Sensi"
  ],
  "snj": [
    "Riverain Sango"
  ],
  "snk": [
    "Soninke"
  ],
  "snl": [
    "Sangil"
  ],
  "snm": [
    "Southern Ma'di"
  ],
  "snn": [
    "Siona"
  ],
  "sno": [
    "Snohomish"
  ],
  "snp": [
    "Siane"
  ],
  "snq": [
    "Sangu (Gabon)",
    "Chango"
  ],
  "snr": [
    "Sihan"
  ],
  "sns": [
    "Nahavaq"
  ],
  "snu": [
    "Senggi"
  ],
  "snv": [
    "Sa'ban"
  ],
  "snw": [
    "Selee"
  ],
  "snx": [
    "Sam"
  ],
  "sny": [
    "Saniyo-Hiyewe"
  ],
  "snz": [
    "Kou",
    "Kow",
    "Sinsauru",
    "Asas"
  ],
  "so": [
    "Somali"
  ],
  "soa": [
    "Thai Song"
  ],
  "sob": [
    "Sobei"
  ],
  "soc": [
    "Soko",
    "So"
  ],
  "sod": [
    "Songoora"
  ],
  "soe": [
    "Songomeno"
  ],
  "sog": [
    "Sogdian"
  ],
  "soh": [
    "Aka (Sudan)",
    "Aka",
    "Sillok"
  ],
  "soi": [
    "Sonha",
    "Sonaha",
    "Sonahaa",
    "Sunah",
    "Sunha"
  ],
  "sok": [
    "Sokoro"
  ],
  "sol": [
    "Solos"
  ],
  "son-pro": [
    "Proto-Songhay",
    "Proto-Songhai"
  ],
  "soo": [
    "Nsong",
    "Songo",
    "Tsong"
  ],
  "sop": [
    "Songe"
  ],
  "soq": [
    "Kanasi"
  ],
  "sor": [
    "Somrai"
  ],
  "sos": [
    "Seenku",
    "Seeku",
    "Sembla",
    "Sambla"
  ],
  "sou": [
    "Southern Thai",
    "Dambro",
    "Pak Tai"
  ],
  "sov": [
    "Sonsorolese"
  ],
  "sow": [
    "Sowanda"
  ],
  "sox": [
    "Swo",
    "So",
    "Sso",
    "Shwo",
    "Fo"
  ],
  "soy": [
    "Miyobe"
  ],
  "soz": [
    "Temi"
  ],
  "spb": [
    "Sepa (Indonesia)",
    "Sepa"
  ],
  "spc": [
    "Sapé",
    "Kaliana",
    "Kariana",
    "Kaliána",
    "Sapä́",
    "Sape"
  ],
  "spd": [
    "Saep"
  ],
  "spe": [
    "Sepa (New Guinea)",
    "Sepa",
    "Sepa (Papua New Guinea)"
  ],
  "spg": [
    "Sian"
  ],
  "spi": [
    "Saponi"
  ],
  "spk": [
    "Sengo"
  ],
  "spl": [
    "Selepet"
  ],
  "spm": [
    "Sepen"
  ],
  "spn": [
    "Sanapaná"
  ],
  "spo": [
    "Spokane",
    "Montana Salish",
    "Salish",
    "Séliš",
    "Kalispel-Pend d'oreille",
    "Kalispel"
  ],
  "spp": [
    "Supyire",
    "Suppire",
    "Supyire Senoufo",
    "Supyire Senufo",
    "Shempire Senoufo",
    "Shempire"
  ],
  "spr": [
    "Saparua"
  ],
  "sps": [
    "Saposa"
  ],
  "spt": [
    "Spiti Bhoti"
  ],
  "spu": [
    "Sapuan"
  ],
  "spv": [
    "Sambalpuri",
    "Kosali",
    "Koshali"
  ],
  "spx": [
    "South Picene",
    "Old Sabellic",
    "Old Sabellian",
    "Middle Adriatic",
    "Central Adriatic"
  ],
  "spy": [
    "Sabaot"
  ],
  "sq": [
    "Albanian"
  ],
  "sqa": [
    "Shama-Sambuga"
  ],
  "sqh": [
    "Shau"
  ],
  "sqj-pro": [
    "Proto-Albanian"
  ],
  "sqk": [
    "Albanian Sign Language"
  ],
  "sqm": [
    "Suma"
  ],
  "sqn": [
    "Susquehannock"
  ],
  "sqo": [
    "Sorkhei"
  ],
  "sqq": [
    "Sou"
  ],
  "sqr": [
    "Siculo-Arabic"
  ],
  "sqs": [
    "Sri Lankan Sign Language"
  ],
  "sqt": [
    "Soqotri",
    "Socotri"
  ],
  "squ": [
    "Squamish"
  ],
  "sra": [
    "Saruga"
  ],
  "srb": [
    "Sora"
  ],
  "sre": [
    "Sara"
  ],
  "srf": [
    "Nafi"
  ],
  "srg": [
    "Sulod"
  ],
  "srh": [
    "Sarikoli"
  ],
  "sri": [
    "Siriano"
  ],
  "srk": [
    "Serudung Murut"
  ],
  "srl": [
    "Isirawa"
  ],
  "srm": [
    "Saramaccan"
  ],
  "srn": [
    "Sranan Tongo"
  ],
  "srq": [
    "Sirionó"
  ],
  "srr": [
    "Serer"
  ],
  "srs": [
    "Sarcee",
    "Sarsi",
    "Tsuu T'ina",
    "Tsuut'ina",
    "Tsu T'ina"
  ],
  "srt": [
    "Sauri"
  ],
  "sru": [
    "Suruí",
    "Paíter",
    "Suruí-Paíter",
    "Suruí de Rondônia",
    "Suruí do Jiparaná"
  ],
  "srv": [
    "Waray Sorsogon"
  ],
  "srw": [
    "Serua"
  ],
  "srx": [
    "Sirmauri"
  ],
  "sry": [
    "Sera"
  ],
  "srz": [
    "Shahmirzadi"
  ],
  "ss": [
    "Swazi",
    "Swati"
  ],
  "ssa-klk-pro": [
    "Proto-Kuliak",
    "Proto-Rub"
  ],
  "ssa-kom-pro": [
    "Proto-Koman"
  ],
  "ssa-pro": [
    "Proto-Nilo-Saharan"
  ],
  "ssb": [
    "Southern Sama"
  ],
  "ssc": [
    "Suba-Simbiti"
  ],
  "ssd": [
    "Siroi"
  ],
  "sse": [
    "Balangingi"
  ],
  "ssf": [
    "Thao",
    "Sao"
  ],
  "ssg": [
    "Seimat"
  ],
  "ssh": [
    "Shihhi Arabic"
  ],
  "ssi": [
    "Sansi",
    "Bhilki"
  ],
  "ssj": [
    "Sausi"
  ],
  "ssk": [
    "Sunam"
  ],
  "ssl": [
    "Western Sisaala"
  ],
  "ssm": [
    "Semnam"
  ],
  "sso": [
    "Sissano"
  ],
  "ssp": [
    "Spanish Sign Language"
  ],
  "ssq": [
    "So'a"
  ],
  "ssr": [
    "Swiss-French Sign Language",
    "Swiss French Sign Language"
  ],
  "sss": [
    "Sô"
  ],
  "sst": [
    "Sinasina"
  ],
  "ssu": [
    "Susuami"
  ],
  "ssv": [
    "Shark Bay"
  ],
  "ssx": [
    "Samberigi"
  ],
  "ssy": [
    "Saho"
  ],
  "ssz": [
    "Sengseng"
  ],
  "st": [
    "Sotho",
    "Sesotho",
    "Southern Sesotho",
    "Southern Sotho"
  ],
  "stb": [
    "Northern Subanen"
  ],
  "std": [
    "Sentinelese"
  ],
  "ste": [
    "Liana-Seti"
  ],
  "stf": [
    "Seta"
  ],
  "stg": [
    "Trieng"
  ],
  "sth": [
    "Shelta",
    "Cant"
  ],
  "sti": [
    "Bulo Stieng"
  ],
  "stj": [
    "Matya Samo"
  ],
  "stk": [
    "Arammba"
  ],
  "stm": [
    "Setaman"
  ],
  "stn": [
    "Owa"
  ],
  "sto": [
    "Stoney"
  ],
  "stp": [
    "Southeastern Tepehuan"
  ],
  "stq": [
    "Saterland Frisian",
    "East Frisian",
    "Eastern Frisian"
  ],
  "str": [
    "Saanich"
  ],
  "sts": [
    "Shumashti"
  ],
  "stt": [
    "Budeh Stieng"
  ],
  "stu": [
    "Samtao"
  ],
  "stv": [
    "Silt'e"
  ],
  "stw": [
    "Satawalese"
  ],
  "sty": [
    "Siberian Tatar"
  ],
  "su": [
    "Sundanese"
  ],
  "sua": [
    "Sulka"
  ],
  "sub": [
    "Suku"
  ],
  "suc": [
    "Western Subanon"
  ],
  "sue": [
    "Suena"
  ],
  "sug": [
    "Suganga"
  ],
  "sui": [
    "Suki"
  ],
  "suk": [
    "Sukuma"
  ],
  "suq": [
    "Suri"
  ],
  "sur": [
    "Mwaghavul",
    "Sura",
    "Mupun"
  ],
  "sus": [
    "Susu"
  ],
  "sut": [
    "Subtiaba"
  ],
  "suv": [
    "Sulung"
  ],
  "suw": [
    "Sumbwa"
  ],
  "sux": [
    "Sumerian"
  ],
  "suy": [
    "Suyá"
  ],
  "suz": [
    "Sunwar"
  ],
  "sv": [
    "Swedish"
  ],
  "sva": [
    "Svan"
  ],
  "svb": [
    "Ulau-Suain"
  ],
  "svc": [
    "Vincentian Creole English"
  ],
  "sve": [
    "Serili"
  ],
  "svk": [
    "Slovakian Sign Language"
  ],
  "svm": [
    "Slavomolisano",
    "Slavo-molisano",
    "Molise Slavic",
    "Molise Croatian"
  ],
  "svs": [
    "Savosavo"
  ],
  "svx": [
    "Skalvian"
  ],
  "sw": [
    "Swahili",
    "Settler Swahili",
    "KiSetla",
    "KiSettla",
    "Setla",
    "Settla",
    "Kitchen Swahili",
    "Kihindi",
    "Indian Swahili",
    "KiShamba",
    "Kishamba",
    "Field Swahili",
    "Kibabu",
    "Asian Swahili",
    "Kimanga",
    "Arab Swahili",
    "Kitvita",
    "Army Swahili"
  ],
  "swb": [
    "Maore Comorian"
  ],
  "swf": [
    "Sere"
  ],
  "swg": [
    "Swabian"
  ],
  "swi": [
    "Sui"
  ],
  "swj": [
    "Sira"
  ],
  "swl": [
    "Swedish Sign Language"
  ],
  "swm": [
    "Samosa"
  ],
  "swn": [
    "Sokna",
    "Sawknah",
    "Fezzan",
    "Fogaha"
  ],
  "swo": [
    "Shanenawa"
  ],
  "swp": [
    "Suau"
  ],
  "swq": [
    "Sharwa"
  ],
  "swr": [
    "Saweru"
  ],
  "sws": [
    "Seluwasan"
  ],
  "swt": [
    "Sawila"
  ],
  "swu": [
    "Suwawa"
  ],
  "sww": [
    "Sowa"
  ],
  "swx": [
    "Suruahá",
    "Zuruahá",
    "Suruaha",
    "Suruwaha",
    "Zuruaha",
    "Índios do Coxodoá"
  ],
  "swy": [
    "Sarua"
  ],
  "sxb": [
    "Suba"
  ],
  "sxc": [
    "Sicanian"
  ],
  "sxe": [
    "Sighu"
  ],
  "sxg": [
    "Shixing",
    "Shuhi",
    "Xumi"
  ],
  "sxk": [
    "Southern Kalapuya"
  ],
  "sxl": [
    "Selonian",
    "Selian"
  ],
  "sxm": [
    "Samre"
  ],
  "sxn": [
    "Sangir"
  ],
  "sxo": [
    "Sorothaptic"
  ],
  "sxr": [
    "Saaroa"
  ],
  "sxs": [
    "Sasaru"
  ],
  "sxw": [
    "Saxwe Gbe"
  ],
  "sya": [
    "Siang"
  ],
  "syb": [
    "Central Subanen"
  ],
  "syc": [
    "Classical Syriac"
  ],
  "syd-fne": [
    "Forest Nenets"
  ],
  "syd-pro": [
    "Proto-Samoyedic"
  ],
  "syi": [
    "Seki"
  ],
  "syk": [
    "Sukur"
  ],
  "syl": [
    "Sylheti"
  ],
  "sym": [
    "Maya Samo"
  ],
  "syn": [
    "Senaya"
  ],
  "syo": [
    "Suoy"
  ],
  "sys": [
    "Sinyar"
  ],
  "syw": [
    "Kagate"
  ],
  "syx": [
    "Osamayi",
    "Shamay",
    "Samayi",
    "Samay",
    "Shamayi"
  ],
  "syy": [
    "Al-Sayyid Bedouin Sign Language"
  ],
  "sza": [
    "Semelai"
  ],
  "szb": [
    "Ngalum"
  ],
  "szc": [
    "Semaq Beri"
  ],
  "szd": [
    "Seru"
  ],
  "sze": [
    "Seze"
  ],
  "szg": [
    "Sengele"
  ],
  "szl": [
    "Silesian"
  ],
  "szn": [
    "Sula"
  ],
  "szp": [
    "Suabo",
    "Inanwatan"
  ],
  "szv": [
    "Isubu",
    "Isu",
    "Isu (Fako Division)",
    "Isuwu",
    "Suwu",
    "Subu"
  ],
  "szw": [
    "Sawai",
    "Weda",
    "Weda-Sawai",
    "Kobe",
    "Faya-Mafa",
    "Messa-Dote"
  ],
  "szy": [
    "Sakizaya"
  ],
  "ta": [
    "Tamil"
  ],
  "taa": [
    "Lower Tanana",
    "Tanana",
    "Middle Tanana"
  ],
  "tab": [
    "Tabasaran"
  ],
  "tac": [
    "Lowland Tarahumara"
  ],
  "tad": [
    "Tause"
  ],
  "tae": [
    "Tariana"
  ],
  "taf": [
    "Tapirapé"
  ],
  "tag": [
    "Tagoi"
  ],
  "tai-pro": [
    "Proto-Tai"
  ],
  "tai-swe-pro": [
    "Proto-Southwestern Tai"
  ],
  "taj": [
    "Eastern Tamang"
  ],
  "tak": [
    "Tala"
  ],
  "tal": [
    "Tal"
  ],
  "tan": [
    "Tangale"
  ],
  "tao": [
    "Yami",
    "Tao"
  ],
  "tap": [
    "Taabwa"
  ],
  "tar": [
    "Central Tarahumara"
  ],
  "tas": [
    "Tây Bồi",
    "Tay Boi Pidgin French",
    "Vietnamese Pidgin French"
  ],
  "tau": [
    "Upper Tanana",
    "Tabesna",
    "Nabesna"
  ],
  "tav": [
    "Tatuyo"
  ],
  "taw": [
    "Tai"
  ],
  "tax": [
    "Tamki"
  ],
  "tay": [
    "Atayal"
  ],
  "taz": [
    "Tocho"
  ],
  "tba": [
    "Aikanã"
  ],
  "tbb": [
    "Tapeba"
  ],
  "tbc": [
    "Takia"
  ],
  "tbd": [
    "Kaki Ae"
  ],
  "tbe": [
    "Tanimbili"
  ],
  "tbf": [
    "Mandara"
  ],
  "tbg": [
    "North Tairora"
  ],
  "tbh": [
    "Thurawal"
  ],
  "tbi": [
    "Gaam",
    "Ingessana",
    "Gaahmg"
  ],
  "tbj": [
    "Tiang"
  ],
  "tbk": [
    "Calamian Tagbanwa"
  ],
  "tbl": [
    "Tboli"
  ],
  "tbm": [
    "Tagbu"
  ],
  "tbn": [
    "Barro Negro Tunebo"
  ],
  "tbo": [
    "Tawala"
  ],
  "tbp": [
    "Taworta",
    "Diebroud",
    "Dabra"
  ],
  "tbq-bdg-pro": [
    "Proto-Bodo-Garo"
  ],
  "tbq-kuk-pro": [
    "Proto-Kuki-Chin",
    "Proto-Kukish"
  ],
  "tbq-lal-pro": [
    "Proto-Lalo"
  ],
  "tbq-laz": [
    "Laze",
    "Lare",
    "Shuitianhua"
  ],
  "tbq-lob-pro": [
    "Proto-Lolo-Burmese"
  ],
  "tbq-lol-pro": [
    "Proto-Loloish",
    "Proto-Nisoic"
  ],
  "tbq-ngo": [
    "Ngochang",
    "Ngachang"
  ],
  "tbq-plg": [
    "Pai-lang",
    "Bai-lang",
    "Pailang",
    "Bailang"
  ],
  "tbr": [
    "Tumtum"
  ],
  "tbs": [
    "Tanguat"
  ],
  "tbt": [
    "Kitembo",
    "Tembo"
  ],
  "tbu": [
    "Tubar",
    "Tubare"
  ],
  "tbv": [
    "Tobo"
  ],
  "tbw": [
    "Tagbanwa"
  ],
  "tbx": [
    "Kapin",
    "Middle Watut"
  ],
  "tby": [
    "Tabaru"
  ],
  "tbz": [
    "Ditammari"
  ],
  "tca": [
    "Ticuna",
    "Tikuna"
  ],
  "tcb": [
    "Tanacross"
  ],
  "tcc": [
    "Datooga"
  ],
  "tcd": [
    "Tafi"
  ],
  "tce": [
    "Southern Tutchone"
  ],
  "tcf": [
    "Malinaltepec Tlapanec"
  ],
  "tcg": [
    "Tamagario"
  ],
  "tch": [
    "Turks and Caicos Creole English"
  ],
  "tci": [
    "Wára"
  ],
  "tck": [
    "Tchitchege"
  ],
  "tcl": [
    "Taman (Myanmar)",
    "Taman",
    "Taman (Burma)"
  ],
  "tcm": [
    "Tanahmerah"
  ],
  "tco": [
    "Taungyo"
  ],
  "tcp": [
    "Tawr Chin",
    "Tawr"
  ],
  "tcq": [
    "Kaiy"
  ],
  "tcs": [
    "Torres Strait Creole",
    "Big Thap",
    "Blaikman",
    "Brokan",
    "Broken",
    "Broken English",
    "Cape York Creole",
    "Lockhart Creole",
    "Papuan Pidgin English",
    "Torres Strait Brokan",
    "Torres Strait Broken",
    "Torres Strait Pidgin",
    "Yumplatok"
  ],
  "tct": [
    "T'en"
  ],
  "tcu": [
    "Southeastern Tarahumara"
  ],
  "tcw": [
    "Tecpatlán Totonac"
  ],
  "tcx": [
    "Toda"
  ],
  "tcy": [
    "Tulu"
  ],
  "tcz": [
    "Thado Chin",
    "Thado"
  ],
  "tda": [
    "Tagdal"
  ],
  "tdb": [
    "Panchpargania"
  ],
  "tdc": [
    "Emberá-Tadó"
  ],
  "tdd": [
    "Tai Nüa",
    "Tai Nuea",
    "Dehong Dai",
    "Tai Dehong",
    "Tai Le",
    "Chinese Shan",
    "Chinese Tai"
  ],
  "tde": [
    "Tiranige Diga Dogon"
  ],
  "tdf": [
    "Talieng",
    "Taliang",
    "Tariang",
    "Kasseng"
  ],
  "tdg": [
    "Western Tamang"
  ],
  "tdh": [
    "Thulung"
  ],
  "tdi": [
    "Tomadino"
  ],
  "tdj": [
    "Tajio"
  ],
  "tdk": [
    "Tambas"
  ],
  "tdl": [
    "Sur",
    "Tapshin"
  ],
  "tdm": [
    "Taruma",
    "Taruamá"
  ],
  "tdn": [
    "Tondano"
  ],
  "tdo": [
    "Teme"
  ],
  "tdq": [
    "Tita"
  ],
  "tdr": [
    "Todrah"
  ],
  "tds": [
    "Doutai",
    "Taori"
  ],
  "tdt": [
    "Tetun Dili",
    "Tetum Dili",
    "Tetun Prasa",
    "Tétum Praça",
    "Tetun-Dili",
    "Tetun-Prasa"
  ],
  "tdu": [
    "Tempasuk Dusun"
  ],
  "tdv": [
    "Toro"
  ],
  "tdy": [
    "Tadyawan"
  ],
  "te": [
    "Telugu"
  ],
  "tea": [
    "Temiar"
  ],
  "teb": [
    "Tetete"
  ],
  "tec": [
    "Terik"
  ],
  "ted": [
    "Tepo Krumen"
  ],
  "tee": [
    "Huehuetla Tepehua"
  ],
  "tef": [
    "Teressa"
  ],
  "teg": [
    "Teke-Tege"
  ],
  "teh": [
    "Tehuelche",
    "Patagón",
    "Chon",
    "Chon Patagón",
    "Chon Patagon",
    "Aoniken",
    "Aonikenk",
    "Inaquen",
    "Aonek'o 'ajen"
  ],
  "tei": [
    "Torricelli"
  ],
  "tek": [
    "Ibali Teke"
  ],
  "tem": [
    "Temne",
    "Timne",
    "Themne",
    "KaThemne"
  ],
  "ten": [
    "Tama (Colombia)",
    "Tama"
  ],
  "teo": [
    "Ateso"
  ],
  "tep": [
    "Tepecano"
  ],
  "teq": [
    "Temein"
  ],
  "ter": [
    "Tereno"
  ],
  "tes": [
    "Tengger"
  ],
  "tet": [
    "Tetum",
    "Tetun"
  ],
  "teu": [
    "Soo"
  ],
  "tev": [
    "Teor"
  ],
  "tew": [
    "Tewa",
    "Tano",
    "Santa Clara Tewa",
    "San Ildefonso Tewa",
    "Tesuque Tewa",
    "Nambe Tewa",
    "Ohkay Owingeh",
    "Pojoaque"
  ],
  "tex": [
    "Tennet"
  ],
  "tey": [
    "Tulishi"
  ],
  "tez": [
    "Tetserret",
    "Tin Sert"
  ],
  "tfi": [
    "Tofin Gbe"
  ],
  "tfn": [
    "Dena'ina",
    "Tanaina"
  ],
  "tfo": [
    "Tefaro"
  ],
  "tfr": [
    "Teribe"
  ],
  "tft": [
    "Ternate"
  ],
  "tg": [
    "Tajik",
    "Eastern Persian",
    "Tadjik",
    "Tadzhik",
    "Tajiki",
    "Tajik Persian",
    "Tajiki Persian"
  ],
  "tga": [
    "Sagalla"
  ],
  "tgb": [
    "Tobilung"
  ],
  "tgc": [
    "Tigak"
  ],
  "tgd": [
    "Ciwogai"
  ],
  "tge": [
    "Eastern Gorkha Tamang"
  ],
  "tgf": [
    "Chali",
    "Chalikha",
    "Chalipkha",
    "Tshali",
    "Tshalingpa"
  ],
  "tgh": [
    "Tobagonian Creole English"
  ],
  "tgi": [
    "Lawunuia"
  ],
  "tgn": [
    "Tandaganon"
  ],
  "tgo": [
    "Sudest"
  ],
  "tgp": [
    "Tangoa"
  ],
  "tgq": [
    "Tring"
  ],
  "tgr": [
    "Tareng"
  ],
  "tgs": [
    "Nume"
  ],
  "tgt": [
    "Central Tagbanwa"
  ],
  "tgu": [
    "Tanggu"
  ],
  "tgv": [
    "Tingui-Boto"
  ],
  "tgw": [
    "Tagwana Senoufo"
  ],
  "tgx": [
    "Tagish"
  ],
  "tgy": [
    "Togoyo"
  ],
  "th": [
    "Thai",
    "Central Thai",
    "Siamese"
  ],
  "thc": [
    "Tai Hang Tong"
  ],
  "thd": [
    "Kuuk Thaayorre",
    "Thaayorre",
    "Thayore"
  ],
  "the": [
    "Chitwania Tharu"
  ],
  "thf": [
    "Thangmi"
  ],
  "thh": [
    "Northern Tarahumara"
  ],
  "thi": [
    "Tai Long"
  ],
  "thk": [
    "Tharaka"
  ],
  "thl": [
    "Dangaura Tharu"
  ],
  "thm": [
    "Thavung"
  ],
  "thn": [
    "Thachanadan"
  ],
  "thp": [
    "Thompson"
  ],
  "thq": [
    "Kochila Tharu"
  ],
  "thr": [
    "Rana Tharu"
  ],
  "ths": [
    "Thakali"
  ],
  "tht": [
    "Tahltan"
  ],
  "thu": [
    "Thuri"
  ],
  "thy": [
    "Tha"
  ],
  "ti": [
    "Tigrinya",
    "Tigrigna"
  ],
  "tic": [
    "Tira"
  ],
  "tif": [
    "Tifal"
  ],
  "tig": [
    "Tigre"
  ],
  "tih": [
    "Timugon Murut"
  ],
  "tii": [
    "Tiene"
  ],
  "tij": [
    "Tilung"
  ],
  "tik": [
    "Tikar"
  ],
  "til": [
    "Tillamook"
  ],
  "tim": [
    "Timbe"
  ],
  "tin": [
    "Tindi"
  ],
  "tio": [
    "Teop"
  ],
  "tip": [
    "Trimuris"
  ],
  "tiq": [
    "Tiéfo"
  ],
  "tis": [
    "Masadiit Itneg"
  ],
  "tit": [
    "Tinigua"
  ],
  "tiu": [
    "Adasen"
  ],
  "tiv": [
    "Tiv",
    "Tivi"
  ],
  "tiw": [
    "Tiwi"
  ],
  "tix": [
    "Southern Tiwa",
    "Isleta",
    "Isleta Tiwa",
    "Isleta Pueblo",
    "Sandia",
    "Sandia Tiwa",
    "Sandia Pueblo"
  ],
  "tiy": [
    "Tiruray"
  ],
  "tiz": [
    "Tai Hongjin"
  ],
  "tja": [
    "Tajuasohn"
  ],
  "tjg": [
    "Tunjung"
  ],
  "tji": [
    "Northern Tujia"
  ],
  "tjl": [
    "Tai Laing",
    "Red Tai (Myanmar)",
    "Red Shan",
    "Shan Bamar",
    "Shan Kalee",
    "Shan Ni",
    "Tai Laeng",
    "Tai Lai",
    "Tai Leng",
    "Tai Nai",
    "Tai Naing"
  ],
  "tjm": [
    "Timucua"
  ],
  "tjn": [
    "Tonjon"
  ],
  "tjs": [
    "Southern Tujia"
  ],
  "tju": [
    "Tjurruru"
  ],
  "tjw": [
    "Chaap Wuurong",
    "Djabwurrung",
    "Djab Wurrung",
    "Tjapwurrung"
  ],
  "tk": [
    "Turkmen"
  ],
  "tka": [
    "Truká"
  ],
  "tkb": [
    "Buksa"
  ],
  "tkd": [
    "Tukudede"
  ],
  "tke": [
    "Takwane"
  ],
  "tkf": [
    "Tukumanféd"
  ],
  "tkl": [
    "Tokelauan"
  ],
  "tkm": [
    "Takelma"
  ],
  "tkn": [
    "Toku-No-Shima"
  ],
  "tkp": [
    "Tikopia"
  ],
  "tkq": [
    "Tee"
  ],
  "tkr": [
    "Tsakhur",
    "Caxur",
    "Tsaxur"
  ],
  "tks": [
    "Ramandi",
    "Takestani"
  ],
  "tkt": [
    "Kathoriya Tharu"
  ],
  "tku": [
    "Upper Necaxa Totonac"
  ],
  "tkv": [
    "Mur Pano",
    "Pano"
  ],
  "tkw": [
    "Teanu"
  ],
  "tkx": [
    "Tangko"
  ],
  "tkz": [
    "Takua"
  ],
  "tl": [
    "Tagalog"
  ],
  "tla": [
    "Southwestern Tepehuan"
  ],
  "tlb": [
    "Tobelo"
  ],
  "tlc": [
    "Misantla Totonac",
    "Yecuatla Totonac"
  ],
  "tld": [
    "Talaud"
  ],
  "tlf": [
    "Telefol"
  ],
  "tlg": [
    "Tofanma"
  ],
  "tlh": [
    "Klingon"
  ],
  "tli": [
    "Tlingit"
  ],
  "tlj": [
    "Talinga-Bwisi"
  ],
  "tlk": [
    "Taloki"
  ],
  "tll": [
    "Tetela",
    "Indanga"
  ],
  "tlm": [
    "Tolomako"
  ],
  "tln": [
    "Talondo'"
  ],
  "tlo": [
    "Talodi"
  ],
  "tlp": [
    "Filomena Mata-Coahuitlán Totonac"
  ],
  "tlq": [
    "Tai Loi"
  ],
  "tlr": [
    "Talise"
  ],
  "tls": [
    "Tambotalo"
  ],
  "tlt": [
    "Teluti",
    "Sou Nama"
  ],
  "tlu": [
    "Tulehu"
  ],
  "tlv": [
    "Taliabu",
    "Soboyo"
  ],
  "tlx": [
    "Khehek"
  ],
  "tly": [
    "Talysh",
    "Talyshi",
    "Talishi",
    "Taleshi",
    "Tolashi",
    "Asalemi",
    "Anbarani"
  ],
  "tma": [
    "Tama (Chad)",
    "Tama"
  ],
  "tmb": [
    "Avava"
  ],
  "tmc": [
    "Tumak"
  ],
  "tmd": [
    "Haruai"
  ],
  "tme": [
    "Tremembé"
  ],
  "tmf": [
    "Toba-Maskoy"
  ],
  "tmg": [
    "Ternateño"
  ],
  "tmh": [
    "Tuareg",
    "Tamashek",
    "Tamahaq",
    "Tamajaq",
    "Tamasheq"
  ],
  "tmi": [
    "Tutuba"
  ],
  "tmj": [
    "Samarokena"
  ],
  "tmk": [
    "Northwestern Tamang"
  ],
  "tml": [
    "Tamnim Citak"
  ],
  "tmm": [
    "Tai Thanh"
  ],
  "tmn": [
    "Taman (Indonesia)",
    "Taman"
  ],
  "tmo": [
    "Temoq"
  ],
  "tmq": [
    "Tumleo"
  ],
  "tms": [
    "Tima"
  ],
  "tmt": [
    "Tasmate"
  ],
  "tmu": [
    "Iau",
    "Turu"
  ],
  "tmv": [
    "Motembo",
    "Tembo"
  ],
  "tmy": [
    "Tami"
  ],
  "tmz": [
    "Tamanaku"
  ],
  "tn": [
    "Tswana",
    "Setswana"
  ],
  "tna": [
    "Tacana"
  ],
  "tnb": [
    "Western Tunebo"
  ],
  "tnc": [
    "Tanimuca-Retuarã"
  ],
  "tnd": [
    "Angosturas Tunebo"
  ],
  "tne": [
    "Tinoc Kallahan"
  ],
  "tng": [
    "Tobanga"
  ],
  "tnh": [
    "Maiani"
  ],
  "tni": [
    "Tandia"
  ],
  "tnk": [
    "Kwamera"
  ],
  "tnl": [
    "Lenakel"
  ],
  "tnm": [
    "Tabla"
  ],
  "tnn": [
    "North Tanna"
  ],
  "tno": [
    "Toromono"
  ],
  "tnp": [
    "Whitesands"
  ],
  "tnq": [
    "Taíno"
  ],
  "tnr": [
    "Bedik"
  ],
  "tns": [
    "Tenis"
  ],
  "tnt": [
    "Tontemboan"
  ],
  "tnu": [
    "Tay Khang"
  ],
  "tnv": [
    "Tangchangya"
  ],
  "tnw": [
    "Tonsawang"
  ],
  "tnx": [
    "Tanema"
  ],
  "tny": [
    "Tongwe"
  ],
  "tnz": [
    "Ten'edn",
    "Tonga"
  ],
  "to": [
    "Tongan"
  ],
  "tob": [
    "Toba",
    "Chaco Sur",
    "Namqom",
    "Qom",
    "Toba Qom"
  ],
  "toc": [
    "Coyutla Totonac"
  ],
  "tod": [
    "Toma"
  ],
  "tof": [
    "Gizrra"
  ],
  "tog": [
    "Tonga (Malawi)",
    "Kitonga",
    "Chitonga",
    "Siska",
    "Sisya",
    "Tonga",
    "Western Nyasa"
  ],
  "toh": [
    "Tonga (Mozambique)",
    "Gitonga",
    "Tonga"
  ],
  "toi": [
    "Tonga (Zambia)",
    "Tonga",
    "Chitonga",
    "Plateau Tonga",
    "Zambezi"
  ],
  "toj": [
    "Tojolabal"
  ],
  "tok": [
    "Toki Pona"
  ],
  "tol": [
    "Tolowa",
    "Smith River",
    "Smith River Tolowa"
  ],
  "tom": [
    "Tombulu"
  ],
  "too": [
    "Xicotepec de Juárez Totonac"
  ],
  "top": [
    "Papantla Totonac"
  ],
  "toq": [
    "Toposa"
  ],
  "tor": [
    "Togbo-Vara Banda"
  ],
  "tos": [
    "Highland Totonac"
  ],
  "tou": [
    "Tho"
  ],
  "tov": [
    "Upper Taromi"
  ],
  "tow": [
    "Jemez",
    "Towa"
  ],
  "tox": [
    "Tobian"
  ],
  "toy": [
    "Topoiyo"
  ],
  "toz": [
    "To"
  ],
  "tpa": [
    "Taupota"
  ],
  "tpc": [
    "Azoyú Me'phaa"
  ],
  "tpe": [
    "Tippera"
  ],
  "tpf": [
    "Tarpia"
  ],
  "tpg": [
    "Kula"
  ],
  "tpi": [
    "Tok Pisin",
    "Melanesian Pidgin English",
    "Neo-Melanesian",
    "New Guinea Pidgin"
  ],
  "tpj": [
    "Tapieté"
  ],
  "tpk": [
    "Tupinikin",
    "Coastal Tupi",
    "Tupiniquim"
  ],
  "tpl": [
    "Tlacoapa Me'phaa"
  ],
  "tpm": [
    "Tampulma"
  ],
  "tpn": [
    "Tupinambá"
  ],
  "tpo": [
    "Tai Pao"
  ],
  "tpp": [
    "Pisaflores Tepehua"
  ],
  "tpq": [
    "Tukpa"
  ],
  "tpr": [
    "Tuparí"
  ],
  "tpt": [
    "Tlachichilco Tepehua"
  ],
  "tpu": [
    "Tampuan"
  ],
  "tpv": [
    "Tanapag"
  ],
  "tpw": [
    "Old Tupi"
  ],
  "tpx": [
    "Acatepec Me'phaa"
  ],
  "tpy": [
    "Trumai"
  ],
  "tpz": [
    "Tinputz"
  ],
  "tqb": [
    "Tembé"
  ],
  "tql": [
    "Lehali"
  ],
  "tqm": [
    "Turumsa"
  ],
  "tqn": [
    "Tenino"
  ],
  "tqo": [
    "Toaripi"
  ],
  "tqp": [
    "Tomoip"
  ],
  "tqq": [
    "Tunni"
  ],
  "tqr": [
    "Torona"
  ],
  "tqt": [
    "Western Totonac"
  ],
  "tqu": [
    "Touo"
  ],
  "tqw": [
    "Tonkawa"
  ],
  "tr": [
    "Turkish"
  ],
  "tra": [
    "Tirahi"
  ],
  "trb": [
    "Terebu"
  ],
  "trc": [
    "Copala Triqui"
  ],
  "trd": [
    "Turi"
  ],
  "tre": [
    "East Tarangan"
  ],
  "trf": [
    "Trinidadian Creole English"
  ],
  "trg": [
    "Lishán Didán"
  ],
  "trh": [
    "Turaka"
  ],
  "tri": [
    "Trió",
    "Trio",
    "Tiriyó",
    "Tarano"
  ],
  "trj": [
    "Toram"
  ],
  "trk-dkh": [
    "Dukhan",
    "Dukha"
  ],
  "trk-oat": [
    "Old Anatolian Turkish"
  ],
  "trk-pro": [
    "Proto-Turkic"
  ],
  "trl": [
    "Traveller Scottish"
  ],
  "trm": [
    "Tregami"
  ],
  "trn": [
    "Trinitario",
    "Trinitario Moxos",
    "Moxo",
    "Moxos",
    "Mojo",
    "Moxa"
  ],
  "tro": [
    "Tarao",
    "Tarao Naga",
    "Taraotrong",
    "Tarau"
  ],
  "trp": [
    "Kokborok"
  ],
  "trq": [
    "San Martín Itunyoso Triqui"
  ],
  "trr": [
    "Taushiro"
  ],
  "trs": [
    "Chicahuaxtla Triqui"
  ],
  "trt": [
    "Tunggare"
  ],
  "tru": [
    "Turoyo"
  ],
  "trv": [
    "Taroko",
    "Seediq"
  ],
  "trw": [
    "Torwali"
  ],
  "trx": [
    "Tringgus",
    "Tringus",
    "Tringgus-Sembaan Bidayuh"
  ],
  "try": [
    "Turung"
  ],
  "trz": [
    "Torá"
  ],
  "ts": [
    "Tsonga",
    "Xitsonga"
  ],
  "tsa": [
    "Tsaangi"
  ],
  "tsb": [
    "Tsamai"
  ],
  "tsc": [
    "Tswa"
  ],
  "tsd": [
    "Tsakonian"
  ],
  "tse": [
    "Tunisian Sign Language"
  ],
  "tsf": [
    "Southwestern Tamang"
  ],
  "tsg": [
    "Tausug"
  ],
  "tsh": [
    "Tsuvan"
  ],
  "tsi": [
    "Tsimshian"
  ],
  "tsj": [
    "Tshangla",
    "Sharchop"
  ],
  "tsl": [
    "Ts'ün-Lao"
  ],
  "tsm": [
    "Turkish Sign Language"
  ],
  "tsp": [
    "Northern Toussian"
  ],
  "tsq": [
    "Thai Sign Language"
  ],
  "tsr": [
    "Akei"
  ],
  "tss": [
    "Taiwan Sign Language"
  ],
  "tsu": [
    "Tsou"
  ],
  "tsv": [
    "Tsogo"
  ],
  "tsw": [
    "Tsishingini"
  ],
  "tsx": [
    "Mubami"
  ],
  "tsy": [
    "Tebul Sign Language"
  ],
  "tt": [
    "Tatar"
  ],
  "tta": [
    "Tutelo"
  ],
  "ttb": [
    "Gaa"
  ],
  "ttc": [
    "Tektiteko"
  ],
  "ttd": [
    "Tauade"
  ],
  "tte": [
    "Bwanabwana",
    "Tubetube"
  ],
  "ttf": [
    "Tuotomb"
  ],
  "ttg": [
    "Tutong"
  ],
  "tth": [
    "Upper Ta'oih"
  ],
  "tti": [
    "Tobati"
  ],
  "ttj": [
    "Tooro"
  ],
  "ttk": [
    "Totoro",
    "Totoró"
  ],
  "ttl": [
    "Totela"
  ],
  "ttm": [
    "Northern Tutchone"
  ],
  "ttn": [
    "Towei"
  ],
  "tto": [
    "Lower Ta'oih"
  ],
  "ttp": [
    "Tombelala"
  ],
  "ttr": [
    "Tera"
  ],
  "tts": [
    "Isan",
    "Isanese",
    "Isaan",
    "Issan",
    "Northeastern Thai"
  ],
  "ttt": [
    "Tat",
    "Caucasian Tat",
    "Muslim Tat",
    "Armeno-Tat"
  ],
  "ttu": [
    "Torau"
  ],
  "ttv": [
    "Titan"
  ],
  "ttw": [
    "Long Wat",
    "Tutoh"
  ],
  "tty": [
    "Sikaritai"
  ],
  "ttz": [
    "Tsum"
  ],
  "tua": [
    "Wiarumus"
  ],
  "tub": [
    "Tübatulabal"
  ],
  "tuc": [
    "Mutu"
  ],
  "tud": [
    "Tuxá"
  ],
  "tue": [
    "Tuyuca"
  ],
  "tuf": [
    "Central Tunebo"
  ],
  "tug": [
    "Tunia"
  ],
  "tuh": [
    "Taulil"
  ],
  "tui": [
    "Tupuri"
  ],
  "tuj": [
    "Tugutil"
  ],
  "tul": [
    "Tula"
  ],
  "tum": [
    "Tumbuka"
  ],
  "tun": [
    "Tunica"
  ],
  "tuo": [
    "Tucano"
  ],
  "tup-gua-pro": [
    "Proto-Tupi-Guarani"
  ],
  "tup-kab": [
    "Kabishiana",
    "Kabixiana",
    "Cabixiana",
    "Cabishiana",
    "Kapishana",
    "Capishana",
    "Kapišana",
    "Cabichiana",
    "Capichana",
    "Capixana"
  ],
  "tup-pro": [
    "Proto-Tupian"
  ],
  "tuq": [
    "Tedaga",
    "Teda"
  ],
  "tus": [
    "Tuscarora"
  ],
  "tuu": [
    "Tututni"
  ],
  "tuv": [
    "Turkana"
  ],
  "tuw-kkl": [
    "Kyakala"
  ],
  "tuw-pro": [
    "Proto-Tungusic"
  ],
  "tuw-sol": [
    "Solon"
  ],
  "tux": [
    "Tuxináwa"
  ],
  "tuy": [
    "Tugen"
  ],
  "tuz": [
    "Turka"
  ],
  "tva": [
    "Vaghua"
  ],
  "tvd": [
    "Tsuvadi"
  ],
  "tve": [
    "Te'un"
  ],
  "tvk": [
    "Southeast Ambrym"
  ],
  "tvl": [
    "Tuvaluan"
  ],
  "tvm": [
    "Tela-Masbuar"
  ],
  "tvn": [
    "Tavoyan"
  ],
  "tvo": [
    "Tidore"
  ],
  "tvs": [
    "Taveta"
  ],
  "tvt": [
    "Tutsa Naga"
  ],
  "tvu": [
    "Tunen",
    "Tunen-Aling'a"
  ],
  "tvw": [
    "Sedoa"
  ],
  "tvx": [
    "Taivoan"
  ],
  "tvy": [
    "Timor Pidgin",
    "Bidau Creole Portuguese"
  ],
  "twa": [
    "Twana"
  ],
  "twb": [
    "Western Tawbuid"
  ],
  "twc": [
    "Teshenawa"
  ],
  "twe": [
    "Teiwa",
    "Tewa"
  ],
  "twf": [
    "Taos"
  ],
  "twg": [
    "Tereweng"
  ],
  "twh": [
    "Tai Dón"
  ],
  "twm": [
    "Tawang Monpa"
  ],
  "twn": [
    "Twendi"
  ],
  "two": [
    "Tswapong"
  ],
  "twp": [
    "Ere"
  ],
  "twq": [
    "Tasawaq"
  ],
  "twr": [
    "Southwestern Tarahumara"
  ],
  "twt": [
    "Turiwára"
  ],
  "twu": [
    "Termanu"
  ],
  "tww": [
    "Tuwari"
  ],
  "twy": [
    "Tawoyan",
    "Taboyan"
  ],
  "txa": [
    "Tombonuo"
  ],
  "txb": [
    "Tocharian B",
    "West Tocharian",
    "Kuchean"
  ],
  "txc": [
    "Tsetsaut"
  ],
  "txe": [
    "Totoli"
  ],
  "txg": [
    "Tangut"
  ],
  "txh": [
    "Thracian"
  ],
  "txi": [
    "Ikpeng"
  ],
  "txj": [
    "Tarjumo"
  ],
  "txm": [
    "Tomini"
  ],
  "txn": [
    "West Tarangan"
  ],
  "txo": [
    "Toto"
  ],
  "txq": [
    "Tii"
  ],
  "txr": [
    "Tartessian"
  ],
  "txs": [
    "Tonsea"
  ],
  "txt": [
    "Citak"
  ],
  "txu": [
    "Kayapó"
  ],
  "txx": [
    "Tatana"
  ],
  "ty": [
    "Tahitian"
  ],
  "tya": [
    "Tauya"
  ],
  "tye": [
    "Kyenga"
  ],
  "tyh": [
    "O'du"
  ],
  "tyi": [
    "Teke-Tsaayi"
  ],
  "tyj": [
    "Tai Do",
    "Tai Yo",
    "Tai Mène",
    "Tai Maen"
  ],
  "tyl": [
    "Thu Lao"
  ],
  "tyn": [
    "Kombai"
  ],
  "typ": [
    "Kuku-Thaypan",
    "Gugu Thaypan",
    "Thaypan",
    "Kuku Thaypan",
    "Agu Alaya",
    "Awu Alaya",
    "Alaya",
    "Gugu-Rarmul",
    "Koko-Rarmul",
    "Rarmul"
  ],
  "tyr": [
    "Tai Daeng",
    "Red Tai (Vietnam)"
  ],
  "tys": [
    "Sapa"
  ],
  "tyt": [
    "Tày Tac"
  ],
  "tyu": [
    "Kua"
  ],
  "tyv": [
    "Tuvan"
  ],
  "tyx": [
    "Teke-Tyee"
  ],
  "tyz": [
    "Tày",
    "Tay",
    "Tho",
    "Bao Yen",
    "Cao Bang",
    "Central Tày",
    "Eastern Tày",
    "Northern Tày",
    "Southern Tày",
    "Tày Bao Lac",
    "Tày Trung Khanh"
  ],
  "tza": [
    "Tanzanian Sign Language"
  ],
  "tzh": [
    "Tzeltal"
  ],
  "tzj": [
    "Tz'utujil"
  ],
  "tzl": [
    "Talossan"
  ],
  "tzm": [
    "Central Atlas Tamazight"
  ],
  "tzn": [
    "Tugun"
  ],
  "tzo": [
    "Tzotzil"
  ],
  "tzx": [
    "Tabriak",
    "Karawari"
  ],
  "uam": [
    "Uamué"
  ],
  "uan": [
    "Kuan"
  ],
  "uar": [
    "Tairuma"
  ],
  "uba": [
    "Ubang"
  ],
  "ubi": [
    "Ubi"
  ],
  "ubl": [
    "Buhi'non Bikol"
  ],
  "ubr": [
    "Ubir"
  ],
  "ubu": [
    "Umbu-Ungu"
  ],
  "uby": [
    "Ubykh"
  ],
  "uda": [
    "Uda"
  ],
  "ude": [
    "Udihe",
    "Udege",
    "Udekhe",
    "Udeghe"
  ],
  "udg": [
    "Muduga"
  ],
  "udi": [
    "Udi"
  ],
  "udj": [
    "Ujir"
  ],
  "udl": [
    "Uldeme"
  ],
  "udm": [
    "Udmurt"
  ],
  "udu": [
    "Uduk"
  ],
  "ues": [
    "Kioko"
  ],
  "ufi": [
    "Ufim"
  ],
  "ug": [
    "Uyghur",
    "Uigur",
    "Uighur",
    "Uygur"
  ],
  "uga": [
    "Ugaritic"
  ],
  "ugb": [
    "Kuku-Ugbanh"
  ],
  "uge": [
    "Ughele"
  ],
  "ugn": [
    "Ugandan Sign Language"
  ],
  "ugo": [
    "Gong"
  ],
  "ugy": [
    "Uruguayan Sign Language"
  ],
  "uha": [
    "Uhami"
  ],
  "uhn": [
    "Damal"
  ],
  "uis": [
    "Uisai"
  ],
  "uiv": [
    "Iyive"
  ],
  "uji": [
    "Tanjijili"
  ],
  "uk": [
    "Ukrainian"
  ],
  "uka": [
    "Kaburi"
  ],
  "ukg": [
    "Ukuriguma"
  ],
  "ukh": [
    "Ukhwejo"
  ],
  "ukk": [
    "Muak Sa-aak",
    "Muak"
  ],
  "ukl": [
    "Ukrainian Sign Language"
  ],
  "ukp": [
    "Ukpe-Bayobiri"
  ],
  "ukq": [
    "Ukwa"
  ],
  "uks": [
    "Kaapor Sign Language"
  ],
  "uku": [
    "Ukue"
  ],
  "ukw": [
    "Ukwuani-Aboh-Ndoni"
  ],
  "uky": [
    "Kuuk Yak"
  ],
  "ula": [
    "Fungwa",
    "Ula",
    "Ura"
  ],
  "ulb": [
    "Olukumi",
    "Ulukwumi"
  ],
  "ulc": [
    "Ulch"
  ],
  "ule": [
    "Lule"
  ],
  "ulf": [
    "Afra"
  ],
  "uli": [
    "Ulithian"
  ],
  "ulk": [
    "Meriam"
  ],
  "ull": [
    "Ullatan"
  ],
  "ulm": [
    "Ulumanda'"
  ],
  "uln": [
    "Unserdeutsch"
  ],
  "ulu": [
    "Uma' Lung"
  ],
  "ulw": [
    "Ulwa"
  ],
  "uma": [
    "Umatilla"
  ],
  "umb": [
    "Umbundu",
    "South Mbundu"
  ],
  "umc": [
    "Marrucinian"
  ],
  "umd": [
    "Umbindhamu"
  ],
  "umg": [
    "Umbuygamu"
  ],
  "umi": [
    "Ukit"
  ],
  "umm": [
    "Umon"
  ],
  "umn": [
    "Makyan Naga"
  ],
  "umo": [
    "Umotína"
  ],
  "ump": [
    "Umpila"
  ],
  "umr": [
    "Umbugarla"
  ],
  "ums": [
    "Pendau"
  ],
  "umu": [
    "Munsee"
  ],
  "una": [
    "North Watut"
  ],
  "und": [
    "Undetermined"
  ],
  "und-isa": [
    "Isaurian"
  ],
  "und-kas": [
    "Kassite",
    "Cassite",
    "Kassitic",
    "Kaššite"
  ],
  "und-mil": [
    "Milang"
  ],
  "und-mmd": [
    "Mimi of Decorse",
    "Mimi of Gaudefroy-Demombynes",
    "Mimi-D"
  ],
  "und-mmn": [
    "Mimi of Nachtigal",
    "Mimi-N"
  ],
  "und-phi": [
    "Philistine",
    "Philistian",
    "Philistinian"
  ],
  "und-wji": [
    "Western Jicaque",
    "Jicaque of El Palmar",
    "Sula"
  ],
  "une": [
    "Uneme"
  ],
  "ung": [
    "Ngarinyin",
    "Ungarinjin"
  ],
  "unk": [
    "Enawené-Nawé"
  ],
  "unm": [
    "Unami"
  ],
  "unn": [
    "Kurnai",
    "Gunai",
    "Gaanay",
    "Ganai",
    "Gunnai'",
    "Kurnay",
    "Bidhawal",
    "Birrdhawal",
    "Muk-thang",
    "Nulit",
    "Thangquai"
  ],
  "unr": [
    "Mundari"
  ],
  "unu": [
    "Unubahe"
  ],
  "unx": [
    "Munda"
  ],
  "unz": [
    "Unde Kaili",
    "Banava",
    "Ndepuu",
    "West Kaili",
    "Lole",
    "Ganti"
  ],
  "uok": [
    "Uokha"
  ],
  "uon": [
    "Kulon"
  ],
  "upi": [
    "Umeda"
  ],
  "upv": [
    "Uripiv-Wala-Rano-Atchin"
  ],
  "ur": [
    "Urdu"
  ],
  "ura": [
    "Urarina"
  ],
  "urb": [
    "Urubú-Kaapor",
    "Ka'apor",
    "Kaaporté"
  ],
  "urc": [
    "Urningangg"
  ],
  "ure": [
    "Uru"
  ],
  "urf": [
    "Uradhi"
  ],
  "urg": [
    "Urigina"
  ],
  "urh": [
    "Urhobo"
  ],
  "uri": [
    "Urim"
  ],
  "urj-fin-pro": [
    "Proto-Finnic"
  ],
  "urj-koo": [
<<<<<<< HEAD
    "Old Komi",
    "Old Permian"
  ],
  "urj-kuk": [
    "Kukkuzi",
    "Kukkuzi Votic",
    "Kukkuzi Ingrian",
    "Kukkusi"
=======
    "Old Komi"
  ],
  "urj-kuk": [
    "Kukkuzi"
>>>>>>> 87283306
  ],
  "urj-kya": [
    "Komi-Yazva"
  ],
  "urj-mdv-pro": [
    "Proto-Mordvinic"
  ],
  "urj-prm-pro": [
    "Proto-Permic"
  ],
  "urj-pro": [
    "Proto-Uralic",
    "Proto-Finno-Ugric",
    "Proto-Finno-Permic"
  ],
  "urj-ugr-pro": [
    "Proto-Ugric"
  ],
  "urk": [
    "Urak Lawoi'",
    "Urak Lawoi",
    "Urak Lawoc",
    "Orak Lawoi'",
    "Orak Lawoi",
    "Lawta",
    "Chao Le",
    "Chao Nam",
    "Lawoi'",
    "Lawoi",
    "Lawoc"
  ],
  "url": [
    "Urali"
  ],
  "urm": [
    "Urapmin"
  ],
  "urn": [
    "Uruangnirin"
  ],
  "uro": [
    "Ura (New Guinea)",
    "Ura (Papua New Guinea)"
  ],
  "urp": [
    "Uru-Pa-In"
  ],
  "urr": [
    "Lehalurup"
  ],
  "urt": [
    "Urat"
  ],
  "uru": [
    "Urumi"
  ],
  "urv": [
    "Uruava"
  ],
  "urw": [
    "Sop",
    "Sob",
    "Sopu",
    "Usino",
    "Usina",
    "Usion"
  ],
  "urx": [
    "Urimo"
  ],
  "ury": [
    "Orya"
  ],
  "urz": [
    "Uru-Eu-Wau-Wau"
  ],
  "usa": [
    "Usarufa"
  ],
  "ush": [
    "Ushojo"
  ],
  "usi": [
    "Usui"
  ],
  "usk": [
    "Usaghade"
  ],
  "usp": [
    "Uspanteco"
  ],
  "uss": [
    "Saare",
    "us-Saare",
    "Hun-Saare",
    "Duka"
  ],
  "usu": [
    "Uya"
  ],
  "uta": [
    "Otank"
  ],
  "ute": [
    "Ute",
    "Southern Paiute",
    "Colorado River Numic",
    "Chemehuevi"
  ],
  "uth": [
    "Hun",
    "ut-Hun",
    "Hun-Saare",
    "Duka"
  ],
  "utp": [
    "Aba",
    "Amba",
    "Nebao",
    "Nembao"
  ],
  "utr": [
    "Etulo"
  ],
  "utu": [
    "Utu"
  ],
  "uum": [
    "Urum"
  ],
  "uun": [
    "Kulon-Pazeh",
    "Pazeh",
    "Pazih",
    "Kulun",
    "Kulon"
  ],
  "uur": [
    "Ura (Vanuatu)"
  ],
  "uuu": [
    "U",
    "P'uman"
  ],
  "uve": [
    "West Uvean",
    "Uvean",
    "Faga Ouvéa",
    "Fagauvea"
  ],
  "uvh": [
    "Uri"
  ],
  "uvl": [
    "Lote"
  ],
  "uwa": [
    "Kuku-Uwanh"
  ],
  "uya": [
    "Doko-Uyanga"
  ],
  "uz": [
    "Uzbek",
    "Northern Uzbek",
    "Southern Uzbek"
  ],
  "vaa": [
    "Vaagri Booli"
  ],
  "vae": [
    "Vale"
  ],
  "vag": [
    "Vagla"
  ],
  "vah": [
    "Varhadi",
    "Varhadi-Nagpuri"
  ],
  "vai": [
    "Vai"
  ],
  "vaj": [
    "Sekele",
    "Sekela",
    "Vasekele",
    "Vasekela",
    "Vasekela Bushman",
    "ǃ'OǃKung"
  ],
  "val": [
    "Vehes"
  ],
  "vam": [
    "Vanimo"
  ],
  "van": [
    "Valman"
  ],
  "vao": [
    "Vao"
  ],
  "vap": [
    "Vaiphei"
  ],
  "var": [
    "Huarijio",
    "Guarijío",
    "Varihío",
    "Warihío"
  ],
  "vas": [
    "Vasavi"
  ],
  "vau": [
    "Vanuma"
  ],
  "vav": [
    "Varli",
    "Warli"
  ],
  "vay": [
    "Vayu"
  ],
  "vbb": [
    "Southeast Babar"
  ],
  "vbk": [
    "Southwestern Bontoc",
    "Southwestern Bontok"
  ],
  "ve": [
    "Venda"
  ],
  "vec": [
    "Venetian",
    "Venetan"
  ],
  "ved": [
    "Veddah"
  ],
  "vem": [
    "Vemgo-Mabas"
  ],
  "veo": [
    "Ventureño"
  ],
  "vep": [
    "Veps"
  ],
  "ver": [
    "Mom Jango"
  ],
  "vgr": [
    "Vaghri"
  ],
  "vgt": [
    "Flemish Sign Language"
  ],
  "vi": [
    "Vietnamese",
    "Annamese",
    "Annamite"
  ],
  "vic": [
    "Virgin Islands Creole"
  ],
  "vid": [
    "Vidunda"
  ],
  "vif": [
    "Vili"
  ],
  "vig": [
    "Viemo"
  ],
  "vil": [
    "Vilela"
  ],
  "vis": [
    "Vishavan"
  ],
  "vit": [
    "Viti"
  ],
  "viv": [
    "Iduna"
  ],
  "vka": [
    "Kariyarra"
  ],
  "vki": [
    "Ija-Zuba"
  ],
  "vkj": [
    "Kujarge"
  ],
  "vkk": [
    "Kaur"
  ],
  "vkl": [
    "Kulisusu"
  ],
  "vkm": [
    "Kamakan",
    "Kamakã",
    "Ezeshio",
    "Kotoxó",
    "Kotoxo",
    "Mongoyó",
    "Mangaló"
  ],
  "vko": [
    "Kodeoha"
  ],
  "vkp": [
    "Korlai Creole Portuguese"
  ],
  "vkt": [
    "Tenggarong Kutai Malay"
  ],
  "vku": [
    "Kurrama"
  ],
  "vlp": [
    "Valpei"
  ],
  "vls": [
    "West Flemish"
  ],
  "vma": [
    "Martuthunira"
  ],
  "vmb": [
    "Mbabaram"
  ],
  "vmc": [
    "Juxtlahuaca Mixtec"
  ],
  "vmd": [
    "Mudu Koraga"
  ],
  "vme": [
    "East Masela"
  ],
  "vmf": [
    "East Franconian",
    "Ansbachisch",
    "Eastern Franconian",
    "Hohenlohisch",
    "Main Franconian",
    "Mainfränkisch",
    "Nürnbergisch",
    "Oberfränkisch",
    "Upper Franconian",
    "Vogtländisch"
  ],
  "vmg": [
    "Minigir",
    "Lungalunga"
  ],
  "vmh": [
    "Maraghei"
  ],
  "vmi": [
    "Miwa"
  ],
  "vmj": [
    "Ixtayutla Mixtec"
  ],
  "vmk": [
    "Makhuwa-Shirima"
  ],
  "vml": [
    "Malgana"
  ],
  "vmm": [
    "Mitlatongo Mixtec"
  ],
  "vmp": [
    "Soyaltepec Mazatec"
  ],
  "vmq": [
    "Soyaltepec Mixtec"
  ],
  "vmr": [
    "Marenje"
  ],
  "vmu": [
    "Muluridyi"
  ],
  "vmv": [
    "Valley Maidu"
  ],
  "vmw": [
    "Makhuwa"
  ],
  "vmx": [
    "Tamazola Mixtec"
  ],
  "vmy": [
    "Ayautla Mazatec"
  ],
  "vmz": [
    "Mazatlán Mazatec"
  ],
  "vnk": [
    "Lovono"
  ],
  "vnm": [
    "Neve'ei"
  ],
  "vnp": [
    "Vunapu"
  ],
  "vo": [
    "Volapük"
  ],
  "vor": [
    "Voro"
  ],
  "vot": [
    "Votic"
  ],
  "vra": [
    "Vera'a"
  ],
  "vro": [
    "Võro"
  ],
  "vrs": [
    "Varisi"
  ],
  "vrt": [
    "Banam Bay"
  ],
  "vsi": [
    "Moldova Sign Language"
  ],
  "vsl": [
    "Venezuelan Sign Language"
  ],
  "vsv": [
    "Valencian Sign Language"
  ],
  "vto": [
    "Vitou"
  ],
  "vum": [
    "Vumbu"
  ],
  "vun": [
    "Vunjo",
    "KiVunjo",
    "Wunjo",
    "Chaga",
    "KiVunjo Chaga",
    "Central Kilimanjaro",
    "Central Chaga"
  ],
  "vut": [
    "Vute"
  ],
  "vwa": [
    "Awa (China)",
    "Awa",
    "Ava",
    "Va"
  ],
  "wa": [
    "Walloon",
    "Liégeois",
    "Namurois",
    "Wallo-Picard",
    "Wallo-Lorrain"
  ],
  "waa": [
    "Walla Walla"
  ],
  "wab": [
    "Wab"
  ],
  "wac": [
    "Wasco-Wishram"
  ],
  "wad": [
    "Wandamen"
  ],
  "waf": [
    "Wakoná",
    "Wakona"
  ],
  "wag": [
    "Wa'ema"
  ],
  "wah": [
    "Watubela"
  ],
  "waj": [
    "Waffa"
  ],
  "wal": [
    "Wolaytta",
    "Walamo",
    "Wolayta",
    "Wolaitta",
    "Wolaita",
    "Welaytta",
    "Wälaytta",
    "Wälayta",
    "Walayta",
    "Walaytta",
    "Wolamo",
    "Welamo",
    "Wollamo"
  ],
  "wam": [
    "Massachusett",
    "Wampanoag"
  ],
  "wan": [
    "Wan"
  ],
  "wao": [
    "Wappo"
  ],
  "wap": [
    "Wapishana"
  ],
  "waq": [
    "Wageman",
    "Wagiman",
    "Wakiman",
    "Wogeman"
  ],
  "war": [
    "Waray-Waray"
  ],
  "was": [
    "Washo"
  ],
  "wat": [
    "Kaninuwa"
  ],
  "wau": [
    "Wauja",
    "Waura",
    "Waurá",
    "Uaura"
  ],
  "wav": [
    "Waka"
  ],
  "waw": [
    "Waiwai",
    "Wai Wai",
    "Uaiuai",
    "Uaieue",
    "Ouayeone",
    "Katawian",
    "Karahawyana"
  ],
  "wax": [
    "Watam",
    "Marangis"
  ],
  "way": [
    "Wayana"
  ],
  "waz": [
    "Wampur"
  ],
  "wba": [
    "Warao"
  ],
  "wbb": [
    "Wabo"
  ],
  "wbe": [
    "Waritai"
  ],
  "wbf": [
    "Wara"
  ],
  "wbh": [
    "Wanda"
  ],
  "wbi": [
    "Wanji",
    "Vwanji"
  ],
  "wbj": [
    "Alagwa"
  ],
  "wbk": [
    "Waigali"
  ],
  "wbl": [
    "Wakhi"
  ],
  "wbm": [
    "Wa",
    "Va"
  ],
  "wbp": [
    "Warlpiri"
  ],
  "wbq": [
    "Waddar"
  ],
  "wbr": [
    "Wagdi"
  ],
  "wbt": [
    "Wanman"
  ],
  "wbv": [
    "Wajarri"
  ],
  "wbw": [
    "Woi"
  ],
  "wca": [
    "Yanomámi"
  ],
  "wci": [
    "Waci Gbe"
  ],
  "wdd": [
    "Wandji"
  ],
  "wdg": [
    "Wadaginam"
  ],
  "wdj": [
    "Wadjiginy",
    "Wagaydy",
    "Wadyiginy",
    "Wogaity",
    "Patjtjamalh",
    "Batjamalh",
    "Batytyamalh",
    "Batyamal",
    "Bachamal",
    "Wogait",
    "Wagaitj",
    "Wogati",
    "Worgait",
    "Worgite",
    "Waggait",
    "Waggite",
    "Waggote",
    "Waggate",
    "Wagatsch",
    "Waogatsch"
  ],
  "wdt": [
    "Wendat"
  ],
  "wdu": [
    "Wadjigu"
  ],
  "wdy": [
    "Wadjabangayi"
  ],
  "wea": [
    "Wewaw"
  ],
  "wec": [
    "Wè Western"
  ],
  "wed": [
    "Wedau"
  ],
  "weh": [
    "Weh"
  ],
  "wei": [
    "Kiunum"
  ],
  "wem": [
    "Weme Gbe"
  ],
  "weo": [
    "Wemale",
    "North Wemale",
    "South Wemale"
  ],
  "wer": [
    "Weri"
  ],
  "wes": [
    "Cameroon Pidgin",
    "Cameroonian Pidgin English",
    "Cameroonian Creole",
    "Kamtok"
  ],
  "wet": [
    "Perai"
  ],
  "weu": [
    "Welaung",
    "Rawngtu Chin",
    "Rawngtu"
  ],
  "wew": [
    "Weyewa"
  ],
  "wfg": [
    "Yafi"
  ],
  "wga": [
    "Wagaya"
  ],
  "wgb": [
    "Wagawaga"
  ],
  "wgg": [
    "Wangganguru"
  ],
  "wgi": [
    "Wahgi"
  ],
  "wgo": [
    "Waigeo"
  ],
  "wgu": [
    "Wirangu"
  ],
  "wgy": [
    "Warrgamay"
  ],
  "wha": [
    "Manusela",
    "Sou Upaa"
  ],
  "whg": [
    "North Wahgi"
  ],
  "whk": [
    "Wahau Kenyah"
  ],
  "whu": [
    "Wahau Kayan"
  ],
  "wib": [
    "Southern Toussian"
  ],
  "wic": [
    "Wichita"
  ],
  "wie": [
    "Wik-Epa"
  ],
  "wif": [
    "Wik-Keyangan"
  ],
  "wig": [
    "Wik-Ngathana"
  ],
  "wih": [
    "Wik-Me'anha"
  ],
  "wii": [
    "Minidien"
  ],
  "wij": [
    "Wik-Iiyanh"
  ],
  "wik": [
    "Wikalkan"
  ],
  "wil": [
    "Wilawila"
  ],
  "wim": [
    "Wik-Mungkan"
  ],
  "win": [
    "Winnebago"
  ],
  "wir": [
    "Wiraféd"
  ],
  "wiu": [
    "Wiru"
  ],
  "wiv": [
    "Muduapa",
    "Vitu",
    "Vittu",
    "Witu"
  ],
  "wiy": [
    "Wiyot"
  ],
  "wja": [
    "Waja"
  ],
  "wji": [
    "Warji"
  ],
  "wka": [
    "Kw'adza"
  ],
  "wkb": [
    "Kumbaran"
  ],
  "wkd": [
    "Mo",
    "Wakde"
  ],
  "wkl": [
    "Kalanadi"
  ],
  "wku": [
    "Kunduvadi"
  ],
  "wkw": [
    "Wakawaka"
  ],
  "wky": [
    "Wangkayutyuru"
  ],
  "wla": [
    "Walio"
  ],
  "wlc": [
    "Mwali Comorian"
  ],
  "wle": [
    "Wolane"
  ],
  "wlg": [
    "Kunbarlang"
  ],
  "wli": [
    "Waioli"
  ],
  "wlk": [
    "Wailaki"
  ],
  "wll": [
    "Wali (Sudan)",
    "Wali"
  ],
  "wlm": [
    "Middle Welsh"
  ],
  "wlo": [
    "Wolio"
  ],
  "wlr": [
    "Wailapa"
  ],
  "wls": [
    "Wallisian",
    "East Uvean",
    "ʻUvean",
    "Fakaʻuvea"
  ],
  "wlu": [
    "Wuliwuli"
  ],
  "wlv": [
    "Wichí Lhamtés Vejoz"
  ],
  "wlw": [
    "Walak"
  ],
  "wlx": [
    "Wali (Ghana)",
    "Wali",
    "Waali",
    "Walii"
  ],
  "wly": [
    "Waling"
  ],
  "wmb": [
    "Wambaya"
  ],
  "wmc": [
    "Wamas"
  ],
  "wmd": [
    "Mamaindé",
    "Mamaindê",
    "Mamainde"
  ],
  "wme": [
    "Wambule"
  ],
  "wmh": [
    "Waima'a",
    "Waimoa"
  ],
  "wmi": [
    "Wamin"
  ],
  "wmm": [
    "Maiwa (Indonesia)",
    "Maiwa"
  ],
  "wmn": [
    "Waamwang"
  ],
  "wmo": [
    "Wam",
    "Wom (New Guinea)",
    "Wom (Papua New Guinea)",
    "Wom"
  ],
  "wms": [
    "Wambon"
  ],
  "wmt": [
    "Walmajarri"
  ],
  "wmw": [
    "Mwani"
  ],
  "wmx": [
    "Womo"
  ],
  "wnb": [
    "Wanambre"
  ],
  "wnc": [
    "Wantoat"
  ],
  "wnd": [
    "Wandarang"
  ],
  "wne": [
    "Waneci",
    "Wanetsi",
    "Wanechi",
    "Chalgari",
    "Tarino"
  ],
  "wng": [
    "Wanggom"
  ],
  "wni": [
    "Ndzwani Comorian"
  ],
  "wnk": [
    "Wanukaka"
  ],
  "wnm": [
    "Wanggamala"
  ],
  "wno": [
    "Wano"
  ],
  "wnp": [
    "Wanap"
  ],
  "wnu": [
    "Usan"
  ],
  "wnw": [
    "Wintu"
  ],
  "wny": [
    "Wanyi",
    "Wanji",
    "Waanyi"
  ],
  "wo": [
    "Wolof",
    "Gambian Wolof"
  ],
  "woa": [
    "Tyaraity"
  ],
  "wob": [
    "Wè Northern"
  ],
  "woc": [
    "Wogeo"
  ],
  "wod": [
    "Wolani"
  ],
  "woe": [
    "Woleaian"
  ],
  "wog": [
    "Wogamusin"
  ],
  "woi": [
    "Kamang",
    "Woisika"
  ],
  "wok": [
    "Longto",
    "Voko",
    "Woko"
  ],
  "wom": [
    "Perema",
    "Wom (Nigeria)",
    "Wom"
  ],
  "won": [
    "Wongo"
  ],
  "woo": [
    "Manombai"
  ],
  "wor": [
    "Woria"
  ],
  "wos": [
    "Hanga Hundi"
  ],
  "wow": [
    "Wawonii"
  ],
  "wpc": [
    "Wirö",
    "Wiru",
    "Maco",
    "Mako",
    "Maku",
    "Macu",
    "Wotuja"
  ],
  "wra": [
    "Warapu",
    "Barupu"
  ],
  "wrb": [
    "Warluwara"
  ],
  "wrg": [
    "Warungu",
    "Warrungu",
    "Warrongo",
    "Warrangu",
    "Warrango"
  ],
  "wrh": [
    "Wiradhuri",
    "Wiradjuri",
    "Wirradhuri",
    "Wiradhuray",
    "Wirradgerry",
    "Wirradjerry",
    "Wiradyuri",
    "Wirrathuri",
    "Wiratheri",
    "Wooradgery",
    "Wooragurie",
    "Wiiratheri",
    "Wooratherie",
    "Waradgeri",
    "Weri-ari"
  ],
  "wri": [
    "Wariyangga"
  ],
  "wrk": [
    "Garawa",
    "Garrwa",
    "Karawa",
    "Karrwa",
    "Gaarwa"
  ],
  "wrl": [
    "Warlmanpa"
  ],
  "wrm": [
    "Warumungu"
  ],
  "wrn": [
    "Warnang"
  ],
  "wro": [
    "Worora",
    "Worrorra",
    "Wororan",
    "Worrorran"
  ],
  "wrp": [
    "Waropen"
  ],
  "wrr": [
    "Wardaman"
  ],
  "wrs": [
    "Waris"
  ],
  "wru": [
    "Waru"
  ],
  "wrv": [
    "Waruna"
  ],
  "wrw": [
    "Gugu Warra"
  ],
  "wrx": [
    "Wae Rana"
  ],
  "wrz": [
    "Warray",
    "Waray"
  ],
  "wsa": [
    "Warembori"
  ],
  "wsi": [
    "Wusi",
    "Kerepua",
    "Wusi-Kerepua"
  ],
  "wsk": [
    "Waskia"
  ],
  "wsr": [
    "Owenia"
  ],
  "wss": [
    "Wasa"
  ],
  "wsu": [
    "Wasu"
  ],
  "wsv": [
    "Wotapuri-Katarqalai"
  ],
  "wtf": [
    "Watiwa",
    "Dumpu"
  ],
  "wth": [
    "Wathaurong",
    "Wathawurrung",
    "Wathaurung",
    "Wada wurrung",
    "Barrabool"
  ],
  "wti": [
    "Berta"
  ],
  "wtk": [
    "Watakataui"
  ],
  "wtm": [
    "Mewati"
  ],
  "wtw": [
    "Wotu"
  ],
  "wua": [
    "Wikngenchera"
  ],
  "wub": [
    "Wunambal"
  ],
  "wud": [
    "Wudu"
  ],
  "wuh": [
    "Wutunhua"
  ],
  "wul": [
    "Silimo"
  ],
  "wum": [
    "Wumbvu"
  ],
  "wun": [
    "Bungu"
  ],
  "wur": [
    "Wurrugu",
    "Popham Bay"
  ],
  "wut": [
    "Wutung"
  ],
  "wuu": [
    "Wu"
  ],
  "wuv": [
    "Wuvulu-Aua",
    "Wuvulu"
  ],
  "wux": [
    "Wulna"
  ],
  "wuy": [
    "Wauyai"
  ],
  "wwa": [
    "Waama"
  ],
  "wwo": [
    "Dorig"
  ],
  "wwr": [
    "Warrwa"
  ],
  "www": [
    "Wawa"
  ],
  "wxa": [
    "Waxianghua"
  ],
  "wxw": [
    "Wardandi"
  ],
  "wya": [
    "Wyandot"
  ],
  "wyb": [
    "Ngiyambaa",
    "Wangaaybuwan-Ngiyambaa",
    "Wangaaybuwan",
    "Wayilwan"
  ],
  "wyi": [
    "Woiwurrung",
    "Woiworung",
    "Woiwurrong",
    "Wuywurung",
    "Wurundjeri",
    "Warerong",
    "Warorong",
    "Waverong",
    "Wavoo-rong",
    "Wawoorong",
    "Wawoo-rong",
    "Wawurong",
    "Wawurrong",
    "Woewo-rung",
    "Woiwurong",
    "Woi-wurrong",
    "Woiwurru",
    "Woiwurung",
    "Wooeewoorong",
    "Wowerong",
    "Wainworra",
    "Wairwaioo",
    "Warwaroo",
    "Wurrundyirra-baluk",
    "Wurrunjeri",
    "Wurunjeri",
    "Wurunjerri-baluk",
    "Oorongie",
    "Urunjeri",
    "Bunurong",
    "Bunwurrung",
    "Boonwerung",
    "Boonwurrung",
    "Bunurowrung",
    "Boonoorong",
    "Boonerwrung",
    "Bururong"
  ],
  "wym": [
    "Vilamovian"
  ],
  "wyr": [
    "Wayoró",
    "Ajurú",
    "Ayurú",
    "Uaiora",
    "Wajaru",
    "Wayurú"
  ],
  "wyy": [
    "Western Fijian"
  ],
  "xaa": [
    "Andalusian Arabic"
  ],
  "xab": [
    "Sambe"
  ],
  "xac": [
    "Kachari"
  ],
  "xad": [
    "Adai"
  ],
  "xae": [
    "Aequian"
  ],
  "xag": [
    "Aghwan",
    "Caucasian Albanian",
    "Old Udi"
  ],
  "xai": [
    "Kaimbé"
  ],
  "xaj": [
    "Ararandewára"
  ],
  "xak": [
    "Maku",
    "Mako",
    "Máku",
    "Mácu",
    "Macú",
    "Macu",
    "Máko",
    "Maku-Auari"
  ],
  "xal": [
    "Kalmyk",
    "Oirat",
    "Modern Oirat"
  ],
  "xam": [
    "ǀXam",
    "ǀKham"
  ],
  "xan": [
    "Xamtanga"
  ],
  "xao": [
    "Khao"
  ],
  "xap": [
    "Apalachee"
  ],
  "xaq": [
    "Aquitanian"
  ],
  "xar": [
    "Karami"
  ],
  "xas": [
    "Kamassian"
  ],
  "xat": [
    "Katawixi"
  ],
  "xau": [
    "Kauwera"
  ],
  "xav": [
    "Xavante"
  ],
  "xaw": [
    "Kawaiisu"
  ],
  "xay": [
    "Kayan Mahakam"
  ],
  "xbb": [
    "Lower Burdekin"
  ],
  "xbc": [
    "Bactrian"
  ],
  "xbd": [
    "Bindal"
  ],
  "xbe": [
    "Bigambal"
  ],
  "xbg": [
    "Bunganditj"
  ],
  "xbi": [
    "Kombio"
  ],
  "xbj": [
    "Birrpayi"
  ],
  "xbm": [
    "Middle Breton"
  ],
  "xbn": [
    "Kenaboi"
  ],
  "xbo": [
    "Bulgar",
    "Bolğar",
    "Bulghar",
    "Bolghar",
    "Bolgarian",
    "Bolgar"
  ],
  "xbp": [
    "Bibbulman"
  ],
  "xbr": [
    "Kambera",
    "East Sumbanese",
    "Sumbanese"
  ],
  "xbw": [
    "Kambiwá"
  ],
  "xby": [
    "Butchulla",
    "Badjala"
  ],
  "xcb": [
    "Cumbric"
  ],
  "xcc": [
    "Camunic"
  ],
  "xce": [
    "Celtiberian"
  ],
  "xch": [
    "Chemakum"
  ],
  "xcl": [
    "Old Armenian"
  ],
  "xcm": [
    "Comecrudo"
  ],
  "xcn": [
    "Cotoname"
  ],
  "xco": [
    "Khwarezmian",
    "Chorasmian",
    "Khwarazmian",
    "Khorezmian"
  ],
  "xcr": [
    "Carian"
  ],
  "xct": [
    "Classical Tibetan"
  ],
  "xcu": [
    "Curonian"
  ],
  "xcv": [
    "Chuvan",
    "Chuvantsy",
    "Chuvansky"
  ],
  "xcw": [
    "Coahuilteco"
  ],
  "xcy": [
    "Cayuse"
  ],
  "xda": [
    "Darkinjung"
  ],
  "xdc": [
    "Dacian"
  ],
  "xdk": [
    "Dharug",
    "Darug",
    "Dharruk",
    "Dharuk",
    "Eora",
    "Iora",
    "Iyora",
    "Sydney"
  ],
  "xdm": [
    "Edomite"
  ],
  "xdy": [
    "Malayic Dayak"
  ],
  "xeb": [
    "Eblaite"
  ],
  "xed": [
    "Hdi"
  ],
  "xeg": [
    "ǁXegwi"
  ],
  "xel": [
    "Kelo"
  ],
  "xem": [
    "Kembayan"
  ],
  "xep": [
    "Epi-Olmec"
  ],
  "xer": [
    "Xerénte",
    "Koromu",
    "Cherente",
    "Sherenté"
  ],
  "xes": [
    "Kesawai",
    "Koromu"
  ],
  "xet": [
    "Xetá"
  ],
  "xeu": [
    "Keoru-Ahia"
  ],
  "xfa": [
    "Faliscan"
  ],
  "xga": [
    "Galatian"
  ],
  "xgb": [
    "Gbin"
  ],
  "xgd": [
    "Gudang"
  ],
  "xgf": [
    "Gabrielino-Fernandeño",
    "Tongva",
    "Gabrielino",
    "Gabrieleño",
    "Fernandeño"
  ],
  "xgg": [
    "Goreng"
  ],
  "xgi": [
    "Garingbal"
  ],
  "xgl": [
    "Galindan"
  ],
  "xgm": [
    "Darumbal",
    "Darambal",
    "Dharumbal",
    "Dharambal",
    "Guwinmal",
    "Kuinmabara",
    "Karunbara",
    "Rakiwara",
    "Wapabara"
  ],
  "xgn-mgl": [
    "Mongghul",
    "Monguor",
    "Mongour",
    "Mongor"
  ],
  "xgn-mgr": [
    "Mangghuer",
    "Monguor",
    "Mongour",
    "Mongor"
  ],
  "xgn-pro": [
    "Proto-Mongolic"
  ],
  "xgr": [
    "Garza"
  ],
  "xgu": [
    "Unggumi"
  ],
  "xgw": [
    "Guwa"
  ],
  "xh": [
    "Xhosa"
  ],
  "xha": [
    "Harami"
  ],
  "xhc": [
    "Hunnic",
    "Hunnish"
  ],
  "xhd": [
    "Hadrami"
  ],
  "xhe": [
    "Khetrani",
    "Khetranki"
  ],
  "xhm": [
    "Middle Khmer"
  ],
  "xhr": [
    "Hernican"
  ],
  "xht": [
    "Hattic"
  ],
  "xhu": [
    "Hurrian"
  ],
  "xhv": [
    "Khua"
  ],
  "xib": [
    "Iberian"
  ],
  "xii": [
    "Xiri"
  ],
  "xil": [
    "Illyrian"
  ],
  "xin": [
    "Xinca"
  ],
  "xir": [
    "Xiriâna"
  ],
  "xis": [
    "Kisan"
  ],
  "xiv": [
    "Indus Valley Language"
  ],
  "xiy": [
    "Xipaya",
    "Shipaja",
    "Xipaia"
  ],
  "xjb": [
    "Minjungbal"
  ],
  "xka": [
    "Kalkoti"
  ],
  "xkb": [
    "Manigri-Kambolé Ede Nago"
  ],
  "xkc": [
<<<<<<< HEAD
    "Khoini",
    "Xoini, Kho'ini"
=======
    "Khoini"
>>>>>>> 87283306
  ],
  "xkd": [
    "Mendalam Kayan"
  ],
  "xke": [
    "Kereho",
    "Krio Dayak",
    "Krio",
    "Keriu",
    "Seputan"
  ],
  "xkf": [
    "Khengkha",
    "Kheng"
  ],
  "xkg": [
    "Kagoro"
  ],
  "xki": [
    "Kenyan Sign Language"
  ],
  "xkj": [
    "Kajali"
  ],
  "xkk": [
    "Kaco'",
    "Lamam"
  ],
  "xkl": [
    "Bakung",
    "Mainstream Kenyah",
    "Kenyah"
  ],
  "xkn": [
    "Kayan River Kayan"
  ],
  "xko": [
    "Kiorr"
  ],
  "xkp": [
    "Kabatei"
  ],
  "xkq": [
    "Koroni"
  ],
  "xkr": [
    "Xakriabá",
    "Chacriabá",
    "Chacriaba",
    "Chakriaba",
    "Xakriaba",
    "Xacriabá",
    "Xacriaba",
    "Chikriaba",
    "Xikriabá",
    "Xikriaba",
    "Shacriaba",
    "Xicriabá",
    "Xicriaba",
    "Chicriabá",
    "Chicriaba"
  ],
  "xks": [
    "Kumbewaha"
  ],
  "xkt": [
    "Kantosi"
  ],
  "xku": [
    "Kaamba"
  ],
  "xkv": [
    "Kgalagadi"
  ],
  "xkw": [
    "Kembra"
  ],
  "xkx": [
    "Karore"
  ],
  "xky": [
    "Uma' Lasan"
  ],
  "xkz": [
    "Kurtöp",
    "Kurtop",
    "Kurtö",
    "Kurtopkha",
    "Kurtokha",
    "Zhâke"
  ],
  "xla": [
    "Kamula"
  ],
  "xlb": [
    "Loup B"
  ],
  "xlc": [
    "Lycian"
  ],
  "xld": [
    "Lydian"
  ],
  "xle": [
    "Lemnian"
  ],
  "xlg": [
    "Ancient Ligurian"
  ],
  "xli": [
    "Liburnian"
  ],
  "xlo": [
    "Loup A"
  ],
  "xlp": [
    "Lepontic"
  ],
  "xls": [
    "Lusitanian"
  ],
  "xlu": [
    "Luwian",
    "Cuneiform Luwian",
    "Hieroglyphic Luwian"
  ],
  "xly": [
    "Elymian"
  ],
  "xmb": [
    "Mbonga",
    "Mboa"
  ],
  "xmc": [
    "Makhuwa-Marrevone"
  ],
  "xmd": [
    "Mbudum"
  ],
  "xme-ker": [
    "Kermanic",
    "Kermanian",
    "Central Dialects",
    "Central Iranian Dialects",
    "Central Plateau Dialects",
    "Central Iranian",
    "South Median",
    "Gazi",
    "Soi",
    "Sohi",
    "Abuzeydabadi",
    "Abyanehi",
    "Farizandi",
    "Jowshaqani",
    "Nashalji",
    "Qohrudi",
    "Yarandi",
    "Tari",
    "Sedehi",
    "Ardestani",
    "Zefrehi",
    "Isfahani",
    "Kafroni",
    "Varzenehi",
    "Khuri",
    "Nayini",
    "Anaraki",
    "Zoroastrian Dari",
    "Behdināni",
    "Behdinani",
    "Gabri",
    "Gavrŭni",
    "Gavruni",
    "Gabrōni",
    "Gabroni",
    "Kermani",
    "Yazdi",
    "Bidhandi",
    "Bijagani",
    "Chimehi",
    "Hanjani",
    "Komjani",
    "Naraqi",
    "Qalhari",
    "Varani",
    "Zori"
  ],
  "xme-kls": [
    "Kalasuri",
    "Kalāsuri",
    "Kalasur",
    "Kalāsur"
  ],
  "xme-klt": [
    "Kilit"
  ],
  "xme-mid": [
    "Middle Median"
  ],
  "xme-old": [
    "Old Median"
  ],
  "xme-ott": [
    "Old Tati",
    "Old Tatic",
    "Old Azeri",
    "Azari",
    "Azeri",
    "Āḏarī",
    "Adari",
    "Adhari"
  ],
  "xme-taf": [
    "Tafreshi"
  ],
  "xme-ttc-pro": [
    "Proto-Tatic"
  ],
  "xmf": [
    "Mingrelian",
    "Megrelian",
    "Mingrel",
    "Megrel"
  ],
  "xmg": [
    "Mengaka"
  ],
  "xmh": [
    "Kugu-Muminh",
    "Kuku-Muminh",
    "Wik-Muminh",
    "Kugu-Nganhcara",
    "Wik-Nganhcara",
    "Wikngenchera"
  ],
  "xmj": [
    "Majera"
  ],
  "xmk": [
    "Ancient Macedonian"
  ],
  "xml": [
    "Malaysian Sign Language"
  ],
  "xmm": [
    "Manado Malay"
  ],
  "xmo": [
    "Morerebi"
  ],
  "xmp": [
    "Kuku-Mu'inh"
  ],
  "xmq": [
    "Kuku-Mangk"
  ],
  "xmr": [
    "Meroitic",
    "Kushite"
  ],
  "xms": [
    "Moroccan Sign Language"
  ],
  "xmt": [
    "Matbat"
  ],
  "xmu": [
    "Kamu"
  ],
  "xmx": [
    "Maden"
  ],
  "xmy": [
    "Mayaguduna"
  ],
  "xmz": [
    "Mori Bawah"
  ],
  "xna": [
    "Ancient North Arabian"
  ],
  "xnb": [
    "Kanakanabu",
    "Kanakanavu"
  ],
  "xnd-pro": [
    "Proto-Na-Dene",
    "Proto-Na-Dené",
    "Proto-Athabaskan-Eyak-Tlingit"
  ],
  "xng": [
    "Middle Mongol",
    "Middle Mongolian"
  ],
  "xnh": [
    "Kuanhua"
  ],
  "xni": [
    "Ngarigu"
  ],
  "xnk": [
    "Nganakarti"
  ],
  "xnn": [
    "Northern Kankanay"
  ],
  "xnr": [
    "Kangri"
  ],
  "xns": [
    "Kanashi"
  ],
  "xnt": [
    "Narragansett"
  ],
  "xnu": [
    "Nukunul"
  ],
  "xny": [
    "Nyiyaparli",
    "Nyiyabali",
    "Njijabali",
    "Nijadali"
  ],
  "xoc": [
    "O'chi'chi'"
  ],
  "xod": [
    "Kokoda"
  ],
  "xog": [
    "Soga",
    "Lusoga"
  ],
  "xoi": [
    "Kominimung"
  ],
  "xok": [
    "Xokleng"
  ],
  "xom": [
    "Komo",
    "Komo (Sudan)",
    "Madiin"
  ],
  "xon": [
    "Konkomba"
  ],
  "xoo": [
    "Xukurú",
    "Xukuru",
    "Xucurú",
    "Xucuru",
    "Shukurú",
    "Shukuru",
    "Shucurú",
    "Shucuru",
    "Kirirí",
    "Kiriri",
    "Kirirí-Xokó"
  ],
  "xop": [
    "Kopar"
  ],
  "xor": [
    "Korubo"
  ],
  "xow": [
    "Kowaki"
  ],
  "xpa": [
    "Pirriya"
  ],
  "xpb": [
    "Pyemmairre",
    "Northeastern Tasmanian",
    "North East Tasmanian",
    "Plangermaireener",
    "Plangamerina",
    "Cape Portland",
    "Ben Lomond",
    "Pipers River"
  ],
  "xpc": [
    "Pecheneg"
  ],
  "xpd": [
    "Paredarerme",
    "Oyster Bay",
    "Oyster Bay Tasmanian",
    "Paritarami",
    "Big River",
    "Big River Tasmanian",
    "Lairmairrener",
    "Lemerina"
  ],
  "xpe": [
    "Liberia Kpelle"
  ],
  "xpf": [
    "Southeast Tasmanian",
    "Mainland Southeast Tasmanian",
    "Nuenonne",
    "Nyunoni"
  ],
  "xpg": [
    "Phrygian"
  ],
  "xph": [
    "Tyerrernotepanner",
    "North Midland Tasmanian",
    "North Midlands Tasmanian",
    "Cheranotipana"
  ],
  "xpi": [
    "Pictish"
  ],
  "xpj": [
    "Mpalitjanh",
    "Luthigh"
  ],
  "xpk": [
    "Kulina",
    "Kulina Pano"
  ],
  "xpl": [
    "Port Sorell",
    "Port Sorell Tasmanian"
  ],
  "xpm": [
    "Pumpokol"
  ],
  "xpn": [
    "Kapinawá"
  ],
  "xpo": [
    "Pochutec"
  ],
  "xpp": [
    "Puyo-Paekche"
  ],
  "xpq": [
    "Mohegan-Pequot"
  ],
  "xpr": [
    "Parthian"
  ],
  "xps": [
    "Pisidian"
  ],
  "xpu": [
    "Punic"
  ],
  "xpv": [
    "Tommeginne",
    "Tommeeginnee",
    "Northern Tasmanian"
  ],
  "xpw": [
    "Peerapper",
    "Pirapa",
    "Northwestern Tasmanian"
  ],
  "xpx": [
    "Toogee",
    "Southwestern Tasmanian"
  ],
  "xpy": [
    "Buyeo"
  ],
  "xpz": [
    "Bruny Island",
    "Bruny Island Tasmanian",
    "Nuenonne",
    "Nyunoni"
  ],
  "xqa": [
    "Karakhanid"
  ],
  "xqt": [
    "Qatabanian"
  ],
  "xra": [
    "Krahô"
  ],
  "xrb": [
    "Eastern Karaboro"
  ],
  "xrd": [
    "Gundungurra"
  ],
  "xre": [
    "Kreye"
  ],
  "xrg": [
    "Minang"
  ],
  "xri": [
    "Krikati-Timbira"
  ],
  "xrm": [
    "Armazic"
  ],
  "xrn": [
    "Arin"
  ],
  "xrq": [
    "Karranga",
    "Karrangpurru"
  ],
  "xrr": [
    "Raetic",
    "Rhaetic",
    "Rhaetian"
  ],
  "xrt": [
    "Aranama-Tamique"
  ],
  "xru": [
    "Marriammu"
  ],
  "xrw": [
    "Karawa"
  ],
  "xsa": [
    "Sabaean"
  ],
  "xsb": [
    "Sambali",
    "Sambal",
    "Tina Sambal",
    "Tina"
  ],
  "xsc-pro": [
    "Proto-Scythian"
  ],
  "xsc-sak-pro": [
    "Proto-Saka",
    "Proto-Sakan"
  ],
  "xsc-skw-pro": [
    "Proto-Saka-Wakhi"
  ],
  "xsd": [
    "Sidetic"
  ],
  "xse": [
    "Sempan"
  ],
  "xsh": [
    "Shamang"
  ],
  "xsi": [
    "Sio"
  ],
  "xsj": [
    "Subi"
  ],
  "xsl": [
    "South Slavey"
  ],
  "xsm": [
    "Kasem",
    "Kassena"
  ],
  "xsn": [
    "Sanga (Nigeria)",
    "Sanga"
  ],
  "xso": [
    "Solano"
  ],
  "xsp": [
    "Silopi"
  ],
  "xsq": [
    "Makhuwa-Saka"
  ],
  "xsr": [
    "Sherpa"
  ],
  "xss": [
    "Assan"
  ],
  "xsu": [
    "Sanumá"
  ],
  "xsv": [
    "Sudovian",
    "Jatvingian"
  ],
  "xsy": [
    "Saisiyat"
  ],
  "xta": [
    "Alcozauca Mixtec"
  ],
  "xtb": [
    "Chazumba Mixtec"
  ],
  "xtc": [
    "Kadugli",
    "Katcha-Kadugli-Miri"
  ],
  "xtd": [
    "Diuxi-Tilantongo Mixtec"
  ],
  "xte": [
    "Ketengban"
  ],
  "xth": [
    "Yitha Yitha"
  ],
  "xti": [
    "Sinicahua Mixtec"
  ],
  "xtj": [
    "San Juan Teita Mixtec"
  ],
  "xtl": [
    "Tijaltepec Mixtec"
  ],
  "xtm": [
    "Magdalena Peñasco Mixtec"
  ],
  "xtn": [
    "Northern Tlaxiaco Mixtec"
  ],
  "xto": [
    "Tocharian A",
    "East Tocharian",
    "Agnean"
  ],
  "xtp": [
    "San Miguel Piedras Mixtec"
  ],
  "xtq": [
    "Tumshuqese"
  ],
  "xtr": [
    "Early Tripuri"
  ],
  "xts": [
    "Sindihui Mixtec"
  ],
  "xtt": [
    "Tacahua Mixtec"
  ],
  "xtu": [
    "Cuyamecalco Mixtec"
  ],
  "xtv": [
    "Thawa"
  ],
  "xtw": [
    "Tawandê"
  ],
  "xty": [
    "Yoloxochitl Mixtec"
  ],
  "xtz": [
    "Tasmanian"
  ],
  "xua": [
    "Alu Kurumba"
  ],
  "xub": [
    "Betta Kurumba"
  ],
  "xud": [
    "Umiida"
  ],
  "xug": [
    "Kunigami"
  ],
  "xuj": [
    "Jennu Kurumba"
  ],
  "xul": [
    "Ngunawal"
  ],
  "xum": [
    "Umbrian"
  ],
  "xun": [
    "Unggaranggu"
  ],
  "xuo": [
    "Kuo"
  ],
  "xup": [
    "Upper Umpqua"
  ],
  "xur": [
    "Urartian",
    "Urartean"
  ],
  "xut": [
    "Kuthant"
  ],
  "xuu": [
    "Khwe",
    "Kxoe"
  ],
  "xve": [
    "Venetic"
  ],
  "xvn": [
    "Vandalic"
  ],
  "xvo": [
    "Volscian"
  ],
  "xvs": [
    "Vestinian"
  ],
  "xwa": [
    "Kwaza"
  ],
  "xwc": [
    "Woccon"
  ],
  "xwd": [
    "Wadi Wadi"
  ],
  "xwe": [
    "Xwela Gbe"
  ],
  "xwg": [
    "Kwegu"
  ],
  "xwj": [
    "Wajuk"
  ],
  "xwk": [
    "Wangkumara",
    "Wanggumara",
    "Karenggapa",
    "Punthamara"
  ],
  "xwl": [
    "Western Xwla Gbe"
  ],
  "xwo": [
    "Written Oirat"
  ],
  "xwr": [
    "Kwerba Mamberamo"
  ],
  "xww": [
    "Wemba-Wemba",
    "Wemba Wemba",
    "Wamba-Wamba",
    "Wamba Wamba",
    "Wembawemba",
    "Baraba-Baraba",
    "Barababaraba",
    "Nari-Nari",
    "Wergaia",
    "Wotjobaluk"
  ],
  "xxb": [
    "Boro",
    "Boro (Ghana)"
  ],
  "xxk": [
    "Ke'o"
  ],
  "xxm": [
    "Minkin"
  ],
  "xxr": [
    "Koropó"
  ],
  "xxt": [
    "Tambora"
  ],
  "xya": [
    "Yaygir"
  ],
  "xyb": [
    "Yandjibara"
  ],
  "xyl": [
    "Yalakalore"
  ],
  "xyt": [
    "Mayi-Thakurti"
  ],
  "xyy": [
    "Yorta Yorta",
    "Yotayota",
    "Yortayorta",
    "Bangerang",
    "Kailtheban",
    "Wollithiga",
    "Jotijota",
    "Joti-Jota",
    "Jodajoda"
  ],
  "xzh": [
    "Zhang-Zhung"
  ],
  "xzm": [
    "Zemgalian",
    "Semigallian",
    "Semigalian"
  ],
  "xzp": [
    "Ancient Zapotec"
  ],
  "yaa": [
    "Yaminahua",
    "Yaminawa"
  ],
  "yab": [
    "Yuhup"
  ],
  "yac": [
    "Pass Valley Yali"
  ],
  "yad": [
    "Yagua"
  ],
  "yae": [
    "Pumé",
    "Yaruro",
    "Yaruru",
    "Yuapín",
    "Pume"
  ],
  "yaf": [
    "Yaka",
    "Yaka (Democratic Republic of the Congo)",
    "Kiyaka"
  ],
  "yag": [
    "Yámana"
  ],
  "yah": [
    "Yazghulami",
    "Yazgulyam"
  ],
  "yai": [
    "Yagnobi",
    "Yaghnobi",
    "Yaghnabi",
    "Yagnabi"
  ],
  "yaj": [
    "Banda-Yangere"
  ],
  "yak": [
    "Yakima"
  ],
  "yal": [
    "Yalunka",
    "Jallonka",
    "Jalonke"
  ],
  "yam": [
    "Yamba"
  ],
  "yan": [
    "Mayangna"
  ],
  "yao": [
    "Yao",
    "Yao (Africa)"
  ],
  "yap": [
    "Yapese"
  ],
  "yaq": [
    "Yaqui",
    "Hiaki",
    "Yoeme"
  ],
  "yar": [
    "Yabarana"
  ],
  "yas": [
    "Gunu",
    "Nugunu"
  ],
  "yat": [
    "Yambeta"
  ],
  "yau": [
    "Yuwana"
  ],
  "yav": [
    "Yangben"
  ],
  "yaw": [
    "Yawalapití"
  ],
  "yay": [
    "Agwagwune"
  ],
  "yaz": [
    "Lokaa"
  ],
  "yba": [
    "Yala"
  ],
  "ybb": [
    "Yemba"
  ],
  "ybe": [
    "Western Yugur"
  ],
  "ybh": [
    "Yakkha"
  ],
  "ybi": [
    "Yamphu"
  ],
  "ybj": [
    "Hasha"
  ],
  "ybk": [
    "Bokha"
  ],
  "ybl": [
    "Yukuben"
  ],
  "ybm": [
    "Yaben"
  ],
  "ybn": [
    "Yabaâna"
  ],
  "ybo": [
    "Yabong"
  ],
  "ybx": [
    "Yawiyo"
  ],
  "yby": [
    "Yaweyuha"
  ],
  "ych": [
    "Chesu"
  ],
  "ycl": [
    "Lolopo"
  ],
  "ycn": [
    "Yucuna",
    "Yukuna",
    "Yacuna",
    "Yakuna",
    "Jucuna",
    "Jukuna"
  ],
  "ycp": [
    "Chepya"
  ],
  "ycr": [
    "Yilan Creole",
    "Yilan Creole Japanese"
  ],
  "yda": [
    "Yanda"
  ],
  "yde": [
    "Yangum Dey"
  ],
  "ydg": [
    "Yidgha"
  ],
  "ydk": [
    "Yoidik"
  ],
  "yea": [
    "Ravula"
  ],
  "yec": [
    "Yeniche"
  ],
  "yee": [
    "Yimas"
  ],
  "yei": [
    "Yeni"
  ],
  "yej": [
    "Yevanic"
  ],
  "yen": [
    "Yendang",
    "Yotti"
  ],
  "yer": [
    "Tarok",
    "Yergum",
    "Yergam"
  ],
  "yes": [
    "Yeskwa",
    "Nyankpa"
  ],
  "yet": [
    "Yetfa"
  ],
  "yeu": [
    "Yerukula"
  ],
  "yev": [
    "Yapunda"
  ],
  "yey": [
    "Yeyi"
  ],
  "ygi": [
    "Yiningayi"
  ],
  "ygl": [
    "Yangum Gel"
  ],
  "ygm": [
    "Yagomi"
  ],
  "ygp": [
    "Gepo"
  ],
  "ygr": [
    "Yagaria",
    "Hua"
  ],
  "ygs": [
    "Yolngu Sign Language"
  ],
  "ygu": [
    "Yugul"
  ],
  "ygw": [
    "Yagwoia"
  ],
  "yha": [
    "Baha",
    "Baha Buyang",
    "Paha"
  ],
  "yhl": [
    "Hlepho Phowa"
  ],
  "yi": [
    "Yiddish",
    "American Yiddish",
    "Daytshmerish Yiddish",
    "Mideastern Yiddish",
    "Galitzish",
    "Northeastern Yiddish",
    "Litvish",
    "Lithuanian Yiddish",
    "Northwestern Yiddish",
    "Netherlandic Yiddish",
    "Polish Yiddish",
    "Poylish",
    "South African Yiddish",
    "Southeastern Yiddish",
    "Ukrainian Yiddish",
    "Ukrainish",
    "Southwestern Yiddish",
    "Judeo-Alsatian",
    "Udmurtish"
  ],
  "yia": [
    "Yinggarda"
  ],
  "yif": [
    "Ache",
    "Azhe"
  ],
  "yig": [
    "Wusa Nasu"
  ],
  "yii": [
    "Yidiny"
  ],
  "yij": [
    "Yindjibarndi"
  ],
  "yik": [
    "Dongshanba Lalo"
  ],
  "yil": [
    "Yindjilandji"
  ],
  "yim": [
    "Yimchungru Naga"
  ],
  "yin": [
    "Yinchia"
  ],
  "yip": [
    "Pholo"
  ],
  "yiq": [
    "Miqie",
    "Micha"
  ],
  "yir": [
    "North Awyu"
  ],
  "yis": [
    "Yis"
  ],
  "yit": [
    "Eastern Lalu"
  ],
  "yiu": [
    "Awu",
    "Lope"
  ],
  "yiv": [
    "Northern Nisu"
  ],
  "yix": [
    "Axi Yi"
  ],
  "yiy": [
    "Yir-Yoront",
    "Yir Yoront",
    "Yirr-Yoront",
    "Yirr-Yorront",
    "Yirrk-Mel",
    "Yirrk-Thangalkl",
    "Yir Thangedl",
    "Yirr-Thangell"
  ],
  "yiz": [
    "Azhe"
  ],
  "yka": [
    "Yakan"
  ],
  "ykg": [
    "Northern Yukaghir",
    "Tundra Yukaghir"
  ],
  "ykh": [
    "Khamnigan Mongol",
    "Khamnigan",
    "Khamnigan Buryat"
  ],
  "yki": [
    "Yoke"
  ],
  "ykk": [
    "Yakaikeke"
  ],
  "ykl": [
    "Khlula"
  ],
  "ykm": [
    "Kap",
    "Yakamul",
    "Ali"
  ],
  "ykn": [
    "Kua-nsi"
  ],
  "yko": [
    "Yasa"
  ],
  "ykr": [
    "Yekora"
  ],
  "ykt": [
    "Kathu"
  ],
  "yku": [
    "Kuamasi"
  ],
  "yky": [
    "Yakoma",
    "Dendi",
    "Dendi (Central Africa)"
  ],
  "yla": [
    "Yaul"
  ],
  "ylb": [
    "Yaleba"
  ],
  "yle": [
    "Yele"
  ],
  "ylg": [
    "Yelogu"
  ],
  "yli": [
    "Angguruk Yali",
    "Northern Yali"
  ],
  "yll": [
    "Yil"
  ],
  "ylm": [
    "Limi"
  ],
  "yln": [
    "Langnian Buyang"
  ],
  "ylo": [
    "Naluo Yi"
  ],
  "ylr": [
    "Yalarnnga"
  ],
  "ylu": [
    "Aribwaung",
    "Yalu",
    "Aribwaungg",
    "Jaloc"
  ],
  "yly": [
    "Nyâlayu"
  ],
  "ymb": [
    "Yambes"
  ],
  "ymc": [
    "Southern Muji"
  ],
  "ymd": [
    "Muda"
  ],
  "yme": [
    "Yameo"
  ],
  "ymg": [
    "Yamongeri"
  ],
  "ymh": [
    "Mili"
  ],
  "ymi": [
    "Moji"
  ],
  "ymk": [
    "Makwe"
  ],
  "yml": [
    "Iamalele"
  ],
  "ymm": [
    "Maay"
  ],
  "ymn": [
    "Sunum",
    "Yamna"
  ],
  "ymo": [
    "Yangum Mon"
  ],
  "ymp": [
    "Yamap"
  ],
  "ymq": [
    "Qila Muji"
  ],
  "ymr": [
    "Malasar"
  ],
  "yms": [
    "Mysian"
  ],
  "ymx": [
    "Northern Muji"
  ],
  "ymz": [
    "Muzi"
  ],
  "yna": [
    "Aluo"
  ],
  "ynd": [
    "Yandruwandha"
  ],
  "yne": [
    "Lang'e"
  ],
  "yng": [
    "Yango"
  ],
  "ynk": [
    "Naukanski",
    "Naukan Yupik",
    "Naukanski Yupik",
    "Naukan"
  ],
  "ynl": [
    "Yangulam"
  ],
  "ynn": [
    "Yana"
  ],
  "yno": [
    "Yong",
    "Tai Yong"
  ],
  "yns": [
    "Yansi"
  ],
  "ynu": [
    "Yahuna",
    "Yauna",
    "Yajuna"
  ],
  "yo": [
    "Yoruba"
  ],
  "yob": [
    "Yoba"
  ],
  "yog": [
    "Yogad"
  ],
  "yoi": [
    "Yonaguni"
  ],
  "yol": [
    "Yola"
  ],
  "yom": [
    "Yombe"
  ],
  "yon": [
    "Yongkom"
  ],
  "yox": [
    "Yoron"
  ],
  "yoy": [
    "Yoy"
  ],
  "ypa": [
    "Phala"
  ],
  "ypb": [
    "Labo Phowa"
  ],
  "ypg": [
    "Phola"
  ],
  "yph": [
    "Phupha"
  ],
  "ypk-pro": [
    "Proto-Yupik"
  ],
  "ypm": [
    "Phuma"
  ],
  "ypn": [
    "Ani Phowa"
  ],
  "ypo": [
    "Alo Phola"
  ],
  "ypp": [
    "Phupa"
  ],
  "ypz": [
    "Phuza"
  ],
  "yra": [
    "Yerakai"
  ],
  "yrb": [
    "Yareba"
  ],
  "yre": [
    "Yaouré"
  ],
  "yri": [
    "Yarí"
  ],
  "yrk": [
    "Tundra Nenets",
    "Nenets",
    "Yurak"
  ],
  "yrl": [
    "Nheengatu",
    "Nhengatu",
    "Nyengatú",
    "Língua Geral",
    "Geral",
    "Yeral"
  ],
  "yrn": [
    "Yerong"
  ],
  "yro": [
    "Yaroamë",
    "Jawari",
    "Jauari",
    "Yawari",
    "Joari",
    "Yoari"
  ],
  "yrw": [
    "Yarawata"
  ],
  "yry": [
    "Yarluyandi"
  ],
  "ysc": [
    "Jassic",
    "Yassic"
  ],
  "ysd": [
    "Samatao",
    "Samu",
    "Eastern Samadu"
  ],
  "ysg": [
    "Sonaga"
  ],
  "ysl": [
    "Yugoslavian Sign Language"
  ],
  "ysn": [
    "Sani"
  ],
  "yso": [
    "Nisi"
  ],
  "ysp": [
    "Southern Lolopo"
  ],
  "ysr": [
    "Sirenik"
  ],
  "yss": [
    "Yessan-Mayo",
    "Yessan",
    "Mayo"
  ],
  "ysy": [
    "Sanie"
  ],
  "yta": [
    "Talu"
  ],
  "ytl": [
    "Tanglang",
    "Tholo"
  ],
  "ytp": [
    "Thopho"
  ],
  "ytw": [
    "Yout Wam"
  ],
  "yty": [
    "Yatay"
  ],
  "yua": [
    "Yucatec Maya"
  ],
  "yub": [
    "Yugambal"
  ],
  "yuc": [
    "Yuchi"
  ],
  "yue": [
    "Cantonese"
  ],
  "yuf": [
    "Havasupai-Walapai-Yavapai"
  ],
  "yug": [
    "Yug",
    "Yugh"
  ],
  "yui": [
    "Yurutí"
  ],
  "yuj": [
    "Karkar-Yuri",
    "Karkar",
    "Yuri"
  ],
  "yuk": [
    "Yuki",
    "Huchnom"
  ],
  "yul": [
    "Yulu"
  ],
  "yum": [
    "Yuma",
    "Quechan",
    "Kwtsaan"
  ],
  "yun": [
    "Bena",
    "Binna",
    "Buna",
    "Ebina",
    "Ebuna",
    "Gbinna",
    "Lala",
    "Purra",
    "Yangeru",
    "Yongor",
    "Yungur"
  ],
  "yup": [
    "Yukpa"
  ],
  "yuq": [
    "Yuqui",
    "Yúki"
  ],
  "yur": [
    "Yurok"
  ],
  "yut": [
    "Yopno"
  ],
  "yuw": [
    "Finisterre Yau",
    "Yau"
  ],
  "yux": [
    "Southern Yukaghir",
    "Forest Yukaghir",
    "Kolyma Yukaghir"
  ],
  "yuy": [
    "East Yugur",
    "Eastern Yugur",
    "Shera Yugur"
  ],
  "yuz": [
    "Yuracare"
  ],
  "yva": [
    "Yawa",
    "Yava"
  ],
  "yvt": [
    "Yavitero",
    "Yabitero",
    "Paraene"
  ],
  "ywa": [
    "Kalou"
  ],
  "ywg": [
    "Yinhawangka"
  ],
  "ywl": [
    "Western Lalu"
  ],
  "ywn": [
    "Yawanawa"
  ],
  "ywq": [
    "Nasu",
    "Wuding-Luquan Yi"
  ],
  "ywr": [
    "Yawuru"
  ],
  "ywt": [
    "Xishanba Lalo"
  ],
  "ywu": [
    "Wumeng Nasu",
    "Wumeng Yi",
    "Wusa Yi"
  ],
  "yww": [
    "Yawarawarga"
  ],
  "yxa": [
    "Mayawali"
  ],
  "yxg": [
    "Yagara"
  ],
  "yxl": [
    "Yarli",
    "Yardliyawarra",
    "Wadikali",
    "Malyangapa"
  ],
  "yxm": [
    "Yinwum"
  ],
  "yxu": [
    "Yuyu"
  ],
  "yxy": [
    "Yabula Yabula",
    "Yabula-Yabula",
    "Jabulajabula"
  ],
  "yyu": [
    "Torricelli Yau",
    "Yau"
  ],
  "yyz": [
    "Ayizi"
  ],
  "yzg": [
    "E'ma Buyang"
  ],
  "yzk": [
    "Zokhuo"
  ],
  "za": [
    "Zhuang",
    "Chongzuo Zhuang",
    "Guibei Zhuang",
    "Guibian Zhuang",
    "Central Hongshuihe Zhuang",
    "Eastern Hongshuihe Zhuang",
    "Lianshan Zhuang",
    "Liujiang Zhuang",
    "Liuqian Zhuang",
    "Min Zhuang",
    "Minz Zhuang",
    "Nong Zhuang",
    "Qiubei Zhuang",
    "Shangsi Zhuang",
    "Dai Zhuang",
    "Wenma",
    "Wenma Thu",
    "Wenma Zhuang",
    "Yang Zhuang",
    "Yongbei Zhuang",
    "Wuming Zhuang",
    "Standard Zhuang",
    "Yongnan Zhuang",
    "Youjiang Zhuang",
    "Zuojiang Zhuang"
  ],
  "zaa": [
    "Sierra de Juárez Zapotec",
    "Ixtlán Zapotec",
    "Atepec"
  ],
  "zab": [
    "San Juan Guelavía Zapotec",
    "Western Tlacolula Zapotec",
    "Western Tlacolula Valley Zapotec",
    "Tlacolula Valley Zapotec",
    "Valley Zapotec",
    "San Juan Zapotec",
    "Guelavía Zapotec",
    "Santa Ana del Valle Zapotec",
    "Teotitlán del Valle Zapotec",
    "San Lucas Quiaviní Zapotec",
    "Tlacolula de Matamoros Zapotec",
    "San Jerónimo Tlacochahuaya Zapotec",
    "Jalieza Zapotec",
    "San Martín Tilcajete Zapotec"
  ],
  "zac": [
    "Ocotlán Zapotec"
  ],
  "zad": [
    "Cajonos Zapotec",
    "Southern Villa Alta Zapotec",
    "Yaganiza Zapotec",
    "Yaganiza-Xagacía Zapotec",
    "San Mateo Zapotec"
  ],
  "zae": [
    "Yareni Zapotec",
    "Western Ixtlán Zapotec",
    "Etla Zapotec"
  ],
  "zaf": [
    "Ayoquesco Zapotec"
  ],
  "zag": [
    "Zaghawa",
    "Zakhawa",
    "Beria"
  ],
  "zah": [
    "Zangwal"
  ],
  "zai": [
    "Isthmus Zapotec"
  ],
  "zaj": [
    "Zaramo"
  ],
  "zak": [
    "Zanaki"
  ],
  "zal": [
    "Zauzou"
  ],
  "zam": [
    "Central Mahuatlán Zapoteco"
  ],
  "zao": [
    "Ozolotepec Zapotec"
  ],
  "zap": [
    "Zapotec"
  ],
  "zaq": [
    "Aloápam Zapotec"
  ],
  "zar": [
    "Rincón Zapotec"
  ],
  "zas": [
    "Santo Domingo Albarradas Zapotec"
  ],
  "zat": [
    "Tabaa Zapotec"
  ],
  "zau": [
    "Zangskari",
    "Zanskari"
  ],
  "zav": [
    "Yatzachi Zapotec"
  ],
  "zaw": [
    "Mitla Zapotec"
  ],
  "zax": [
    "Xadani Zapotec"
  ],
  "zay": [
    "Zayse-Zergulla"
  ],
  "zaz": [
    "Zari"
  ],
  "zbt": [
    "Batui"
  ],
  "zca": [
    "Coatecas Altas Zapotec"
  ],
  "zdj": [
    "Ngazidja Comorian",
    "Ngazidja",
    "Shingazidja"
  ],
  "zea": [
    "Zealandic"
  ],
  "zeg": [
    "Zenag"
  ],
  "zen": [
    "Zenaga"
  ],
  "zga": [
    "Kinga"
  ],
  "zgh": [
    "Moroccan Amazigh",
    "Standard Moroccan Amazigh",
    "Standard Moroccan Tamazight",
    "Standard Moroccan Berber",
    "Amazigh",
    "Tamazight"
  ],
  "zgr": [
    "Magori"
  ],
  "zh": [
    "Chinese"
  ],
  "zhb": [
    "Zhaba",
    "Zaba"
  ],
  "zhi": [
    "Zhire",
    "Shang"
  ],
  "zhn": [
    "Nong Zhuang",
    "Yanguang Zhuang",
    "Western Nung",
    "Nung Din"
  ],
  "zhw": [
    "Zhoa"
  ],
  "zhx-min-pro": [
    "Proto-Min"
  ],
  "zhx-sht": [
    "Shaozhou Tuhua",
    "Xiangnan Tuhua",
    "Yuebei Tuhua",
    "Shipo",
    "Shina"
  ],
  "zhx-tai": [
    "Taishanese",
    "Toishanese"
  ],
  "zhx-teo": [
    "Teochew",
    "Chiuchow"
  ],
  "zia": [
    "Zia"
  ],
  "zib": [
    "Zimbabwe Sign Language"
  ],
  "zik": [
    "Zimakani"
  ],
  "zil": [
    "Zialo"
  ],
  "zim": [
    "Mesme"
  ],
  "zin": [
    "Zinza"
  ],
  "zir": [
    "Ziriya"
  ],
  "ziw": [
    "Zigula"
  ],
  "ziz": [
    "Zizilivakan"
  ],
  "zka": [
    "Kaimbulawa"
  ],
  "zkb": [
    "Koibal"
  ],
  "zkg": [
    "Goguryeo"
  ],
  "zkh": [
    "Khorezmian Turkic",
    "Khorezmian",
    "Khorezmian-Turkic"
  ],
  "zkk": [
    "Karankawa"
  ],
  "zko": [
    "Kott"
  ],
  "zkp": [
    "São Paulo Kaingáng"
  ],
  "zkr": [
    "Zakhring"
  ],
  "zkt": [
    "Khitan"
  ],
  "zku": [
    "Kaurna"
  ],
  "zkv": [
    "Krevinian"
  ],
  "zkz": [
    "Khazar"
  ],
  "zle-ono": [
    "Old Novgorodian"
  ],
  "zle-ort": [
    "Old Ruthenian"
  ],
  "zlw-ocs": [
    "Old Czech"
  ],
  "zlw-opl": [
    "Old Polish"
  ],
  "zlw-pom-pro": [
    "Proto-Pomeranian"
  ],
  "zlw-slv": [
    "Slovincian"
  ],
  "zma": [
    "Manda (Australia)"
  ],
  "zmb": [
    "Zimba"
  ],
  "zmc": [
    "Margany"
  ],
  "zmd": [
    "Maridan"
  ],
  "zme": [
    "Mangerr"
  ],
  "zmf": [
    "Mfinu"
  ],
  "zmg": [
    "Marti Ke"
  ],
  "zmh": [
    "Makolkol"
  ],
  "zmi": [
    "Negeri Sembilan Malay"
  ],
  "zmj": [
    "Maridjabin"
  ],
  "zmk": [
    "Mandandanyi"
  ],
  "zml": [
    "Madngele"
  ],
  "zmm": [
    "Marimanindji"
  ],
  "zmn": [
    "Mbangwe"
  ],
  "zmo": [
    "Molo",
    "Malkan"
  ],
  "zmp": [
    "Mbuun"
  ],
  "zmq": [
    "Mituku"
  ],
  "zmr": [
    "Maranungku",
    "Maranunggu",
    "Marranunggu",
    "Marranungku",
    "Maranunga",
    "Marranungga",
    "Maranunggo"
  ],
  "zms": [
    "Mbesa"
  ],
  "zmt": [
    "Maringarr"
  ],
  "zmu": [
    "Muruwari"
  ],
  "zmv": [
    "Mbariman-Gudhinma",
    "Rimanggudhinma",
    "Rimang-Gudinhma",
    "Parimankutinma"
  ],
  "zmw": [
    "Mbo (Congo)",
    "Mbo (Democratic Republic of the Congo)",
    "Mbo"
  ],
  "zmx": [
    "Bomitaba"
  ],
  "zmy": [
    "Mariyedi"
  ],
  "zmz": [
    "Mbandja"
  ],
  "zna": [
    "Zan Gula"
  ],
  "zne": [
    "Zande"
  ],
  "zng": [
    "Mang"
  ],
  "znk": [
    "Manangkari",
    "Naragani"
  ],
  "zns": [
    "Mangas"
  ],
  "zoc": [
    "Copainalá Zoque"
  ],
  "zoh": [
    "Chimalapa Zoque"
  ],
  "zom": [
    "Zou",
    "Zo",
    "Yo",
    "Yos"
  ],
  "zoo": [
    "Asunción Mixtepec Zapotec"
  ],
  "zoq": [
    "Tabasco Zoque"
  ],
  "zor": [
    "Rayón Zoque"
  ],
  "zos": [
    "Francisco León Zoque"
  ],
  "zpa": [
    "Lachiguiri Zapotec"
  ],
  "zpb": [
    "Yautepec Zapotec"
  ],
  "zpc": [
    "Choapan Zapotec",
    "Choapan Zapoteco"
  ],
  "zpd": [
    "Southeastern Ixtlán Zapotec"
  ],
  "zpe": [
    "Petapa Zapotec"
  ],
  "zpf": [
    "San Pedro Quiatoni Zapotec"
  ],
  "zpg": [
    "Guevea de Humboldt Zapotec"
  ],
  "zph": [
    "Totomachapan Zapotec"
  ],
  "zpi": [
    "Santa María Quiegolani Zapotec"
  ],
  "zpj": [
    "Quiavicuzas Zapotec"
  ],
  "zpk": [
    "Tlacolulita Zapotec"
  ],
  "zpl": [
    "Lachixío Zapotec"
  ],
  "zpm": [
    "Mixtepec Zapotec"
  ],
  "zpn": [
    "Santa Inés Yatzechi Zapotec"
  ],
  "zpo": [
    "Amatlán Zapotec"
  ],
  "zpp": [
    "El Alto Zapotec",
    "El Alto Zapoteco"
  ],
  "zpq": [
    "Zoogocho Zapotec"
  ],
  "zpr": [
    "Santiago Xanica Zapotec"
  ],
  "zps": [
    "Coatlán Zapotec"
  ],
  "zpt": [
    "San Vicente Coatlán Zapotec"
  ],
  "zpu": [
    "Yalálag Zapotec"
  ],
  "zpv": [
    "Chichicapan Zapotec"
  ],
  "zpw": [
    "Zaniza Zapotec"
  ],
  "zpx": [
    "San Baltazar Loxicha Zapotec"
  ],
  "zpy": [
    "Mazaltepec Zapotec"
  ],
  "zpz": [
    "Texmelucan Zapotec"
  ],
  "zra": [
    "Kaya",
    "Gaya",
    "Kara",
    "Karak"
  ],
  "zrg": [
    "Mirgan",
    "Panika"
  ],
  "zrn": [
    "Zirenkel"
  ],
  "zro": [
    "Záparo",
    "Zaparo",
    "Conambo"
  ],
  "zrs": [
    "Mairasi"
  ],
  "zsa": [
    "Sarasira"
  ],
  "zsk": [
    "Kaskean",
    "Kaskian"
  ],
  "zsl": [
    "Zambian Sign Language"
  ],
  "zsr": [
    "Southern Rincon Zapotec"
  ],
  "zsu": [
    "Sukurum"
  ],
  "zte": [
    "Elotepec Zapotec"
  ],
  "ztg": [
    "Xanaguía Zapotec"
  ],
  "ztl": [
    "Lapaguía-Guivini Zapotec"
  ],
  "ztm": [
    "San Agustín Mixtepec Zapotec"
  ],
  "ztn": [
    "Santa Catarina Albarradas Zapotec"
  ],
  "ztp": [
    "Loxicha Zapotec"
  ],
  "ztq": [
    "Quioquitani-Quierí Zapotec"
  ],
  "zts": [
    "Tilquiapan Zapotec"
  ],
  "ztt": [
    "Tejalapan Zapotec"
  ],
  "ztu": [
    "San Pablo Güilá Zapotec"
  ],
  "ztx": [
    "Zaachila Zapotec",
    "Zaachila Zapoteco"
  ],
  "zty": [
    "Yatee Zapotec"
  ],
  "zu": [
    "Zulu",
    "isiZulu"
  ],
  "zua": [
    "Zeem"
  ],
  "zuh": [
    "Tokano"
  ],
  "zum": [
    "Kumzari"
  ],
  "zun": [
    "Zuni",
    "Zuñi",
    "Shiwi'ma"
  ],
  "zuy": [
    "Zumaya"
  ],
  "zwa": [
    "Zay"
  ],
  "zyp": [
    "Zyphe",
    "Zyphe Chin",
    "Zophei",
    "Zoptei",
    "Vawngtu"
  ],
  "zza": [
    "Zazaki",
    "Zaza"
  ],
  "zzj": [
    "Zuojiang Zhuang"
  ]
}<|MERGE_RESOLUTION|>--- conflicted
+++ resolved
@@ -2362,13 +2362,9 @@
     "Austro-Bavarian"
   ],
   "bas": [
-<<<<<<< HEAD
     "Basaa",
     "Basa (Cameroon)",
     "Basa"
-=======
-    "Basaa"
->>>>>>> 87283306
   ],
   "bau": [
     "Badanchi",
@@ -2695,7 +2691,6 @@
     "Badeshi"
   ],
   "be": [
-<<<<<<< HEAD
     "Belarusian",
     "Belorussian",
     "Belarusan",
@@ -2703,9 +2698,6 @@
     "Byelorussian",
     "Belarussian",
     "White Russian"
-=======
-    "Belarusian"
->>>>>>> 87283306
   ],
   "bea": [
     "Beaver",
@@ -7784,12 +7776,8 @@
     "Firan"
   ],
   "fit": [
-<<<<<<< HEAD
     "Meänkieli",
     "Tornedalen Finnish"
-=======
-    "Meänkieli"
->>>>>>> 87283306
   ],
   "fiw": [
     "Fiwaga"
@@ -8789,9 +8777,6 @@
   "gn-cls": [
     "Classical Guaraní"
   ],
-  "gn-cls": [
-    "Classical Guaraní"
-  ],
   "gna": [
     "Kaansa"
   ],
@@ -15859,13 +15844,9 @@
     "Manambu"
   ],
   "mlf": [
-<<<<<<< HEAD
     "Mal",
     "Thin",
     "Prai"
-=======
-    "Mal"
->>>>>>> 87283306
   ],
   "mlh": [
     "Mape"
@@ -16095,9 +16076,6 @@
   ],
   "mnw": [
     "Mon"
-  ],
-  "mnw-tha": [
-    "Thai Mon"
   ],
   "mnw-tha": [
     "Thai Mon",
@@ -16859,12 +16837,8 @@
     "Mentawai"
   ],
   "mww": [
-<<<<<<< HEAD
     "White Hmong",
     "Hmong Daw"
-=======
-    "White Hmong"
->>>>>>> 87283306
   ],
   "mwz": [
     "Moingi"
@@ -17276,9 +17250,6 @@
     "Proto-Muskogean",
     "Proto-Muskhogean",
     "Proto-Muskogee"
-  ],
-  "nai-mus-pro": [
-    "Proto-Muskogean"
   ],
   "nai-nao": [
     "Naolan"
@@ -19625,9 +19596,6 @@
     "Ottoman Turkish"
   ],
   "otb": [
-    "Old Tibetan"
-  ],
-  "otb": [
     "Old Tibetan",
     "Imperial Old Tibetan"
   ],
@@ -21598,7 +21566,6 @@
     "Old Leonese"
   ],
   "roa-opt": [
-<<<<<<< HEAD
     "Old Galician-Portuguese",
     "Galician-Portuguese",
     "Galician Portuguese",
@@ -21606,9 +21573,6 @@
     "Medieval Portuguese",
     "Old Galician",
     "Old Portuguese"
-=======
-    "Old Galician-Portuguese"
->>>>>>> 87283306
   ],
   "roa-orl": [
     "Orléanais",
@@ -26465,7 +26429,6 @@
     "Proto-Finnic"
   ],
   "urj-koo": [
-<<<<<<< HEAD
     "Old Komi",
     "Old Permian"
   ],
@@ -26474,12 +26437,6 @@
     "Kukkuzi Votic",
     "Kukkuzi Ingrian",
     "Kukkusi"
-=======
-    "Old Komi"
-  ],
-  "urj-kuk": [
-    "Kukkuzi"
->>>>>>> 87283306
   ],
   "urj-kya": [
     "Komi-Yazva"
@@ -28121,12 +28078,8 @@
     "Manigri-Kambolé Ede Nago"
   ],
   "xkc": [
-<<<<<<< HEAD
     "Khoini",
     "Xoini, Kho'ini"
-=======
-    "Khoini"
->>>>>>> 87283306
   ],
   "xkd": [
     "Mendalam Kayan"
