# -*- fundamental -*-
#
# Lists of valid tags and mappings for tags canonicalization.
#
# Copyright (c) 2020-2022 Tatu Ylonen.  See file LICENSE and https://ylonen.org

# Mappings for tags in template head line ends outside parentheses.  These are
# also used to parse final tags from translations.
xlat_head_map = {
    "m": "masculine",
    "f": "feminine",
    "m/f": "masculine feminine",
    "m./f.": "masculine feminine",
    "m or f": "masculine feminine",
    "m or n": "masculine neuter",
    "m or c": "masculine common-gender",
    "f or m": "feminine masculine",
    "f or n": "feminine neuter",
    "f or n.": "feminine neuter",  # fimmtíu/Icelandig
    "f or c": "feminine common-gender",  # sustainability/Tr/Norwegian
    "n or f": "neuter feminine",
    "n or m": "neuter masculine",
    "n or c": "neuter common-gender",
    "c or m": "common-gender masculine",
    "c or f": "common-gender feminine",  # picture book/Tr/Norwegian
    "c or n": "common-gender neuter",  # ethylene/Eng/Tr/Danish
    "m or f or n": "masculine feminine neuter",
    "f or m or n": "feminine masculine neuter",
    "m or f or c": "masculine feminine common-gender",
    "f or m or c": "feminine masculine common-gender",
    "m or c or n": "masculine common-gender neuter",
    "f or c or n": "feminine common-gender neuter",
    "m or n or c": "masculine neuter common-gender",
    "f or n or c": "feminine neuter common-gender",
    "c or f or n": "common-gender feminine neuter",
    "c or m or n": "common-gender masculine neuter",
    "n or f or c": "neuter feminine common-gender",
    "n or m or c": "neuter masculine common-gender",
    "n or m or f": "neuter masculine feminine",
    "n or f or m": "neuter feminine masculine",
    "c or m or f": "common-gender masculine feminine",
    "c or f or m": "common-gender masculine feminine",
    "m or c or n": "masculine common-gender neuter",
    "f or n or m": "feminine neuter masculine",
    "m or n or f": "masculine neuter feminine",
    "f or c or m": "feminine common-gender masculine",
    "m or c or f": "masculine common-gender feminine",
    "m or f or m": "?masculine feminine",  # fantasma,soldado/Portuguese
    "m pl": "masculine plural",
    "f pl": "feminine plural",
    "n pl": "neuter plural",
    "m sg": "masculine singular",
    "f sg": "feminine singular",
    "n sg": "neuter singular",
    "f or pl": "feminine singular plural",  # XXX information/Eng/Tr/Latgalian
    "m or pl": "masculine singular plural",  # XXX information/Eng/Tr/Latgalian
    "n or pl": "neuter singular plural",  # XXX table scrap/Tr/Greek
    "c or pl": "common-gender singular plural",
    "pl or f": "feminine singular plural",  # XXX grit/Eng/Tr(husked...)/German
    "pl or m": "masculine singular plural",
    "pl or n": "neuter singular plural",  # ordnance/Tr/German
    "pl or c": "common-gender singular plural",  # "you don't say"/Tr/Romanian
    "sg or f": "singular feminine",
    "sg or m": "singular masculine",
    "sg or n": "singular neuter",
    "sg or c": "singular common-gender",
    "m or sg": "masculine singular",
    "f or sg": "feminine singular",
    "m or sg": "neuter singular",
    "c or sg": "common-gender singular",
    "m or pl": "masculine plural",
    "f or pl": "feminine plural",
    "n or pl": "neuter plural",
    "c or pl": "common-gender plural",
    "m or f pl": "masculine feminine plural",
    "c or n or n pl": "common-gender neuter singular plural",  # XXX augmentation/Tr
    "pl or m or f": "masculine feminine singular plural",  # XXX suc* my co*/Tr
    "m or f or sg or pl": "masculine feminine singular plural",  # Ainu/Russian
    "m or f or pl": "masculine feminine plural",  # that/Tr/Dutch
    "m or f sg": "masculine feminine singular",
    "pl or f or m or n": "",  # Sindhi/Tr(language)/Spanish
    "pl or f or n": "masculine feminine neuter plural singular singular",  # XXX
    # crush/Portuguese head
    "m or m f": "?masculine feminine",
    # beginner/Eng/Tr/Polish
    "m or m pl": "masculine singular plural",
    "f or f pl": "feminine singular plural",
    "n or n pl": "neuter singular plural",
    "c or c pl": "common-gender singular plural",
    "f pl or n pl": "feminine neuter plural",  # diurnal/Eng/Tr/Polish
    "f pl or n or n pl": "feminine neuter singular plural",  # veneral/Tr/Polish
    "m or m pl or f or f pl or n or n pl": "",  # "a lot"/Tr/Latin
    "pl or n or n pl": "neuter singular plural",  # salt/Tr/Greek
    "f or f": "feminine",
    "topo.": "toponymic",  # E.g., p/Egyptian
    "n": "neuter",
    "m or n or f": "masculine neuter feminine",  # cataract/Tr/Dutch
    "c": "common-gender",  # common gender in at least West Frisian
    "sg": "singular",
    "pl": "plural",
    "pl or sg": "plural singular",
    "sg or pl": "singular plural",
    "m sg or m pl": "masculine singular plural",  # valenki/Tr/German
    "f sg or f pl": "feminine singular plural",
    "n sg or n pl": "neuter singular plural",
    "c sg or c pl": "common-gender singular plural",
    "m pl or f pl": "masculine feminine plural",  # comedian/English/Tr/Welsh
    "m pl or n pl": "masculine neuter plural",  # whose/Tr/Latin
    "m pl or n": "?masculine neuter plural singular",  # pimpernel/Tr/Bulgarian
    "m sg or f sg": "masculine singular feminine",  # your/Eng/Tr/Walloon
    "f sg or m sg": "masculine singular feminine",  # your/Eng/Tr/Walloon
    "n sg or n sg": "masculine singular feminine",  # your/Eng/Tr/Walloon
    # copacetic/English/Tr/Hebrew:
    "m or m pl or f or f pl": "masculine feminine singular plural",
    # your/Eng/Tr/Norwegian:
    "m pl or f pl or n pl": "masculine feminine neuter plural",
    "m sg or f sg or n sg": "masculine feminine neuter singular",
    "m pl or f or f pl": "masculine feminine singular plural",
    "c or c pl": "common-gender singular plural",
    "c pl or n pl": "common-gender neuter plural",  # which/Tr/Danish
    "inan": "inanimate",
    "Inanimate": "inanimate",  # e.g., "James Bay"/English/Tr/Northern East Cree
    "inan or anim": "inanimate animate",
    "anim or inan": "animate inanimate",
    "anim": "animate",
    "f anim": "feminine animate",
    "m anim": "masculine animate",
    "n anim": "neuter animate",
    "f inan": "feminine inanimate",
    "m inan": "masculine inanimate",
    "n inan": "neuter inanimate",
    "f anim sg": "feminine animate singular",
    "m anim sg": "masculine animate singular",
    "n anim sg": "neuter animate singular",
    "f inan sg": "feminine inanimate singular",
    "m inan sg": "masculine inanimate singular",
    "n inan sg": "neuter inanimate singular",
    "f anim pl": "feminine animate plural",
    "m anim pl": "masculine animate plural",
    "n anim pl": "neuter animate plural",
    "f inan pl": "feminine inanimate plural",
    "m inan pl": "masculine inanimate plural",
    "n inan pl": "neuter inanimate plural",
    "f anim or f inan": "feminine animate inanimate",
    "f inan or f anim": "feminine inanimate animate",
    "m anim or m inan": "masculine animate inanimate",
    "m inan or m anim": "masculine inanimate animate",
    "m anim or f anim": "masculine animate feminine",
    "f anim or m anum": "feminine animate masculine",
    "f inan or f inan pl": "feminine inanimate singular plural",
    "m inan or m inan pl": "masculine inanimate singular plural",
    "n inan or n inan pl": "neuter inanimate singular plural",
    "n inan or m inan": "neuter masculine inanimate",
    "f anim or f anim pl": "feminine animate singular plural",
    "m anim or m anim pl": "masculine animate singular plural",
    "n anim or n anim pl": "neuter animate singular plural",
    "f anim or m anim": "feminine animate masculine",
    "f inan or n inan": "feminine inanimate neuter",
    "m inan pl or m anim pl": "masculine inanimate animate plural",
    "f inan or m inan": "feminine masculine inanimate",
    "f inan or m inan or f inan pl":
    "feminine masculine inanimate singular plural",
    "f inan or m inan or f inan pl or m inan pl":
    "feminine masculine inanimate singular plural",
    "m inan pl or m anim pl or f anim pl":
    "masculine feminine inanimate animate plural",
    "f anim or f inan or f anim pl":
    "feminine animate inanimate singular plural",
    "f anim or f inan or f anim pl or f inan pl":
    "feminine animate inanimate singular plural",
    "f anim pl or f inan or f inan pl":
    "feminine animate inanimate singular plural",  # XXX
    "f inan pl or f anim or f anim pl":
    "feminine inanimate animate singular plural",  # XXX
    "f anim or f anim pl or f inan":
    "feminine animate inanimate singular plural",
    "f anim or f anim pl or f inan or f inan pl":
    "feminine animate inanimate singular plural",
    "m anim pl or f anim pl": "masculine feminine animate plural",
    "m anim pl or f anim pl or f inan or f inan pl":
    "masculine animate plural feminine inanimate",
    "m anim pl or f anim pl or f inan":
    "masculine animate feminine plural inanimate singular",  # XXX
    "f anim pl or f inan pl": "feminine animate inanimate plural",
    "f anim pl or f inan pl or m anim pl":
    "feminine masculine animate inanimate plural",
    "m anim pl or f anim pl or f inan pl":
    "masculine animate feminine plural inanimate",  # XXX
    "f inan pl or m anim pl": "feminine masculine animate inanimate plural",
    "f inan pl or m anim pl or f anim pl":
    "masculine animate feminine plural inanimate",  # XXX
    "m anim or f anim or m anim pl":
    "masculine animate feminine singular plural",
    "m anim or f anim or m anim pl or f anim pl":
    "masculine animate feminine singular plural",
    "n inan or n anim or m inan or m anim":
    "neuter inanimate animate masculine",
    "m anim pl or f anim pl or m anim or f anim":
    "masculine animate plural feminine singular",
    "m anim pl or f inan or f inan pl":
    "masculine animate plural feminine inanimate singular",  # XXX
    "m anim or n inan": "masculine animate neuter inanimate",  # XXX
    "n inan pl or m inan or m inan pl":
    "neuter inanimate plural masculine singular plural",  # XXX
    "n inan pl or f inan or f inan pl":
    "neuter inanimate plural feminine singular",  # XXX
    "f inan pl or m anim or m anim pl":
    "feminine inanimate plural masculine animate singular",  # XXX
    "f inan pl or m inan or m inan pl":
    "feminine inanimate plural masculine singular",  # XXX
    "n anim": "neuter animate",
    "n anim pl or n inan or n inan pl":
    "neuter animate plural inanimate singular",  # XXX
    "n inan or n inan pl or f inan or f inan pl":
    "neuter inanimate singular plural feminine",
    "n inan pl or n anim or n anim pl":
    "neuter inanimate plural animate singular",  # XXX
    "n anim or n inan": "neuter animate inanimate",
    "pers": "person",  # XXX check what this really is used for? personal?
    "npers": "impersonal",
    "f pers": "feminine person",
    "m pers": "masculine person",
    "f pers or f pers pl": "feminine person singular plural",
    "m pers or m pers pl": "masculine person singular plural",
    "m pers or f pers": "masculine person feminine",
    "f pers or m pers": "feminine person masculine",
    "m pers or n pers": "masculine person neuter",
    "f pers or n pers": "feminine person neuter",
    "m pers or m anim": "masculine person animate",
    "m pers or m inan": "masculine person inanimate",
    "f pers or f anim": "feminine person animate",
    "f pers or f inan": "feminine person inanimate",
    "m pers or f": "masculine person feminine",
    "m inan or m pers": "masculine inanimate person",
    "m or m pers or f": "masculine inanimate animate person feminine",  # XXX
    "m anim or m pers": "masculine animate person",
    "f anim or f pers": "feminine animate person",
    "n anim or n pers": "neuter animate person",
    "m pers or n": "masculine person neuter animate inanimate",  # XXX
    "m pers or f": "masculine person feminine animate inanimate",  # XXX
    "vir": "virile",
    "nvir": "nonvirile",
    "anml": "animal-not-person",
    "f anml": "feminine animal-not-person",
    "m anml": "masculine animal-not-person",
    "f animal": "feminine animal-not-person",
    "m animal": "masculine animal-not-person",
    "m animal or f animal": "masculine animal-not-person feminine",
    "f animal or m animal": "feminine animal-not-person masculine",
    "m anim or f": "masculine animate feminine inanimate",
    "impf": "imperfective",
    "impf.": "imperfective",
    "pf": "perfective",
    "pf.": "perfective",
    "impf or impf": "imperfective",
    "impf or pf": "imperfective perfective",  # ought/Eng/Tr/Serbo-Croatian
    "pf or impf": "perfective imperfective",  # start/Tr(of an activity)/Russian
    "invariable": "invariable",
    "n.": "noun",
    "v.": "verb",
    "adj.": "adjective",
    "adv.": "adverb",
    "adversative": "",
    "?": "",
    "1.": "first-person",
    "2.": "second-person",
    "3.": "third-person",
    "1": "class-1",
    "1a": "class-1a",
    "2": "class-2",
    "2a": "class-2a",
    "3": "class-3",
    "4": "class-4",
    "5": "class-5",
    "6": "class-6",
    "7": "class-7",
    "8": "class-8",
    "9": "class-9",
    "9a": "class-9a",
    "10": "class-10",
    "10a": "class-10a",
    "11": "class-11",
    "12": "class-12",
    "13": "class-13",
    "14": "class-14",
    "15": "class-15",
    "16": "class-16",
    "17": "class-17",
    "18": "class-18",
    "1/2": "class-1 class-2",
    "3/4": "class-3 class-4",
    "5/6": "class-5 class-6",
    "7/8": "class-7 class-8",
    "9/10": "class-9 class-10",
    "15/17": "class-15 class-17",
    "1 or 2": "class-1 class-2",
    "1a or 2a": "class-1a class-2a",
    "1a or 2": "class-1a class-2",
    "3 or 4": "class-3 class-4",
    "5 or 6": "class-5 class-6",
    "7 or 8": "class-7 class-8",
    "9 or 10": "class-9 class-10",
    "9a or 10a": "class-9a class-10a",
    "15 or 17": "class-15 class-17",
    "9/10 or 1/2": "class-9 class-10 class-1 class-2",
    # two/Tr/Kikuyu
    "2 or 4 or 6 or 13": "class-2 class-4 class-6 class-13",
    "8 or 10": "class-8 class-10",  # two/Tr/Kikuyu
    "11 or 10": "class-11 class-10",  # sea/Eng/Tr/Zulu
    "11 or 10a": "class-11 class-10a",  # half/Ngazidja Comorian
    "10 or 11": "class-10 class-11",  # mushroom/Tr/Swahili
    "11 or 14": "class-11 class-14",  # country/Tr/Swahili
    "11 or 12": "class-11 class-12",  # theater/Tr/Swahili
    "11 or 6": "class-11 class-6",   # leaf/'Maore Comorian
    "9 or 6": "class-9 class-6",  # birthday,carrot/Tr/Rwanda-Rundi
    "1 or 6": "class-2 class-6",  # Zulu/Tr/Zulu
    "6 or 7": "class-6 class-7",  # spider/Eng/Tr/Lingala ???
    "15 or 6": "class-15 class-6",  # leg/Tr/Rwanda-Rundi
    "14 or 6": "class-14 class-6",  # rainbow/Tr/Chichewa
    "9 or 9": "?class-9",  # XXX bedsheet/Tr/Sotho
    "m1": "masculine declension-1",
    "f2": "feminine declension-2",
    "m2": "masculine declension-2",
    "f3": "feminine declension-3",
    "m3": "masculine declension-3",
    "f4": "feminine declension-4",
    "m4": "masculine declension-4",
    "f5": "feminine declension-5",
    "m5": "masculine declension-5",
    "[uncountable]": "uncountable",
    "is more colloquial": "colloquial",
    "(plural f)": "singular plural feminine",  # XXX chromicas/Galician
    "(plural m)": "singular plural masculine",  # XXX Genseric/Galician
    "2 or 3": "?class-2 class-3",  # XXX branch/Tr/Swahili
    "m or impf": "masculine imperfective",  # pour/Tr/Ukrainian
    "f or impf": "feminine imperfective",  # fuc* around/Tr/(s with many)/Czech
    "n or impf": "neuter imperfective",  # glom/Russian
    "f or pf": "feminine perfective",
    "m or pf": "masculine perfective",
    "n or pf": "neuter perfective",
    "m or m": "?masculine",  # Paul/Tr(male given name)/Urdu
    "f or c pl": "?feminine common-gender singular plural",  # mulberry/Tr/Zazaki
    "c pl or n": "?common-gender neuter singular plural",  # mouthpiece/Tr/Swedish
    "impf or impf": "imperfective",
    "pf or pf": "?perfective",
    "sg or sg": "?singular",
    "pl or pl": "?plural",
    "c or impf": "?common-gender imperfective",
    "m inan or n": "masculine inanimate neuter",
    "m inan or f": "masculine inanimate feminine",
    "pl or pf": "?plural perfective",
    "m pl or pf": "masculine plural perfective",
    "f pl or pf": "feminine plural perfective",
    "n pl or pf": "neuter plural perfective",
    "f pl or impf": "feminine plural imperfective",
    "m pl or impf": "masculine plural imperfective",
    "n pl or impf": "neuter plural imperfective",
    "m or f or impf": "?masculine feminine imperfective",
    "pl or m or f or n": "?plural masculine feminine neuter",
    "no perfect or supine stem": "no-perfect no-supine",
}

# Languages that can have head-final numeric class indicators.  They are mostly
# used in Bantu languages.  We do not want to interpret them at the ends of
# words like "Number 11"/English.  Also, some languages have something like
# "stress pattern 1" at the end of word head, which we also do not want to
# interpret as class-1.
head_final_numeric_langs = set([
    "Bende",
    "Chichewa",
    "Chimwiini",
    "Dyirbal",  # Australian aboriginal, uses class-4 etc
    "Kamba",
    "Kikuyu",
    "Lingala",
    "Luganda",
    "Maore Comorian",
    "Masaba",
    "Mwali Comorian",
    "Mwani",
    "Ngazidja Comorian",
    "Northern Ndebele",
    "Nyankole",
    "Phuthi",
    "Rwanda-Rundi",
    "Sotho",
    "Shona",
    "Southern Ndebele",
    "Swahili",
    "Swazi",
    "Tsonga",
    "Tswana",
    "Tumbuka",
    "Xhosa",
    "Zulu",
    "ǃXóõ",
])

# Languages for which to consider head_final_extra_map
head_final_bantu_langs = set([
    # XXX should other Bantu languages be included here?  Which ones use
    # suffixes such as "m or wa"?
    "Swahili",
])

head_final_bantu_map = {
    # These are only handled in parse_head_final_tags
    # and will generally be ignored elsewhere.  These may contain spaces.

    # Swahili class indications.
    "m or wa": "class-1 class-2",
    "m or mi": "class-3 class-4",
    "ma": "class-5 class-6",
    "ki or vi": "class-7 class-8",
    "n": "class-9 class-10",
    "u": "class-11 class-12 class-14",
    "ku": "class-15",
    "pa": "class-16",
    "mu": "class-18",

    # XXX these are probably errors in Wiktionary, currently ignored
    "n or n": "?",  # Andromeda/Eng/Tr/Swahili etc
    "m or ma": "?",  # environment/Eng/Tr/Swahili etc
    "u or u": "?",  # wife/Eng/Tr/Swahili
}

head_final_semitic_langs = set([
    "Akkadian",
    "Amharic",
    "Arabic",
    "Aramaic",
    "Eblaite",
    "Hebrew",
    "Hijazi Arabic",
    "Maltese",
    "Moroccan Arabic",
    "Phoenician",
    "South Levantine Arabic",
    "Tigre",
    "Tigrinya",
    "Ugaritic",
])

head_final_semitic_map = {
    "I": "form-i",
    "II": "form-ii",
    "III": "form-iii",
    "IV": "form-iv",
    "V": "form-v",
    "VI": "form-vi",
    "VII": "form-vii",
    "VIII": "form-viii",
    "IX": "form-ix",
    "X": "form-x",
    "XI": "form-xi",
    "XII": "form-xii",
    "XIII": "form-xiii",
    "Iq": "form-iq",
    "IIq": "form-iiq",
    "IIIq": "form-iiiq",
    "IVq": "form-ivq",
}

head_final_other_langs = set([
    "Finnish",
    "French",
    "Lithuanian",
    "Arabic",
    "Armenian",
    "Zazaki",
    "Hebrew",
    "Hijazi Arabic",
    "Moroccan Arabic",
    "Nama",
    "Old Church Slavonic",
    "Gothic",
    "Old Irish",
    "Latin",
    "Scottish Gaelic",
    "Slovene",
    "Sorbian",
    "South Levantine Arabic",
    "Kajkavian",
    "Chakavian",
    "Croatian",  # Kajkavian and Chakavian are forms of Croatian
    "Sanskrit",
    "Ancient Greek",
    # XXX For dual??? see e.g. route/Tr(course or way)/Polish
    "Dyirbal",
    "Egyptian",
    "Maltese",
    "Maori",
    "Polish",
    "Portuguese",
    "Romanian",  # cache,acquaintance/Tr/Romanian
    "Ukrainian",
    "Ugaritic",
])

head_final_other_map = {
    # This is used in Finnish at the end of some word forms (in translations?)
    "in indicative or conditional mood": "in-indicative in-conditional",

    # marine/French Derived terms
    "f colloquial form of a feminine marin": "feminine colloquial",

    # These stress pattern indicators occur in Lithuanian
    "stress pattern 1": "stress-pattern-1",
    "stress pattern 2": "stress-pattern-2",
    "stress pattern 3": "stress-pattern-3",
    "stress pattern 3a": "stress-pattern-3a",
    "stress pattern 3b": "stress-pattern-3b",
    "stress pattern 4": "stress-pattern-4",
    "stress pattern: 1": "stress-pattern-1",
    "stress pattern: 2": "stress-pattern-2",
    "stress pattern: 3": "stress-pattern-3",
    "stress pattern: 3a": "stress-pattern-3a",
    "stress pattern: 3b": "stress-pattern-3b",
    "stress pattern: 4": "stress-pattern-4",

    # These are specific to Arabic, Armenian, Zazaki, Hebrew, Nama,
    # Old Church Slavonic, Gothic, Old Irish, Latin, Scotish Gaelic,
    # Slovene, Sorbian, Kajkavian, Chakavian, (Croatian), Sanskrit,
    # Ancient Greek
    # (generally languages with a dual number)
    "du": "dual",
    "du or pl": "dual plural",  # aka duoplural
    "m du": "masculine dual",
    "f du": "feminine dual",
    "n du": "neuter dual",
    "m du or f du": "masculine feminine dual",  # yellow/Tr/Zazaki
    "f du or m du": "feminine masculine dual",
    "n du or n pl": "neuter dual plural",
    "f du or f pl": "feminine dual plural",
    "m du or m pl": "masculine dual plural",
    "du or f du or n": "?",  # XXX guest/Tr/Zazaki
    "du or n or pf": "?",  # XXX how would this be expressed
    "du or n du": "neuter dual",  # bilberry/Tr/Zazaki
    "du or f du or n": "",  # XXX guest/Tr(patron)/Zazaki
    "pl or pf": "?plural perfective",  # walk/Tr(to steal)/Russian
    "m or pf": "?masculine perfective",  # boom/Tr(make book)/Russian
    "n or n du": "neuter singular dual",
    # XXX clump/Tr/Portuguese
    "sg or m du": "singular feminine neuter masculine dual",
    "m du or f du or n du": "masculine dual feminine neuter",
    "du or m": "?dual masculine",
}

# Accepted uppercase tag values.  As tags these are represented with words
# connected by hyphens.  These are classified as dialect tags; if an uppercase
# is not a dialect tag, then it should be listed separately in valid_tags.
uppercase_tags = set([
    "A Estierna",
    "AF",  # ??? what does this mean
    "ALUPEC",
    "ASL gloss",  # Used with sign language heads
    "Aargau",
    "Abagatan",
    "Absheron",
    "Abung/Kotabumi",
    "Abung/Sukadana",
    "Abzakh",
    "Acadian",
    "Achaemenid",
    "Achterhooks",
    "Adana",
    "Adyghe",
    "Aeolic",
    "Affectation",
    "Afi-Amanda",
    "Africa",
    "African-American Vernacular English",
    "Afrikaans",
    "Afyonkarahisar",
    "Agdam",
    "Ağrı",
    "Akhmimic",
    "Aknada",
    "Al-Andalus",
    "Ala-Laukaa",
    "Alak",
    "Alemannic",  # Variant of German
    "Alemannic German",  # Variant of German
    "Algherese",
    "Alles",
    "Alliancelles",
    "Alsace",
    "Alsatian",
    "Alviri",  # Variant of Alviri-Vidari
    "Amecameca",
    "American continent",
    "Americanization",
    "Amerindish",
    "Amianan",
    "Amira",
    "Amrum",
    "Amur",
    "Anbarani",  # Variant of Talysh
    "Ancient",
    "Ancient China",
    "Ancient Egyptian",
    "Ancient Greek",
    "Ancient Rome",
    "Ancient Roman",
    "Andalucia",
    "Andalusia",
    "Andalusian",
    "Anglian",
    "Anglicised",
    "Anglicism",
    "Anglism",
    "Anglo-Latin",
    "Anglo-Norman",
    "Angola",
    "Aniwa",
    "Anpezan",  # Variant of Ladin
    "Antalya",
    "Antanosy",
    "Antilles",
    "Appalachia",
    "Appalachian",
    "Aragon",
    "Aragón",
    "Aramaic",
    "Aran",
    "Aranese",
    "Arango",
    "Arawak",
    "Arbëresh",
    "Ardennes",
    "Argentina",
    "Arkhangelsk",
    "Armenia",
    "Aromanian",
    "Aruba",
    "Asalem",
    "Asalemi",  # Variant of Talysh
    "Asante",
    "Ashkenazi Hebrew",
    "Asturias",
    "Atlantic Canada",
    "Atlapexco",
    "Attic",  # Ancient greek
    "Aukštaitian",
    "Australia",
    "Australian",
    "Austria",
    "Austrian",
    "Auve",
    "Auvernhàs",  # Dialect of Occitan
    "Avignon",
    "Ayer",
    "Ayt Ndhir",
    "Azerbaijani",
    "Azores",
    "Baan Nong Duu",
    "Babia",
    "Bacheve",
    "Badiot",  # Variant of Ladin
    "Badiu",
    "Baghdad",
    "Bahamas",
    "Bahasa Baku",
    "Baku",
    "Balearic",
    "Balkar",
    "Baltic-Finnic",
    "Bamu",
    "Banatiski Gurbet",
    "Banawá",
    "Bangkok",
    "Barbados",
    "Barda",
    "Bardez Catholic",
    "Barlavento",
    "Basel",
    "Bashkir",
    "Basque",
    "Batang",
    "Batangas",
    "Bavaria",
    "Bavarian",
    "Baxter Sagart",  # a reconstruction of Old Chinese pronunciation
    "Beijing",
    "Belalau",
    "Belarusian",
    "Belgium",
    "Belize",
    "Bentheim",
    "Bering Straits",  # Inupiaq language
    "Berlin",
    "Berlin-Brandenburg",
    "Bern",
    "Beru",
    "Bezhta",
    "Bharati braille",
    "Biblical Hebrew",
    "Biblical",
    "Bikol Legazpi",
    "Bikol Naga",
    "Bikol Tabaco",
    "Bilasuvar",
    "Bimenes",
    "Biscayan",
    "Bla-Brang",
    "Bo Sa-ngae",
    "Bodega",
    "Bogota",
    "Boharic",  # XXX is this typo of Bohairic?  fruit/Tr/part of plant/Coptic
    "Bohairic",
    "Bohemia",
    "Boholano",
    "Bokmål",  # Variant of Norwegian
    "Bolivia",
    "Bologna",
    "Bolognese",
    "Bombay",
    "Borneo",
    "Boro",
    "Bosnia Croatia",
    "Bosnia",
    "Bosnian",
    "Bosnian Croatian",
    "Bosnian Serbian",
    "Boston",
    "Botswana",
    "Brabant",
    "Brabantian",
    "Brazil",
    "Brazilian",
    "Bressan",
    "Brest",
    "Britain",
    "British",
    "British airforce",
    "British Army",
    "British Columbia",
    "British Isles",
    "British Royal Navy",
    "Brunei",
    "Bugey",
    "Bugurdži",
    "Bukovina",
    "Bulgaria",
    "Bulgarian",
    "Busan",
    "Bushehr",
    "Burdur",
    "Burgenland",
    "Bygdeå",
    "Byzantine",
    "Bzyb",
    "Béarn",
    "cabo Verde",
    "CJK tally marks",
    "Cabrales",
    "Caipira",
    "Caithness",
    "California",
    "Campello Monti",
    "Campidanese",  # Variant of Sardinian
    "Canada",
    "Canadian",
    "Canadian English",
    "Canadian French",
    "Canadian Prairies",
    "Canado-American",
    "Canary Islands",
    "Cangas del Narcea",
    "Cantonese",  # Chinese dialect/language
    "Cape Afrikaans",
    "Carakan",
    "Carcoforo",
    "Caribbean",
    "Carioca",
    "Carpi",
    "Castilian Spanish",
    "Castilian",
    "Catalan",
    "Catalan-speaking bilingual areas mostly",
    "Catalonia",
    "Catholic",
    "Cebu",
    "Cebuano",
    "Central America",
    "Central Apulia",
    "Central Asia",
    "Central Scots",
    "Central Sweden",
    "Central and Southern Italy",
    "Central",
    "Chakavian",
    "Changuena",
    "Changsha",
    "Changtai",
    "Chanthaburi",
    "Chazal",  # Jewish historical sages
    "Chengdu",
    "Chiconamel",
    "Chicontepec",
    "Child US",
    "Chile",
    "China",
    "Chinese Character classification",
    "Cholula",
    "Chongqing",
    "Christian",
    "Chugoku",
    "Chūgoku",
    "Chumulu",
    "Church of England",
    "Cieszyn Silesia",
    "Cincinnati",
    "Cismontane",  # Corsican dialect
    "Classical",  # Variant of several languages, e.g., Greek, Nahuatl
    "Classical Attic",
    "Classical Chinese",
    "Classical Edessan",
    "Classical Indonesian",
    "Classical K'Iche",
    "Classical Latin",
    "Classical Persian",
    "Classical Sanskrit",
    "Classical Syriac",
    "Classical studies",
    "Clay",
    "Closed ultima",
    "Coastal Min",
    "Cockney",
    "Cois Fharraige",
    "Cois Fharraige",
    "Colombia",
    "Colunga",
    "Common accent",
    "Commonwealth",
    "Congo",
    "Congo-Kinshasa",
    "Connacht",
    "Connemara",
    "Contentin",
    "Continent",
    "Copenhagen",
    "Cork",
    "Cornish",
    "Cornwall",
    "Counting rod",
    "Costa Rica",
    "Cotentin",
    "Crimea",
    "Croatia",
    "Croatian",
    "Cu'up",  # Region in Indonesia (Rejang language)
    "Cuarto de los Valles",
    "Cuba",
    "Cuisnahuat",
    "Cumbria",
    "Cuoq",
    "Cusco",
    "Cypriot",
    "Cyprus",
    "Czech",
    "Czech Republic",
    "Čakavian",
    "DR Congo",
    "Dalmatia",
    "Dalinpu",
    "Dananshan Miao",
    "Dankyira",
    "Dari",
    "Dashtestan",
    "Dauphinois",
    "Daya",
    "Daytshmerish",
    "De'kwana",
    "Debri",
    "Deh Sarv",
    "Deirate",
    "Delhi",
    "Delhi Hindi",
    "Demotic",  # Greek/Ancient Greek
    "Denizli",
    "Derbyshire",
    "Devon",
    "Digor",  # Variant of Ossetian
    "Dingzhou",
    "Dissenter",
    "Dithmarsisch",
    "Diyarbakır",
    "Dominican Republic",
    "Dominican Republic",
    "Dongmen",
    "Doric",  # Ancient Greek
    "Drasi",  # Region in India
    "Draweno-Polabian",
    "Drents",
    "Dundee",
    "Dungan",
    "Durham",
    "Dutch",
    "Dêgê",
    "Džáva",
    "EU",
    "Early Middle English",
    "Early Modern Greek",
    "Early",
    "East Anglia",
    "East Armenian",
    "East Bengal",
    "East Coast",
    "East Frisian",
    "East Midland",
    "East Slovakia",
    "East",
    "Eastern Armenian",
    "Eastern Lombard",
    "Eastern New England",
    "Eastern Punjabi",
    "Eastern Syriac",
    "Eastern",
    "Ecclesiastical",
    "Ectasian",
    "Ecuador",
    "Ecuadorian Kichwa",
    "Edirne",
    "Egypt",
    "Egyptian Arabic",  # Variant of Arabic
    "Egyptiot",
    "Ekagongo",
    "Ekavian",
    "El Salvador",
    "Elazığ",
    "Elberfelder Bibel",
    "England",
    "English Midlands",
    "English",
    "Eonavian",
    "Epic",
    "Epigraphic Gandhari",
    "Erhua",  # Northern Chinese dialectal feature
    "Erzgebirgisch",
    "Esham",
    "Esperantized",
    "Esperanto",
    "Estonian",
    "Estuary English",
    "Europe",
    "European",
    "European Union",
    "European ortography",
    "Eurozone",
    "Fante",
    "Faroese",
    "Fars",
    "Fascian",  # Variant of Ladin
    "Fayyumic",
    "Fengkai",
    "Finglish",  # Finnish word taken from English / American Finnish dialect
    "Finland",
    "Fjolde",
    "Flanders",
    "Flemish",
    "Florida",
    "Fluminense",
    "Fodom",  # Variant of Ladin
    "For transcription only",
    "Formazza",
    "Fountain",
    "Fragoria vesca",
    "France Quebec",
    "France",
    "Fredrikstad",
    "French",
    "Frenchified",
    "Fribourg",
    "Friulian",
    "From Old Northern French",
    "Föhr",
    "Föhr-Amrum",
    "Fuzhou",
    "Gadabay",
    "Gaellic",
    "Galgolitic",
    "Galicia",
    "Galician",
    "Galitzish",
    "Galway",
    "Gan",  # Variant of Chinese
    "Gangwon",  # Dialect/region for Korean
    "Gascon",  # DIalect of Occitan
    "Gascony",
    "Gaspésie",
    "Gaúcho",
    "Gelders",
    "General American",
    "General Australian",
    "General Brazilian",
    "General Cebuano",
    "General New Zealand",
    "General South African",
    "Genoese",
    "Genovese",
    "Geordie",
    "Georgia",
    "German",
    "German Low German",
    "Germanic",
    "Germany",
    "Gheg",
    "Gherdëina",  # Variant of Ladin
    "Gipuzkoan",
    "Glarus",
    "Goan Konkani",
    "Goerdie",
    "Goeree-Overflakkee",
    "Gope",
    "Gorj",
    "Goth",
    "Gothenburg",
    "Gotland",
    "Goud Saraswat",
    "Grecian",
    "Greco-Bohairic",
    "Greco-Roman",
    "Greek Catholic",
    "Greek-type",  # Used to characterize some Latin words e.g. nematodes/Latin)
    "Gressoney",
    "Grischun",
    "Grisons",
    "Groningen",
    "Gronings",
    "Guadeloupean",
    "Gualaca",
    "Guatemala",
    "Guangdong",
    "Guangzhou",
    "Guernsey",
    "Gufin",
    "Guichicovi",
    "Guinea-Bissau",
    "Guinée Conakry",
    "Gulf Arabic",  # Variant of Arabic Language
    "Gurbet",
    "Gurvari",
    "Guyana",
    "Gwichya",
    "Gyeongsang",
    "H-system",
    "Ha",
    "Hachijō",
    "Hainanese",
    "Haketia",
    "Hakka",  # Chinese dialect/language
    "Halchighol",
    "Hallig",
    "Halligen",
    "Hamburg",
    "Hangaza",
    "Hanoi",
    "Hanyuan",
    "Harak",
    "Harat",
    "Harry Potter",
    "Hawaii",
    "Hawick",
    "Hán tự",
    "Hebei",  # China
    "Hejazi Arabic",  # Variant of Arabic Language
    "Hejazi",
    "Helgoland",  # Variant of North Frisian
    "Heligoland",
    "Heligolandic",
    "Hellenizing School",
    "Hevaha",
    "Hianacoto",
    "Hiberno-English",
    "Hijazi",  # Variant of Arabic
    "Hijazi Arabic",  # Variant of Arabic
    "Hinduism",
    "Hokkien",  # Chinese dialect/language
    "Honduras",
    "Hong Kong",
    "Hongmaogang",
    "Hong'an",
    "Hoanya",
    "Hometwoli",
    "Hongfeng",
    "Hosso",
    "Hsinchu Hokkien",  # Chinese dialect/language
    "Hua",
    "Huizhou",
    "Hui'an",
    "Hungarian Vend",
    "Huế",
    "Hyōgai",  # Uncommon type of Kanji character
    "Hà Nội",  # Vietnamese dialect
    "Hà Tĩnh",  # Vietnamese dialect
    "Hössjö",
    "Hồ Chí Minh City",
    "I Ching hexagram",
    "I-I",  # Used in some Dungan nouns; I have no idea what this means
    "Ionic",  # Ancient Greek
    "IUPAC name",
    "Iberian",
    "Ibero-Romance",
    "Iceland",
    "İçel",
    "Ikavian",
    "Ijekavian",
    "Ijekavian/Ekavian",
    "Ilir",
    "In conjunct consonants",
    "Inari",  # Variant of Sami
    "India",
    "Indian English",
    "Indo-Aryan linguistics",
    "Indo-European studies",
    "Indonesia",
    "Inkhokwari",
    "Inland Min",
    "Inland Northern American",
    "Inner Mongolia",
    "Insular Scots",
    "Insular",
    "Interlingua",
    "Internet",
    "Inuvialuktun",
    "Iran",
    "Iranian",
    "Iranian Persian",
    "Iraq",
    "Iraqi Hebrew",
    "Ireland",
    "Irish",
    "Iron",  # Variant of Ossetian
    "Isfahan",
    "Isparta",
    "Israel",
    "Issime",
    "Istanbul",
    "Italian Hebrew",
    "Italy",
    "Iyaric",
    "Izalco",
    "İzmit",
    "Jabung",
    "Jainism",
    "Jakarta",
    "Jalalabad",
    "Jalilabad",
    "Jalnguy",
    "Jamaica",
    "Jamaican",
    "Jamaican creole",
    "Japan",
    "Japurá",
    "Jarawara",
    "Jazan",
    "Jáva",
    "Jehovah's Witnesses",
    "Jèrriais",
    "Jersey",
    "Jewish Aramaic",
    "Jewish Babylonian Aramaic",
    "Jewish Palestinian Aramaic",
    "Jewish",
    "Jianghuai Mandarin",  # Chinese dialect/language
    "Jian'ou",  # Chinese dialect
    "Jicalapa",
    "Jicarilla",  # Variant of the Apache Language?
    "Jilu Mandarin",  # Dialect/Language in Chinese
    "Jin",
    "Jin Mandarin",  # Chinese dialect/language
    "Jinjiang Hokkien",  # Chinese dialect/language
    "Jinjiang",
    "Johannesburg",
    "Johor-Selangor",
    "Johore",
    "Judaism",
    "Judeo-French",
    "Kabul",
    "Kabuli",
    "Kadaru",
    "Kagoshima",
    "Kaipi",
    "Kaiwaligau Ya",
    "Kajkavian",
    "Kalaw Kawaw Ya",
    "Kalaw Lagaw Ya",
    "Kalbajar",
    "Kalderaš",
    "Kalianda",
    "Kaliarda",
    "Kalix",
    "Kaluga",
    "Kamino",
    "Kampong Ayer",
    "Kamrupi",
    "Kamviri",
    "Kanchanaburi",
    "Kandahar",
    "Kansai",
    "Kanto",
    "Kaohsiung",
    "Kaohsiung Hokkien",  # Chinese dialect/language
    "Karabakh",
    "Karachay",
    "Karanga",
    "Karwari",
    "Kasuweri",
    "Katharevousa",
    "Kautokeino",
    "Kayseri",
    "Kayu Agung",
    "Kayu Agung Asli",
    "Kayu Agung Pendatang",
    "Kaw Kyaik",
    "Kazakh",
    "Kazerun",
    "Kazym",
    "Kedayan",
    "Kent",
    "Kentish",
    "Kenya",
    "Kernewek Kemmyn",
    "Kernowek Standard",
    "Kerry",
    "Kfar Kama",  # Region in Israel
    "Khesht",
    "Khojavend",
    "Khorasan",
    "Khoshar-Khota",
    "Khun villages",
    "Kiambu",
    "Kidero",
    "Kinmen Hokkien",
    "Kinmen",
    "Kinshasa",
    "Kinyarwanda",
    "Kirundi",
    "Klang",
    "Kobuk",  # Inupiaq
    "Koine",  # Ancient Greek
    "Konartakhteh",
    "Kong Loi village",
    "Kong Loi villages",
    "Konya",
    "Koryo-mar",
    "Kosovo",
    "Kosovo Arli",
    "Kota Agung",
    "Krui",
    "Kulkalgau Ya",
    "Kurdamir",
    "Kuritiba",
    "Kursk",
    "Kuwait",
    "Kuwaiti Gulf Arabic",  # Variant of Arabic Language
    "Kuzarg",
    "Kyoto",
    "Kyrgyz",
    "Kyūshū",
    "Kwantlada",
    "Kölsch",
    "LÚ",
    "La Up village",
    "Lamphun Province",
    "Languedoc",
    "Late Bohairic",
    "Late Egyptian",
    "Late Latin",
    "Late Middle English",
    "Late Old French",
    "Late Old Frisian",
    "Late West Saxon",
    "Late",
    "Latin America",
    "Latinate",
    "Latinism",
    "Latvian",
    "Laval",
    "Lavarone",
    "Lebanese Arabic",  # Variant of Arabic language
    "Lebong",  # Region in Indonesia/Sumatra?  (Rejang language)
    "Leet",  # Leetspeak, an internet "slang"
    "Legazpi",
    "Leizhou Min",  # Chinese dialect/language
    "Lemosin",  # Dialect of Occitan
    "Lengadocian",  # Dialect of Occitan
    "Lesotho",
    "Levantine Arabic",  # Variant of Arabic language
    "Lewis",
    "Leyte",
    "Lhasa",
    "Liechtenstein",
    "Limba Sarda Comuna",
    "Limburg",
    "Limburgish",
    "Limousin",
    "Limuru",
    "Linnaeus",
    "Lippisch",
    "Lisan ud-Dawat",
    "Listuguj",
    "Literary affectation",
    "Lithuania",
    "Lithuanian",
    "Litvish",
    "Liverpudlian",
    "Llanos",
    "Logudorese",  # Variant of Sardinian
    "Lojban",
    "Loli",
    "Lombardy",
    "London",
    "Lorraine",
    "Louisiana",
    "Lovara",
    "Low Prussian",
    "Low Sorbian",
    "Lower Sorbian",
    "Lubunyaca",
    "Lukang Hokkien",
    "Lukang",
    "Luleå",
    "Lunfardo",
    "Luserna",
    "Luxembourg",
    "Luxembourgish",
    "Lycopolitan",
    "Lyon",
    "Lyons",
    "Lviv",
    "Lövånger",
    "Ḷḷena",
    "Łowicz",
    "M.O.D.",  # Used as head form in Marshallese
    "Maastrichtian",
    "Macau",
    "Macedonia",
    "Macedonian",
    "Macedonian Arli",
    "Macedonian Džambazi",
    "Mackem",
    "Madeira",
    "Maharashtra",
    "Mahuizalco",
    "Maiak",
    "Maine",
    "Mainland China",
    "Malacatepec",
    "Malak",
    "Malayalam",
    "Malaysia",
    "Malaysia Hokkien",
    "Malaysian English",
    "Mallorca",
    "Malta",
    "Malyangapa",
    "Mamluk-Kipchak",
    "Mandalay Taishanese",
    "Mandarin",  # Dialect/Language in Chinese
    "Mandi",
    "Manglish",
    "Manichaean",
    "Manicoré",
    "Manitoba Saulteux",
    "Mantua",
    "Manyika",
    "Marathi",
    "Martinican",
    "Martinican Creole",
    "Marwari",
    "Mary-marry-merry distinction",
    "Mary-marry-merry merger",
    "Marxism",
    "Masarm",
    "Maharastri Prakrit",
    "Mauritania",
    "Mawakwa",
    "Mayo",
    "Mecayapan",  # Variant of Nathuatl
    "Mecklenburg-Vorpommern",
    "Mecklenburgisch",
    "Mecklenburgisch-Vorpommersch",
    "Medan",
    "Mediaeval",
    "Medieval",
    "Medieval Greek",
    "Medieval Latin",
    "Medio-Late Egyptian",
    "Mehedinți",
    "Meinong",
    "Meixian",
    "Melanesian",
    "Melinting",
    "Menggala/Tulang Bawang",
    "Mercian",
    "Merseyside",
    "Mescaleiro",
    "Mexica",
    "Mexico",
    "Mfom",
    "Miaoli",
    "Microsoft Azure",
    "Mid Northern Scots",
    "Mid Northern",
    "Mid",
    "Mid-Atlantic",
    "Middle Ages",
    "Middle Chinese",  # Historical variant of Chinese
    "Middle Cornish",
    "Middle Egyptian",
    "Middle",
    "Midland American English",
    "Midlands",
    "Midlandsnormalen",
    "Midwestern US",
    "Milan",
    "Milanese",
    "Milpa Alta",
    "Min",
    "Min Bei",
    "Min Dong",  # Chinese dialect/language
    "Min Nan",  # Chinese dialect/language
    "Minas Gerais",
    "Mineiro",
    "Mirandola",
    "Mirandolese",
    "Mistralian",
    "Mizrahi Hebrew",
    "Modena",
    "Modern",
    "Modern Armenian",
    "Modern Israeli Hebrew",
    "Modern Israeli",
    "Modern Latin",
    "Modern Polabian",
    "Modern Turkish",
    "Modi",  # Variant/language based on Sanskrit
    "Moghamo",
    "Moldavia",
    "Molet Kasu",
    "Molet Mur",
    "Monegasque",
    "Mongo-Turkic",
    "Montenegro",
    "Montreal",
    "Mooring",  # Variant of North Frisian
    "Moravia",
    "Mormonism",
    "Moroccan",  # Variant of Arabic
    "Moroccan Arabic",  # Variant of Arabic
    "Morocco",
    "Moscow",
    "Moselle Franconian",
    "Mosetén",
    "Mount Currie",
    "Mozambique",
    "Moçambique",
    "Mpakwithi",
    "Muğla",
    "Multicultural London English",
    "Munster",
    "Muping",
    "Murang'a",
    "Mushuau Innu",
    "Muslim",
    "Münsterland",
    "Münsterländisch",
    "Mycenaean",  # Variant of Greek
    "Nahua",
    "Nahuatl",
    "Nakhchivan",
    "Namibia",
    "Nanchuan",
    "Nanchang",
    "Nan'an",
    "Nao Klao",  # dialect
    "Naples",
    "Navajo",
    "Navarre",
    "Navarrese",
    "Navarro-Lapurdian",
    "Navy",
    "Nazism",
    "Ndia",
    "Neo-Latin",
    "Nepal",
    "Netherlands",
    "Nevada",
    "New Age",
    "New England",
    "New Jersey",
    "New Latin",
    "New Sanskrit",
    "New York City",
    "New York",
    "New Zealand",
    "Newfoundland",
    "Nicaragua",
    "Niçard",
    "Nidwalden",
    "Nigeria",
    "Niğde",
    "Ningbo",
    "Nizhegorod",
    "Nomen sacrum",  # Used in Gothic form names
    "Non-Oxford",
    "Nordestino",
    "Nordic",
    "Norfolk",
    "Normandy",
    "Norse",
    "North Afar",
    "North America",
    "North American",
    "North Brazil",
    "North East England",
    "North Eastern US",
    "North German",
    "North Korea",
    "North Levantine",
    "North Levantine Arabic",  # Variant of Arabic
    "North Northern Scots",
    "North Northern",
    "North Northern",
    "North Wales",
    "North and East of the Netherlands",
    "North",
    "Northeast Brazil",
    "Northeastern Brazil",
    "Northeastern",
    "Northern California",
    "Northern Catalan",
    "Northern Crimea",
    "Northern England",
    "Northern English",
    "Northern Germany",
    "Northern Ireland",
    "Northern Italy",
    "Northern Mandarin",  # Chinese dialect/language
    "Northern Manx",
    "Northern Middle English",
    "Northern Puebla",
    "Northern Scots",
    "Northern UK",
    "Northern US",
    "Northern Yiddish",
    "Northern Zazaki",
    "Northern",
    "Northamptonshire",
    "Northumbria",
    "Northwestern",
    "Novgorod",
    "Nde",
    "Nembe",
    "Nfom",
    "Ngan'gimerri",
    "Ngan'gikurunggurr",
    "Ngie",
    "Ngoko",
    "Nghệ An",  # Vietnamese dialect
    "Nkim",
    "Nkojo",
    "Nkum",
    "Norse",
    "Nselle",
    "Nsimbwa",
    "Nta",
    "Ntuzu",
    "Nuorese",
    "Nyeri",
    "Nynorak",
    "Nynorsk",  # Variant of Norwegian
    "Nyungkal",
    "Nürnbergisch",
    "Occitania",
    "Old Bohairic",
    "Old Chamorro",
    "Old Chinese",  # Historical variant of Chinese
    "Old Coptic",
    "Old East Church Slavonic",
    "Old Egyptian",
    "Old English",
    "Old Latin",
    "Old Lithuanian",
    "Old Norse",
    "Old Northern French",
    "Old Polabian",
    "Old Tagalog",
    "Oliti",
    "Olles",
    "Ombos",
    "Ontario",
    "Ooldea",
    "Orcadian",
    "Ordubad",
    "Orkney",
    "Ormulum",
    "Oryol",
    "Oslo",
    "Ottomans",
    "Oxford",  # Variant of British English
    "Pa Pae village",
    "Paderbornish",
    "Paderbornisch",
    "Pahang",
    "Pak Kret District",
    "Pakistan",
    "Palacios de Sil",
    "Palatine",
    "Palestinian",
    "Pali",  # Sanskrit
    "Panama",
    "Pangin",
    "Papua New Guinea",
    "Paraguay",
    "Paris",
    "Parisian",
    "Parres",
    "Parts of south Jeolla",
    "Paulistano",
    "Payang",  # Region in Indonesia (Rejang language)
    "Pays de Bray",
    "Pays de Caux",
    "Paḷḷuezu",
    "Peking",
    "Pembrokeshire",
    "Penang Hokkien",
    "Penang",
    "Peng'im",
    "Penghu Hokkien",
    "Pennsylvania",
    "Periphrastic conjugations",
    "Perm",
    "Persian Gulf",
    "Persianized",
    "Perso-Arabic",
    "Peru",
    "Peshawar",
    "Phnom Penh",
    "Philadelphia",
    "Philippine",
    "Philippines",
    "Piacenza",
    "Picardy",
    "Pinghua",  # Chinese dialect/language
    "Pinyin",
    "Pirupiru",
    "Pite",  # Variant of Sami
    "Piteå",
    "Plautdietsch",
    "Polari",
    "Polish",
    "Portugal",
    "Portugal",
    "Possesse",
    "Poylish",
    "Poznań",
    "Praenominal",  # Type of abbreviation
    "Pre-Hebrew",
    "Prokem",
    "Protestant",
    "Proto-Slavic",
    "Provençal",
    "Provençau",  # Dialect of Occitan
    "Pskov",
    "Pu No",  # dialect
    "Pubian",
    "Puebla",
    "Puerto Rico",
    "Pulaar",
    "Pular",
    "Puter",
    "Puxian Min",  # Chinese language/dialect
    "Valdés",
    "Vallander",
    "Varendra",
    "Vegliot",
    "Vest Recklinghausen",
    "Villacidayo",
    "Qazakh",
    "Quakerism",
    "Quanzhou",
    "Quebec",
    "Quebec City",
    "Quetta",
    "Quirós",
    "Quốc ngữ",
    "Raguileo Alphabet",
    "Ragusan",
    "Rai Kaili",
    "Ranau",
    "Rastafari",
    "Rastafarian",
    "Ratak",
    "Received Pronunciation",
    "Recueil scientifique ou littéraire",
    "Reggio Emilia",
    "Reina-Valera version",
    "Renshou",
    "Revived Late Cornish",
    "Revived Middle Cornish",
    "Revived",
    "Rhine Franconian",  # Variant of German
    "Rhineland",
    "Rhodesia",
    "Riau",
    "Riau-Lingga",
    "Rigveda",
    "Riksmål",
    "Rimella",
    "Ring",
    "Rio Grande De Sul",
    "Rio de Janeiro",
    "Rioplatense",
    "Ripuarian",
    "Ritsu",
    "Rogaland",
    "Roman Catholic",
    "Roman Empire",
    "Romanian",
    "Romungro",
    "Rouen",
    "Rubī-Safaia",
    "Ruhrgebiet",
    "Rumantsch Grischun",
    "Rumy",
    "Rundi",
    "Rungu",
    "Russia",
    "Russian",
    "Russianism",
    "Rwanda",
    "Rwanda-Rundi",
    "Rālik",
    "Rāṛha",
    "SK Standard",
    "SW England",
    "Saarve",
    "Sagada",
    "Sahidic",
    "Saint Ouën",
    "Saint Petersburg",
    "Sakayamuni",
    "Sakhalin",
    "Salaca",
    "Salas",
    "Sallans",
    "Salyan",
    "Sami",
    "San Juan Quiahije",
    "Sanskrit",
    "Sanskritized",
    "Santiago",
    "Sanxia Hokkien",
    "São Vicente",
    "Sappada",
    "Sapper-Ricke",
    "Sark",
    "Sauerland",
    "Sauerländisch",
    "Sauris",
    "Savoie",
    "Savoyard",
    "Sawndip",
    "Sayisi",  # Variant of Chipewyan language?
    "Schleswig-Holstein",
    "Schwyz",
    "Scientific Latin",
    "Scotland",
    "Scottish",
    "Scouse",
    "Seoul",
    "Sepečides",
    "Sepoe",
    "Serbia",
    "Serbian",
    "Serbo-Croatian",
    "Servia",
    "Sesivi",
    "Sette Comuni",
    "Seville",
    "Shandong",
    "Shanghai",
    "Shanghainese Wu",
    "Shapsug",
    "Shavian",
    "Sheffield",
    "Sheng",
    "Shephardi Hebrew",
    "Sheshatshiu Innu",
    "Shetland",
    "Shetlandic",
    "Shia",
    "Shidong",
    "Shikoku",
    "Shin",
    "Shiraz",
    "Shropshire",
    "Shubi",
    "Shuri-Naha",
    "Shuryshkar",
    "Siba",
    "Sibe",
    "Sichuan",
    "Sichuanese",
    "Sikh",
    "Sikhism",
    "Silesian",
    "Simplified",
    "Singapore English",
    "Singapore",
    "Singlish",
    "Sino-Korean",
    "Sino-Japanese",
    "Sisiame",
    "Sistani",
    "Sixian",
    "Skellefteå",
    "Skiri",
    "Skolt",  # Variant of Sami
    "Slovak",
    "Slovene",
    "Slovincian",
    "Smolensk",
    "Sobrescobiu",
    "Sofia Erli",
    "Soikkola",
    "Solothurn",
    "Somiedu",
    "Sori",
    "Sotavento",
    "Souletin",
    "South Afar",
    "South Africa",
    "South African",
    "South America",
    "South American English",
    "South Asia",
    "South Azerbaijani",
    "South Brazil",
    "South German",
    "South Korea",
    "South Levantine",
    "South Levantine Arabic",
    "South Northern Scots",
    "South Scots",
    "South Wales",
    "South",
    "Southeastern",
    "Southern Africa",
    "Southern American English",
    "Southern Brazil",
    "Southern England",
    "Southern Italy",
    "Southern Manx",
    "Southern Middle English",
    "Southern Quechua",
    "Southern Scotland",
    "Southern Scots",
    "Southern Spain",
    "Southern US",
    "Southern Yiddish",
    "Southern Zazaki",
    "Southern",
    "Southwestern",
    "Southwestern Mandarin",  # Chinese dialect/language
    "Space Force",
    "Spain",
    "Spanish",
    "Sremski Gurbet",
    "Sri Lanka",
    "St. Gallen",
    "Standard Cornish",
    "Standard Chinese",  # Standard spoken Chinese, Standard Northern Mandarin in linguistics
    "Standard East Norwegian",
    "Standard German of Switzerland",
    "Standard German",
    "Standard Hlai",
    "Standard Sicilian",
    "Standard Tagalog",
    "Standard Zhuang",
    "Stavanger",
    "Stellingwerfs",
    "Stokoe",  # Used in sign language letter entries to indicate Latin letter
    "Suizhou",
    "Sukai",
    "Sukau",
    "Sundanese",
    "Sungkai",
    "Sunni",
    "Surgut",
    "Surigaonon",
    "Surinam",
    "Suriname",
    "Surmiran",
    "Sursilvan",
    "Suðuroy",
    "Sutsilvan",
    "Suzhou",
    "Sweden",
    "Swiss German",
    "Swiss",
    "Switzerland",
    "Syllabics",  # Used in word head with Plains Cree, e.g. tânisi/Plains Cree
    "Sylt",  # Variant of North Frisian
    "Syrian Hebrew",
    "São Paulo",
    "São Vicente",
    "TV",
    "Taberga",
    "Tabriz",
    "Taicheng",
    "Tai Xuan Jing",
    "Taichung Hokkien",
    "Tainan",
    "Taipei",
    "Taishanese",
    "Taishan",
    "Taiwan",
    "Taiwanese Min Nan",
    "Taiwanese Hokkien",
    "Taiwanese Mandarin",  # Chinese dialect/language
    "Taixuanjing tetragram",
    "Taiyuan",
    "Tajik",
    "Talang Padang",
    "Tally-marks",
    "Talur",
    "Tang-e Eram",
    "Tankarana",
    "Tantoyuca",
    "Tao",
    "Taraškievica",
    "Tashelhit",  # Variant of Berber
    "Tasmania",
    "Tasmanian",
    "Tavastia",
    "Tebera",
    "Teesside",
    "Tehran",
    "Tehrani",
    "Telugu-Kui",
    "Temapache",
    "Tenerife",
    "Teochew",
    "Teotepeque",
    "Tepetzintla",
    "Terre-Neuve-et-Labrador",
    "Tessin",
    "Texas",
    "Texcoco",
    "Textbibel",
    "Tgdaya",
    "Thailand",
    "Thanh Chương",
    "The Hague",
    "Thung Luang village",
    "Thung Luang",
    "Thurgau",
    "Thuringian-Upper Saxon",
    "Tianjin",
    "Tiberian Hebrew",
    "Timau",
    "Timor-Leste",
    "Tlaxcala",
    "Tlyadal",
    "Toaripi",
    "Tokat",
    "Tokyo",
    "Tongyang",
    "Tongzi",
    "Torlakian",
    "Tosk",
    "Toulouse",
    "Traditional",
    "Trakai-Vilnius",
    "Translingual",
    "Transoxianan",
    "Transylvania",
    "Trat",
    "Tredici Comuni",
    "Trentino",
    "Trinidad and Tobago",
    "Truku",
    "Tsimihety",
    "Tulamni",
    "Turkmen",
    "Tuscany",
    "Twente",
    "Twents",
    "Twi",  # Dialect of the Akan language
    "Tyneside",
    "Uganda",
    "UK with /ʊ/",
    "UK",
    "Ulu",
    "UPA",
    "Upper Silesia",
    "Upper Sorbian",
    "Urama",
    "Urdu",
    "US with /u/",
    "US",
    "US-Inland North",
    "US-merged",
    "Ukraine",
    "Ukrainish",
    "Ukraynish",
    "Ulaanbaatar",
    "Ulster Scots",
    "Ulster",
    "Ultramontane",  # Corsican dialect
    "Umeå",
    "Unified",
    "Unix",
    "Unquachog",  # Dialect of Quiripi
    "Upper RP Triphthong Smoothing",
    "Uri",
    "Urkers",
    "Ursari",
    "Urtijëi",
    "Uruguay",
    "Utara",  # Region in Indonesia (Rejang language)
    "Uutände",
    "Uyghurjin",
    "Vaiśeṣika",
    "Valais",
    "Valencia",
    "Valencian",
    "Vallander",
    "Vancouver",
    "Vancouver Island",
    "Vaṅga",
    "Vedic",
    "Veluws",
    "Venezuela",
    "Verona",
    "Vidari",  # Variant of Alviri-Vidari
    "Vietnam",
    "Vinh",
    "Vinza",
    "Virginia",
    "Vivaro-Alpin",
    "Vivaro-Alpine",
    "Volapük Nulik",
    "Volapük Rigik",
    "Vosges",
    "Vulgata",
    "Västergötland",
    "WW2 air pilots' usage",
    "Wade-Giles",
    "Wadikali",
    "Walapai",
    "Wales",
    "Wallonia",
    "Wamwan",
    "Wardak",
    "Waterford",
    "Way Lima",
    "Wazirwola",
    "Wearside",
    "Weirate",
    "Welche",
    "Welsh English",
    "Wenzhou",  # Chinese dialect/language
    "Wenzhou Wu",  # Chinese dialect/language
    "West Armenian",
    "West Bengal",
    "West Cork",
    "West Country",
    "West Kerry",
    "West Midlands",
    "West Muskerry",
    "West Pomeranian",
    "West Saxon",
    "West",
    "Western Armenian",
    "Western Lombard",
    "Western Punjabi",
    "Western Quebec",
    "Western Rumelia",
    "Western Syriac",
    "Western",
    "Westminster system",
    "Westmünsterland",
    "Westphalia",
    "Westphalian",
    "Westpfälzisch",
    "Westwestphalian",
    "Wiedingharde",
    "Windesi",
    "Witzapan",
    "Wood",
    "World War I",
    "Wrangelsholm",
    "Written Form",
    "Wu",  # Chinese dialect/language
    "Wuhan",
    "Wuvulu",
    "X-system",
    "Xiamen",
    "Xiang",
    "Xilitla",
    "YIVO",
    "Yagaria",
    "Yahualica",
    "Yajurveda chanting",
    "Yaman",
    "Yanbian",
    "Yanhe",
    "Yao'an",
    "Yardliyawara",
    "Yardymli",
    "Yaut",
    "Yawelmani",
    "Yañalif",
    "Ye'kwana",
    "Yemen",
    "Yemenite Hebrew",
    "Yichang",
    "Yiddish-influenced",
    "Yilan",
    "Yilan Hokkien",
    "Yindjilandji",
    "Yintyingka",
    "Ylä-Laukaa",
    "Yongshan",
    "Yorkshire",
    "Yozgat",
    "Yukjin",
    "Yukon",
    "Yulparija",
    "Yunnan",
    "Zacatianguis",
    "Zamboanga",
    "Zangilan",
    "Zaqatala",
    "Zezuru",
    "Zhengzhang",
    "Zhangzhou",
    "Zhangzhou Hokkien",
    "Zhangpu",
    "Zimbabwe",
    "Zinacantán",
    "Zurich",
    "Zêkog",
    "Överkalix",
    "al-Andalus",  # historically Muslim ruled area of the Iberian Penisula
    "bureaucratese",
    "central and northeastern Switzerland",
    "continental Normandy",
    "feudal Britain",
    "parts of South Africa",
    "outside Northumbria",
    "post-Augustan",
    "post-Classical",
    "post-Homeric",
    "pre-Classical",
    "regionally African American Vernacular",
    "southern Moselle Franconian",
    "northernmost Moselle Franconian",
    "west Sweden",
    "most of Moselle Franconian",
    "Southern Germany",
    "southern Germany",
    "Northwest German",  # anfangen/German
    "Ruhrdeutsch",  # Haus/German
    "Berlinisch",  # Haus/German
    "18th ct.",  # Haus/German
    "south-western German",  # Maus/German
    "Upper German",  # schneien/German
    # paste from placenames relating to Chinese dialectal synonyms
    "Tianmen",
    "Gaoming",
    "Xining",
    "Dali",
    "Huicheng-Bendihua",
    "Ganzhou",
    "Luoyang",
    "Lingui",
    "Changting",
    "Lütian",
    "Jiamusi",
    "Heshan",
    "Neipu",
    "Sanjia",
    "Fuyang",
    "Baihe",
    "Changchun",
    "Linfen",
    "Jinzhou",
    "Chongming",
    "Dandong",
    "Qingxi",
    "Shexian",
    "Mengzi",
    "Tonghua",
    "Zhengzhou",
    "Qingping",
    "Haikou",
    "Zunyi",
    "Zhangjiakou",
    "Yangchun",
    "Guiyang",
    "Southern-Pinghua",
    "Ninghua",
    "Dazhou",
    "Zhuhai",
    "Shuangfeng",
    "Tangkou",
    "Hailar",
    "Nanchong",
    "Lianyungang",
    "Kuala-Lumpur",
    "Wengyuan",
    "Hsinchu-County",
    "Ningdu",
    "Lunbei",
    "Wuping",
    "Tingzi",
    "Zhaotong",
    "Liuzhou",
    "Yantai",
    "Shenzhen",
    "Doumen",
    "Leizhou",
    "Zhongshan",
    "Changzhi",
    "Lianjiang",
    "Xinhui",
    "Lishi",
    "Baisha",
    "Xihe",
    "Hangzhou",
    "Tong'an",
    "Baoji",
    "Hanzhong",
    "Yanqian",
    "Xi'an",
    "Cangzhou",
    "Zhao'an",
    "Xinyang",
    "Jieyang",
    "Xiangyang",
    "Huazhou",
    "Niujiang",
    "Xichang",
    "Sabah",
    "Danyang",
    "Lianshui",
    "Qianshan",
    "Jining",
    "Zhudong",
    "Conghua",
    "Huiyang",
    "Chikan",
    "Yangxi",
    "Pingshan",
    "Anqing",
    "Xiuzhuan",
    "Qingdao",
    "Erenhot",
    "Pingtung",
    "Hefei",
    "Manila",
    "Chifeng",
    "Qionglin",
    "Nantong",
    "Yangyuan",
    "Zengcheng",
    "Lijin",
    "Dunhuang",
    "Kam-Tin-Weitou",
    "Nanlang-Heshui",
    "Lichuan",
    "Jiexi",
    "Dongshi",
    "Xindong",
    "Linzhou",
    "Qionghai",
    "Shangqiu",
    "Wuhu",
    "Shijiao",
    "Linhe",
    "Shunde",
    "Wenchang",
    "Kaiping",
    "Shijiazhuang",
    "Yinchuan",
    "Mingcheng",
    "Xinyi",
    "Dongguan",
    "Tonggu",
    "Tianshui",
    "Guangfu",
    "Jixi",
    "Yangjiang",
    "Shatou",
    "Suide",
    "Nanjing",
    "Foshan",
    "Dalian",
    "Liannan",
    "Baicheng",
    "Datong",
    "Yunlin",
    "Shenyang",
    "Nanhai",
    "Dabu",
    "Shajing",
    "Chaozhou",
    "Hami",
    "Pingxiang",
    "Shiqi",
    "Sanshui",
    "Baoding",
    "Johor-Bahru",
    "Tangshan",
    "Harbin",
    "Yudu",
    "Dianbai",
    "Gaozhou",
    "Heihe",
    "Hulunbuir",
    "Jinan",
    "Kunming",
    "Changde",
    "Enping",
    "Shatoujiao",
    "Hailu",
    "Chengde",
    "Zigong",
    "Zhucheng",
    "Guilin",
    "Panlong",
    "Wanrong",
    "Huadu",
    "Bao'an",
    "Qiqihar",
    "Jinhua",
    "Xinzhou",
    "Lanzhou",
    "Huashan",
    "Loudi",
    "Shalang",
    "Yayao",
    "Dayu",
    "Senai",
    "Hohhot",
    "Nanning",
    "Raoping",
    "Sandu",
    "Yuanyang",
    "Handan",
    "Jiangmen",
    "Panyu",
    "Xin'an",
    "Sihe",
    "Xuzhou",
    "Lingbao",
    "Luchuan",
    "Mengshan",
    "Taichung",
    "Qianpai",
    "Yangzhou",
    "Liping",
    "Ürümqi",
    "Bijie",
])


# General mapping for linguistic tags.  Value is a string of space-separated
# tags, or list of alternative sets of tags.  Alternative forms in the same
# category can all be listed in the same string (e.g., multiple genders).
# XXX should analyze imperfect vs. imperfective - are they just used in
# different languages, or is there an actual difference in meaning?
xlat_tags_map = {
    "sg": "singular",
    "pl": "plural",
    "sg.": "singular",
    "pl.": "plural",
    "sg. and pl.": "singular plural",
    "sg and pl": "singular plural",
    "m/f": "masculine feminine",
    "no pl": "no-plural",
    "pl. only": "plural-only plural",
    "pl ordinaux": "usually plural",
    "m.": "masculine",
    "male": "masculine",
    "f.": "feminine",
    "fem.": "feminine",
    "female": "feminine",
    "indef.": "indefinite",
    "gen.": "genitive",
    "pres.": "present",
    "subj.": "subjunctive",
    "impf.": "imperfective",
    "pf.": "perfective",
    "trans.": "transitive",
    "unc": "uncountable",
    "abbreviated": "abbreviation",
    "abbreviation as": "abbreviation",
    "diminutives": "diminutive",
    "Diminutive": "diminutive",
    "Diminutives": "diminutive",
    "†-tari": "-tari",
    "†-nari": "-nari",
    "♂♀": "masculine feminine",
    "♂": "masculine",
    "♀": "feminine",
    "cangjie input": "cangjie-input",
    "RP": "Received-Pronunciation",
    "BR": "Brazil",
    "Brasil": "Brazil",
    "Brazilian Portuguese": "Brazil",
    "FR": "France",
    "IT": "Italy",
    "CAN": "Canada",
    "AU": "Australia",
    "AUS": "Australia",
    "Austr.": "Australian",
    "AusE": "Australia",
    "Aus": "Australia",
    "LKA": "Sri-Lanka",
    "RU": "Russia",
    "SA": "South-Africa",
    "[AU]": "Australia",
    "NYC": "New-York-City",
    "CA": "Canada",
    "AT": "Austria",
    "GA": "General-American",
    "NV": "Navajo",
    "UK male": "UK",
    "UK female": "UK",
    "GB": "UK",
    "EN": "UK",
    "IN": "India",
    "PRC": "China",
    "BG": "Bulgaria",
    "DE": "Germany",
    "IE": "Ireland",
    "NL": "Netherlands",
    "NZ": "New-Zealand",
    "PT": "Portugal",
    "BOL": "Bolivia",
    "U.S.A.": "US",
    "U.S.": "US",
    "[US]": "US",
    "Americanisation": "Americanization",
    "Saint Ouen": "Saint-Ouën",
    "Déné syllabary": "Déné-syllabary",
    "Kayah Li": "Kayah-Li",
    "Hanifi Rohingya": "Hanifi-Rohingya",
    "Ol Chiki": "Ol-Chiki",
    "Old Persian": "Old-Persian",
    "Tai Tham": "Tai-Tham",
    "Warang Citi": "Warang-Citi",
    "UK & Aus": "UK Australia",
    "Britian": "Britain",
    "coastal Min": "Coastal-Min",
    "Telugu-Kui language": "Telugu-Kui",
    "SK Standard/Seoul": "SK-Standard Seoul",
    "Devanagri": "Devanagari error-misspelling",
    "Standard Seoul": "SK-Standard Seoul",
    "Association canadienne de normalisation": "Canada",
    "esp.": "especially",
    "northwestern": "Northwestern",
    "northeastern": "Northeastern",
    "southwestern": "Southwestern",
    "southeastern": "Southeastern",
    "northern": "Northern",
    "southern": "Southern",
    "western": "Western",
    "eastern": "Eastern",
    "westernmost": "Western",
    "west": "West",
    "Mecayapán": "Mecayapan",
    "Mooring and Föhr-Amrum": "Mooring Föhr-Amrum",
    "Föhr-Amrum & Mooring": "Föhr-Amrum Mooring",
    "Nazi slur against Churchill": "Nazism slur",
    "religious slur": "slur",
    "euphemistic Nazi term": "Nazism euphemistic",
    "United States": "US",
    "Québec": "Quebec",
    "Classic Persian": "Classical-Persian",
    "Sette Communi": "Sette-Comuni",
    "Vivaro-alpine": "Vivaro-Alpine",
    "Mooring and Hallig": "Mooring Hallig",
    "Zürich": "Zurich",
    "Somiedo": "Somiedu",
    "Uk": "UK",
    "US/UK": "US UK",  # XXX leave separate
    "USA": "US",
    "México": "Mexico",
    "Latinamerica": "Latin-America",
    "Lat. Amer.": "Latin-America",
    "LAm": "Latin-America",
    "Monégasque": "Monegasque",
    "Audio": "",
    "orig. US": "",
    "poetical": "poetic",
    "Noun": "noun",
    "Adjective": "adjective",
    "Verb": "verb",
    "Poetic": "poetic",
    "Poetic.": "poetic",
    "Informal.": "informal",
    "slightly more formal": "formal",
    "Colloquial.": "colloquial",
    "Antiquated.": "dated",
    "Archaic": "archaic",
    "religious/archaic": "archaic",
    "Causative": "causative",
    "Passive": "passive",
    "Stative": "stative",
    "Applicative": "applicative",
    "Colloquial": "colloquial",
    "Epic verse": "poetic",
    "Nominative plural - rare": "nominative plural rare",
    "Nonstandard but common": "nonstandard common",
    "Slang": "slang",
    "Slang-Latin America": "slang Latin-America",
    "slangy": "slang",
    "backslang": "slang",
    "butcher's slang": "slang jargon",
    "archiac": "archaic error-misspelling",
    "archaic except in fixed expressions": "archaic",
    "nonstandard form": "nonstandard",
    "singular form": "singular",
    "plural form": "plural",
    "nonstandard form of": "nonstandard alt-of",
    "main verb": "base-form",
    "standard form of": "standard alt-of",
    "nonstandard stylistic suffix": "nonstandard dialectal suffix",
    "honorific form": "honorific",
    "possessed form": "possessed-form",
    "obligatorily possessed": "possessed-form",
    "obligatory possessive": "possessed-form",
    "obligatory possession": "possessed-form",
    "possessive only": "possessive",
    "obligational": "obligative",
    "indicated possession by preceding noun": "possessed-form",
    "unpossessed form": "unpossessed-form",
    "Dialectal": "dialectal",
    "Dialect": "",
    "dialectal form": "dialectal",
    "dialectal term": "dialectal",
    "dialectal Mandarin": "dialectal Mandarin",
    "Dialect:": "",
    "regiolectal": "dialectal",
    "archaic or regiolectal": "archaic dialectal",
    "archaic or regional": "archaic dialectal",
    "Archaic or obsolete": "archaic",
    "Canada: Ontario": "Ontario",
    "Canada: British Columbia": "British-Columbia",
    "GenAm": "General-American",
    "Greco-Bohairic Pronunciation": "Greco-Bohairic",
    "Greco-Bohairic pronunciation": "Greco-Bohairic",
    "Vallader": "Vallander",
    "Conservative RP": "Received-Pronunciation",
    "Received Prononunciation": "Received-Pronunciation",
    "North American also": "North-American",
    "Cois Fharraige also": "Cois-Fharraige",
    "Sawndip forms": "Sawndip",
    "Sawndip form": "Sawndip",
    "old orthography": "archaic",
    "Maine accent": "Maine",
    "Bosnia Serbia": "Bosnian-Serbian",
    "MLE": "Multicultural-London-English",
    "AAVE": "African-American-Vernacular-English",
    "Early ME": "Early-Middle-English",
    "Northern ME": "Northern-Middle-English",
    "Southern ME": "Southern-Middle-English",
    "Late ME": "Late-Middle-English",
    "Spanish given name": "Spanish proper-noun",
    "Taichung & Tainan Hokkien": "Taichung-Hokkien Tainan",
    "St. Petersburg or dated": "Saint-Petersburg dated",
    "Irregular reading": "irregular-pronunciation",
    "irreg. adv.": "irregular adverbial",
    "Argentina and Uruguay": "Argentina Uruguay",
    "Argentina Uruguay": "Argentina Uruguay",
    "Southern US folk speech": "Southern-US dialectal",
    "Main dialectal variations": "dialectal",
    "Many eastern and northern dialects": "dialectal",
    "many dialects": "dialectal",
    "some dialects of": "dialectal",
    "now sometimes by conflation with etymology 1 under standard German influence":
    "sometimes",
    "see below": "",
    "unstressed form": "unstressed",
    "mute of": "unstressed form-of",
    "for some speakers": "uncommon",
    'when "do" is unstressed and the next word starts with /j/':
    "unstressed-before-j",
    "before a vowel": "before-vowel",
    "before vowel": "before-vowel",
    "before vowels": "before-vowel",
    "pre-vocalic": "before-vowel",
    "used before vowels and lenited fh-": "before-vowel before-lenited-fh",
    "used before vowels": "before-vowel",
    "used before the past tense": "before-past",
    "used a verb in imperfect subjunctive": "with-imperfect with-subjunctive",
    "the Eurozone": "Eurozone",
    "Phoneme": "phoneme",
    "Vowel": "phoneme",
    "Consonant": "phoneme",
    "Name of letter": "name",
    "nation's name": "name",
    "proprietary name": "name",
    "Vulgar": "vulgar",
    "strong language": "vulgar",
    "Very Strong Swear word": "vulgar",
    "Spoken": "colloquial",
    "spoken": "colloquial",
    "written": "literary",
    "Syllable initial": "syllable-initial",
    "Syllable final": "syllable-final",
    "internet": "Internet",
    "online": "Internet",
    "instant messaging": "Internet",
    "text messaging": "Internet",
    "cot-caught merged": "cot-caught-merger",
    "cot–caught merged": "cot-caught-merger",
    "cot-caught merger": "cot-caught-merger",
    "cot–caught merger": "cot-caught-merger",
    "pin-pen merger": "pin-pen-merger",
    "pin–pen merger": "pin-pen-merger",
    "prefix before comparative forms": "prefix with-comparative",
    "countable and uncountable": "countable uncountable",
    "masculine and feminine plural": "masculine feminine plural",
    "definite singular and plural": "definite singular plural",
    "definite or plural": ["definite", "plural"],
    "plural or definite attributive":
    ["plural attributive", "definite singular attributive"],
    "plural and definite singular attributive":
    ["plural attributive", "definite singular attributive"],
    "oblique and nominative feminine singular":
    "oblique nominative feminine singular",
    "feminine and neuter plural": "feminine neuter plural",
    "feminine and neuter": "feminine neuter",
    "feminine and neuter plural": "feminine neuter plural",
    "masculine and feminine": "masculine feminine",
    "masculine and neuter": "masculine neuter",
    "masculine and plural": "masculine plural",
    "female and neuter": "feminine neuter",
    "the third person": "third-person",
    "(at least) nominative/objective/reflexive cases":
    "nominative objective",
    "singular and plural": "singular plural",
    "plural and weak singular": ["plural", "weak singular"],
    "dative-directional": "dative directional",
    "preterite and supine": "preterite supine",
    "genitive and dative": "genitive dative",
    "genitive and plural": "genitive plural",
    "dative and accusative": "dative accusative",
    "accusative/illative": "accusative illative",
    "accusative and ablative": "accusative ablative",
    "dative and accusative singular": "dative accusative singular",
    "no nominative": "no-nominative",
    "simple past": "past",
    "past —": "no-past",
    "simple future": "future",
    "simple present": "present",
    "simple past and past participle": ["past", "past participle"],
    "simple past tense and past participle": ["past", "past participle"],
    "taking a past participle": "with-past-participle",
    "literary or in compounds": "literary in-compounds",
    "certain compounds": "in-compounds idiomatic",
    "participial adjective": "participle adjective error-misspelling",
    "literary or archaic": "literary archaic",
    "literaly or archaic": "literary archaic error-misspelling",
    "literary or dialectal": "literary dialectal",
    "dated or dialectal": "dated dialectal",
    "dialectal or colloquial": "dialectal colloquial",
    "dialectal or obsolete": "dialectal obsolete",
    # XXX what is this? "with verb in simple tense": "with-simple",
    "in simple past tense": "past",
    "for most verbs": "usually",
    "in general": "usually",
    "in variation": "in-variation",
    "genitive/dative": "genitive dative",
    "dative/locative": "dative locative",
    "dative/locative/partitive": "dative locative partitive",
    "dative/partitive": "dative partitive",
    "genitive/dative/prepositional": "genitive dative prepositional",
    "dative/instrumental": "dative instrumental",
    "dative/instrumental/prepositional": "dative instrumental prepositional",
    "genitive/prepositional": "genitive prepositional",
    "genitive/dative/locative": "genitive dative locative",
    "genitive/dative/ablative": "genitive dative ablative",
    "dative/ablative/locative": "dative ablative locative",
    "ablative/vocative": "ablative vocative",
    "ablative/locative": "ablative locative",
    "ablative/instrumental": "ablative instrumental",
    "dative/ablative": "dative ablative",
    "genitive/instrumental/locative": "genitive instrumental locative",
    "genitive/dative/locative/vocative": "genitive dative locative vocative",
    "genitive/dative/instrumental": "genitive dative instrumental",
    "genitive/dative/instrumental/prepositional":
    "genitive dative instrumental prepositional",
    "prepositional masculine / neuter singular":
    ["prepositional masculine", "neuter singular"],
    "+ prepositional case": "with-prepositional",
    "+prepositional": "with-prepositional",
    "+ por": "with-por",
    "Radical": "radical",
    "accusative/instrumental": "accusative instrumental",
    "dative/adverbial case": "dative adverbial",
    "dative/genitive": "dative genitive",
    "dative/genitive/instrumental": "dative genitive instrumental",
    "dative/accusative": "dative accusative",
    "dative/accusative/locative": "dative accusative locative",
    "genitive/accusative/prepositional":
    "genitive accusative prepositional",
    "genitive/accusative/vocative": "genitive accusative vocative",
    "genitive/dative/accusative": "genitive dative accusative",
    "genitive/animate accusative": ["genitive", "animate accusative"],
    "genitive/accusative animate/prepositional":
    ["genitive prepositional", "accusative animate"],
    "accusative plural and genitive plural": "accusative genitive plural",
    "hidden-n declension": "hidden-n",
    "declension pattern of": "declension-pattern-of",
    "first/declension-2 adjective":
    "declension-1 declension-2 adjective",
    "first/declension-2 participle":
    "declension-1 declension-2 participle",
    "class 9/10": "class-9 class-10",
    "class 5/6": "class-5 class-6",
    "class 3/4": "class-3 class-4",
    "class 7/8": "class-7 class-8",
    "class 1/2": "class-1 class-2",
    "class 11/10": "class-11 class-10",
    "class 11/12": "class-11 class-12",
    "nc 1/2": "class-1 class-2",
    "nc 3/4": "class-3 class-4",
    "nc 5/6": "class-5 class-6",
    "nc 7/8": "class-7 class-8",
    "nc 9/10": "class-9 class-10",
    "nc 1": "class-1",
    "nc 2": "class-2",
    "nc 3": "class-3",
    "nc 4": "class-4",
    "nc 5": "class-5",
    "nc 6": "class-6",
    "nc 7": "class-7",
    "nc 8": "class-8",
    "nc 9": "class-9",
    "nc 10": "class-10",
    "nc 11": "class-11",
    "nc 12": "class-12",
    "nc 13": "class-13",
    "nc 14": "class-14",
    "nc 15": "class-15",
    "nc 16": "class-16",
    "nc 17": "class-17",
    "nc 18": "class-18",
    "cl. 2 to cl. 11 and cl. 16 to cl. 18":
    "class-2 class-3 class-4 class-5 class-6 class-7 class-8 class-9 class-10 class-11 class-16 class-17 class-18",
    "refl": "reflexive",
    "coll.": "colloquial",
    "colloq.": "colloquial",
    "colloq": "colloquial",
    "collo.": "colloquial",
    "collective when uncountable": "countable uncountable collective",
    "coloquial": "colloquial",
    "more colloquial": "colloquial",
    "used colloquially and jokingly": "colloquial humorous",
    "used adverbially": "adverbial",
    "adverbially": "adverbial",
    "intr.": "intransitive",
    "tr.": "transitive",
    "trans": "transitive",
    "intransitive use": "intransitive",
    "intransitive senses": "intransitive",
    "intr. impers.": "intransitive impersonal",
    "abbrev.": "abbreviation",
    "Abbreviation": "abbreviation",
    "Hiragana": "hiragana",
    "Katakana": "katakana",
    "synon. but common": "synonym common",
    "common hyperhyms": "common hypernym",
    "much more common": "common",
    "common gender": "common-gender",
    "incorrectly": "proscribed",
    "incorrect": "proscribed",
    "a hyponymic term": "hyponym",
    "a hypernymic term": "hypernym",
    "transitively": "transitive",
    "intransitively": "intransitive",
    "transitiv": "transitive",
    "intransitiv": "intransitive",
    "nominalized adjective": "noun-from-adj",
    "adjectivized noun": "adjectival",
    "adv.": "adverb",
    "infomal": "informal error-misspelling",
    "informally": "informal",
    "formally": "formal",
    "very formal": "formal",
    "unmarked form": "unstressed",
    "marked form": "stressed",
    "inifnitive": "infinitive error-misspelling",
    "inf.": "informal",
    "unformal": "informal",
    "unpolite": "impolite",
    "fairly polite": "polite",
    "postnominal": "postpositional",
    "first/second declension": "declension-1 declension-2",
    "first/second-declension": "declension-1 declension-2",
    "first/declension-2 suffix":
    "declension-1 declension-2 suffix",
    "first/declension-2 numeral plural only":
    "declension-1 declension-2 numeral plural-only plural",
    "with gendered nouns": "with-gendered-noun",
    "possessive (with noun)": "possessive with-noun",
    "possessive (without noun)": "possessive without-noun",
    "without a main word": "without-noun",
    "informal 1st possessive": "informal first-person possessive",
    "informal augmentations": "informal augmented",
    "informal alternatives": "informal",
    "strumental/locative/lative form": "instrumental locative lative",
    "instrumental/locative/lative form": "instrumental locative lative",
    "reflexive/dative/accusative form": "reflexive dative accusative",
    "reflexive/accusative/dative form": "reflexive accusative dative",
    "third-person/impersonal": "third-person impersonal",
    "impersonal/third-person": "impersonal third-person",
    "lative form": "lative",
    "reflexive form": "reflexive",
    "reflexive for": "reflexive form-of",
    "passive for": "passive form-of",
    "dative form": "dative",
    "accusative form": "accusative",
    "formal or literary": ["formal", "literary"],
    "formal or plural": ["formal", "plural"],
    "formal and written": "formal literary",
    "addressing kings and queens": "formal deferential",
    "adressing kings and queens": "formal deferential",
    "impolite 2nd possessive": "informal second-person possessive",
    "casual": "informal",
    "fast speech": "informal",
    "strong personal": "strong personal pronoun",
    "weak personal": "weak personal pronoun",
    "persent participle": "present participle",
    "with adjective or adjective-phrase complement": "with-adjective",
    "with accusative or dative": "with-accusative with-dative",
    "with accusative or genitive": "with-accusative with-genitive",
    "with accusative or ablative": "with-accusative with-ablative",
    "genitive or accusative": ["genitive accusative"],
    "genitive of personal pronoun": "genitive personal pronoun",
    "nominative and accusative definite singular":
    "nominative accusative definite singular",
    "not generally used in the plural": "singular-normally",
    "+ genitive": "with-genitive",
    "+ genitive possessive suffix or elative":
    "with-genitive with-possessive-suffix with-elative",
    "+ genitive-accusative": "with-genitive",
    "genitive + ~": "with-genitive postpositional",
    "+ partitive or (less common) possessive suffix":
    "with-partitive with-possessive-suffix",
    "+ allative": "with-allative",
    "[an (about) + accusative]": "with-an with-accusative",
    "less common": "uncommon",
    "less frequently": "uncommon",
    "no perfect or supine stem": "no-perfect no-supine",
    "no present participle": "no-present-participle",
    "no past participle": "no-past-participle",
    "past participle (obsolete except in adjectival use)":
    "obsolete past participle",
    "short past participle": "past participle short-form",
    "short past adverbial perfective participle":
    "past adverbial perfective participle short-form",
    "short past adverbial imperfective participle":
    "past adverbial imperfective participle short-form",
    "short masculine": "masculine short-form",
    "short feminine": "feminine short-form",
    "short neuter": "neuter short-form",
    "short plural": "plural short-form",
    "short singular": "singular short-form",
    "long past participle": "past participle long-form",
    "of the past participle": "past participle",
    "past participle n": "past participle neuter",
    "past participle c": "past participle common-gender",
    "past participle f": "past participle feminine",
    "past participle m": "past participle masculine",
    "past participle pl": "past participle plural",
    "of the present participle": "present participle",
    "adverbial locative noun in the pa, ku, or mu locative classes":
    "adverbial locative",
    "comparative -": "no-comparative",
    "superlative -": "no-superlative",
    "comparative form only": "comparative-only",
    "1 declension": "declension-1",
    "4 declension": "declension-4",
    "feminine ? declension": "feminine",
    "masculine ? declension": "masculine",
    "1st declension": "declension-1",
    "2nd declension": "declension-2",
    "3rd declension": "declension-3",
    "4th declension": "declension-4",
    "5th declension": "declension-5",
    "6th declension": "declension-6",
    "2nd-person": "second-person",
    "1st-person": "first-person",
    "3rd-person": "third-person",
    "1st person": "first-person",
    "2nd person": "second-person",
    "3rd person": "third-person",
    "1st actor trigger": "actor-i",
    "2nd actor trigger": "actor-ii",
    "3rd actor trigger": "actor-iii",
    "4th actor trigger": "actor-iv",
    "object trigger": "objective",
    "1st object trigger": "objective actor-i",
    "2nd object trigger": "objective actor-ii",
    "3rd object trigger": "objective actor-iii",
    "4th object trigger": "objective actor-iv",
    "potential mood": "potential",
    "causative mood": "causative",
    "comitative trigger": "comitative",
    "1st comitative trigger": "comitative actor-i",
    "2nd comitative trigger": "comitative actor-ii",
    "3rd comitative trigger": "comitative actor-iii",
    "4th comitative trigger": "comitative actor-iv",
    "locative trigger": "locative",
    "thematic trigger": "thematic",
    "benefactive trigger": "benefactive",
    "instrument trigger": "instrumental",
    "1st instrument trigger": "instrumental actor-i",
    "2nd instrument trigger": "instrumental actor-ii",
    "3rd instrument trigger": "instrumental actor-iii",
    "4th instrument trigger": "instrumental actor-iv",
    "1st": "first-person",
    "2nd": "second-person",
    "3rd": "third-person",
    "plural inv": "plural invariable",
    "plural not attested": "no-plural",
    "no plural forms": "no-plural",
    "not translated": "not-translated",
    "not mutable": "not-mutable",
    "used only predicatively": "predicative",
    "only in predicative position": "predicative",
    "only predicative": "predicative",
    "only among women": "",
    "predicate-only":
    "predicative error-misspelling",  # eleng/Luxembourgish
    "predicative only": "predicative",
    "predicatively": "predicative",
    "in attributive use": "attributive",
    "(attributive)": "attributive",
    "(predicative)": "predicative",
    "(uncountable)": "uncountable",
    "(as a measure)": "",
    "only in attributive use": "attributive",
    "present tense": "present",
    "past tense": "past",
    "feminine counterpart": "feminine",
    "feminine form": "feminine",
    "masculine counterpart": "masculine",
    "masculine form": "masculine",
    "neuter form": "neuter",
    "passive counterpart": "passive",
    "active counterpart": "active",
    "attested mostly in the passive": "passive-mostly",
    "basic stem form": "stem",
    "no supine stem": "no-supine",
    "no perfect stem": "no-perfect",
    "construct state": "construct",
    "construct form": "construct",
    "phonemic reduplicative": "reduplication",
    "reduplicated": "reduplication",
    "neutrally formal": "polite",
    "objective case": "objective",
    "first person": "first-person",
    "second person": "second-person",
    "third person": "third-person",
    "nominative case": "nominative",
    "genitive case": "genitive",
    "genitive 1": "genitive",
    "genitive 2": "genitive",
    "genitive 3": "genitive",
    "dative case": "dative",
    "dative 1": "dative",
    "dative 2": "dative",
    "dative 3": "dative",
    "accusative 1": "accusative",
    "accusative 2": "accusative",
    "accusative 3": "accusative",
    "accusative case": "accusative",
    "ergative cases": "ergative",
    "absolutive case": "absolutive",
    "ablative case": "ablative",
    "genitive unattested": "no-genitive",
    "genitive -": "no-genitive",
    "nominative plural -": "no-nominative-plural",
    "colloquially also feminine": "colloquial feminine",
    "colloquial or pejorative": "colloquial pejorative",
    "colloquial or dialectal": "colloquial dialectal",
    "pejorative or racial slur": "pejorative slur",
    "pejoratively": "pejorative",
    "racial slur": "slur",
    "in some dialects": "dialectal",
    "in other dialects": "dialectal",
    "dialects": "dialectal",
    "pejorativ": "pejorative error-misspelling",
    "idionomic": "idiomatic error-misspelling",
    "idiom": "idiomatic",
    "humorously self-deprecating": "humorous",
    "rare/awkward": "rare",
    "rare/archaic": "archaic",
    "archaic or Scotland": "archaic Scotland",
    "extremely rare": "rare",
    "now quite rare": "rare",
    "rarefied": "rare",
    "rarely": "rare",
    "rarer form": "rare",
    "relatively rare": "rare",
    "personified": "person",
    "person or animal": "person animal-not-person",
    "found only in the imperfective tenses": "no-perfect",
    "imperfekt": "imperfect error-misspelling",
    "imperf. aspect": "imperfect",
    "perfective 1": "perfect",
    "perfective 2": "perfect",
    "in counterfactual conditionals": "conditional counterfactual",
    "improbable of counterfactual": "usually counterfactual",
    "third plural indicative": "third-person plural indicative",
    "defective verb": "defective",
    "+ active 3rd infinitive in elative": "with-infinitive-iii-elative",
    "+ active 3rd infinitive in illative": "with-infinitive-iii-illative",
    "+ third infinitive in illative": "with-infinitive-iii-illative",
    "+ verb in 3rd infinitive abessive": "with-infinitive-iii-abessive",
    "+ verb in third infinitive illative or adverb":
    "with-infinitive-iii with-illative with-adverb",
    "+ partitive + 3rd person singular": "with-partitive",
    "3rd possessive": "third-person possessive",
    "active voice": "active",
    "+ infinitive": "with-infinitive",
    "+ first infinitive": "with-infinitive-i",
    "transitive + first infinitive": "transitive with-infinitive-i",
    "transitive + kV": "transitive with-kV",  # gǀkxʻâã/ǃXóõ
    "+ a + infinitive": "with-a with-infinitive",
    "+ indicative mood": "with-indicative",
    "+ conditional mood": "with-conditional",
    "+nominative": "with-nominative",
    "+ nominative": "with-nominative",
    "plus genitive": "with-genitive",
    "+ genitive": "with-genitive",
    "+ genetive": "with-genitive error-misspelling",
    "+genitive": "with-genitive",
    "+ genitive case": "with-genitive",
    "genitive +": "with-genitive",
    "nominative +": "with-nominative",
    "genitive or possessive suffix +": "with-genitive with-possessive-suffix",
    "with genitive case": "with-genitive",
    "with genitive": "with-genitive",
    "+dative": "with-dative",
    "+ dative case": "with-dative",
    "dative case +": "with-dative",
    "+ dative": "with-dative",
    "+ historic dative": "with-dative historic",
    "only with adjectives": "with-adjective",
    "plus dative": "with-dative",
    "plus dative case": "with-dative",
    "with dative": "with-dative",
    "with the dative": "with-dative",
    "with dative case": "with-dative",
    "+ accusative": "with-accusative",
    "+ accusative case": "with-accusative",
    "+accusative": "with-accusative",
    "with accusative case": "with-accusative",
    "with the accusative": "with-accusative",
    "with accusative": "with-accusative",
    "plus accusative": "with-accusative",
    "takes accusative": "with-accusative",
    "takes accusative object": "with-accusative",
    "governs the accusative": "with-accusative",
    "governs the genitive": "with-genitive",
    "governs the dative": "with-dative",
    "takes dative": "with-dative",
    "takes dative case": "with-dative",
    "zhuyin": "bopomofo",
    "Zhuyin": "bopomofo",
    "+ partitive": "with-partitive",
    "+ partitive + vastaan": "with-partitive",
    "+partitive": "with-partitive",
    "with partitive case": "with-partitive",
    "plus partitive": "with-partitive",
    "with partitive": "with-partitive",
    "+ablative": "with-ablative",
    "+ ablative": "with-ablative",
    "with ablative case": "with-ablative",
    "plus ablative": "with-ablative",
    "with ablative": "with-ablative",
    "+ subjunctive": "with-subjunctive",
    "+subjunctive": "with-subjunctive",
    "plus subjunctive": "with-subjunctive",
    "with subjunctive": "with-subjunctive",
    "with subjunctives": "with-subjunctive",
    "+ subordinate clause": "with-subordinate-clause",
    "+ instrumental": "with-instrumental",
    "+instrumental": "with-instrumental",
    "+ instrumental case": "with-instrumental",
    "with instrumental case": "with-instrumental",
    "with instrumental": "with-instrumental",
    "plus instrumental": "with-instrumental",
    "with instrumental or genitive case": "with-instrumental with-genitive",
    "with instrumental or dative case": "with-instrumental with-dative",
    "+ locative": "with-locative",
    "+ locative case": "with-locative",
    "with locative": "with-locative",
    "+ illative": "with-illative",
    "intransitive + illative": "intransitive with-illative",
    "intransitive + elative": "intransitive with-elative",
    "intransitive + inessive or adessive":
    "intransitive with-inessive with-adessive",
    "intransitive + inessive": "intransitive with-inessive",
    "intransitive + adessive": "intransitive with-adessive",
    "intransitive + translative": "intransitive with-translative",
    "intransitive + partitive or transitive + accusative":
    "intransitive with-partitive transitive with-accusative",
    "transitive + partitive": "transitive with-partitive",
    "transitive + partitive + essive":
    "transitive with-partitive with-essive",
    "transitive + elative + kiinni":
    "transitive with-elative",
    "transitive (+ yllään) + partitive":
    "transitive with-partitive",
    "transitive + accusative": "transitive with-accusative",
    "transitive + elative": "transitive with-elative",
    "transitive or reflexive": "transitive reflexive",
    "illative + 3rd-person singular":
    "with-illative with-third-person-singular",
    "partitive + 3rd-person singular":
    "with-partitive with-third-person-singular",
    "+ translative": "with-translative",
    "+ negative adjective in translative": "with-translative with-negative-adj",
    "with negation": "with-negation",
    "with negated verb": "with-negation",
    "when negated": "with-negation",
    "usu. in negative": "usually with-negation",
    "predicate of copula": "copulative",
    "copular verb": "copulative",
    "copula": "copulative",  # náina/Phalura
    "+ adessive": "with-adessive",
    "+ adessive or illative": "with-adessive with-illative",
    "+absolutive": "with-absolutive",
    "+ absolutive": "with-absolutive",
    "with absolutive case": "with-absolutive",
    "with absolutive": "with-absolutive",
    "+ absolutive case": "with-absolutive",
    "plus absolutive": "with-absolutive",
    "take nouns in absolute case": "with-absolute",
    "takes nouns in absolute case": "with-absolute",
    "takes absolute case": "with-absolute",
    "+elative": "with-elative",
    "+ elative": "with-elative",
    "elative +": "with-elative",
    "elative case": "elative",
    "+ [elative]": "with-elative",
    "with elative case": "with-elative",
    "with elative": "with-elative",
    "plus elative": "with-elative",
    "+ essive": "with-essive",
    "+ comparative": "with-comparative",
    "+objective": "with-objective",
    "+ objective": "with-objective",
    "with objective case": "with-objective",
    "with objective": "with-objective",
    "plus objective": "with-objective",
    "sublative case": "sublative",
    "terminative case": "terminative",
    "+ present form": "with-present",
    "+ noun phrase] + subjunctive (verb)":
    "with-noun-phrase with-subjunctive",
    "with noun phrase": "with-noun-phrase",
    "+ [nounphrase] + subjunctive":
    "with-noun-phrase with-subjunctive",
    "+ number": "with-number",
    "with number": "with-number",
    "optative mood +": "with-optative",
    "not used in plural form": "no-plural",
    "in plural the singular form is used": "singular-only",
    "indecl": "indeclinable",
    "all forms unconjugated": "indeclinable",
    "not declined": "indeclinable",
    "not declinable": "indeclinable",
    "undeclinable": "indeclinable",
    "inconjugable": "indeclinable error-misspelling",
    "indeclinable?": "indeclinable",
    "no inflections": "indeclinable",
    "not often used": "rare",
    "interrogative adverb": "interrogative adverb",
    "perfect tense": "perfect",
    "intensive": "emphatic",
    "intensifier": "emphatic",
    "changed conjunct form": "conjunct",
    "biblical hebrew pausal form": "pausal Biblical",
    "bible": "Biblical",
    "Bibilical": "Biblical",
    "emphatic form": "emphatic",
    "emphatic form of": "emphatic form-of",
    "emphatically": "emphatic",
    "emphatical": "emphatic",
    "standard form": "standard",
    "augmented form": "augmented",
    "active form": "active",
    "passive form": "passive",
    "pre-1989 IPA": "pre-1989-IPA",
    "mutated form": "mutated",
    "auxiliary verb": "auxiliary",
    "modal auxiliary verb": "auxiliary modal",
    "transitive verb": "transitive",
    "tr and intr": "transitive intransitive",
    "intransitive verb": "intransitive",
    "transitive or intransitive": "transitive intransitive",
    "male equivalent": "masculine",
    "in compounds": "in-compounds",
    "in combination": "in-compounds",
    "attribute": "attributive",
    "in the past subjunctive": "with-past with-subjunctive",
    "in conditional": "with-conditional",
    "use the subjunctive tense of the verb that follows": "with-subjunctive",
    "kyūjitai form": "kyūjitai",
    "kyūjitai kanji": "kyūjitai",
    "shinjitai form": "shinjitai",
    "shinjitai kanji": "shinjitai",
    "grade 1 “Kyōiku” kanji": "grade-1-kanji",
    "grade 2 “Kyōiku” kanji": "grade-2-kanji",
    "grade 3 “Kyōiku” kanji": "grade-3-kanji",
    "grade 4 “Kyōiku” kanji": "grade-4-kanji",
    "grade 5 “Kyōiku” kanji": "grade-5-kanji",
    "grade 6 “Kyōiku” kanji": "grade-6-kanji",
    "uncommon “Hyōgai” kanji": "uncommon Hyōgai",
    "dialectical": "dialectal",
    "dialectal or archaic": "dialectal archaic",
    "dialectal or poetic": "dialectal poetic",
    "dialect": "dialectal",
    "obsolescent": "possibly obsolete",
    "obsolete outside dialects": "obsolete dialectal",
    "antiquated": "dated",
    "19th century": "archaic",
    "dated or regional": "dated regional",
    "dated or archaic": "archaic",
    "common and polite term": "polite",
    "most common but potentially demeaning term": "possibly derogatory",
    "highly academic": "literary",
    "highly irregular": "irregular",
    "academic": "literary",
    "learned": "literary",
    "archaic ortography": "archaic",
    "archaic elsewhere": "dialectal",
    "in the plural": "plural-only plural",
    "derog.": "derogatory",
    "derogative": "derogatory",
    "derogatively": "derogatory",
    "disparaging": "derogatory",
    "disparagingly": "derogatory",  # feic/Irish
    "deprecative": "derogatory",
    "collective sense": "collective",
    "relatively rare": "rare",
    "very rare": "rare",
    "very informal": "informal",
    "less formal": "informal",
    "very archaic": "archaic",
    "outdated": "archaic",
    "historiographic": "historical",
    "with a + inf.": "with-a with-infinitive",
    "with di + inf.": "with-di with-infinitive",
    "with che + subj.": "with-che with-subjunctive",
    "with inf.": "with-infinitive",
    "with infinitive": "with-infinitive",
    "with following infinitive": "with-infinitive",
    "followed by an infinitive": "with-infinitive",
    "zu-infinitive": "infinitive infinitive-zu",
    "zu infinitive": "infinitive infinitive-zu",
    "da-infinitive": "infinitive infinitive-da",
    "Use the future tense": "with-future",
    # XXX re-enable "~ се": "with-ce",
    "strong/mixed": "strong mixed",
    "strong/weak/mixed": "strong weak mixed",
    "weak/mixed": "weak mixed",
    "weak verb": "weak",
    "Weak conjugation": "weak",
    "Strong conjugation": "strong",
    "no auxiliary": "no-auxiliary",
    "nominative/accusative": "nominative accusative",
    "masculine/feminine": "masculine feminine",
    "masculine/neuter": "masculine neuter",
    "present/future": "present future",
    "future/present": "present future",
    "present/aoriest": "present aorist error-misspelling",
    "superlative degree": "superlative",
    "sup.": "superlative",
    "comparative degree": "comparative",
    "comp.": "comparative",
    "comparatives": "comparative",
    "positive degree": "positive",
    "pos.": "positive",
    "positive outcome": "positive",
    "negative outcome": "negative",
    "equative degree": "equative",
    "indicative and subjunctive": "indicative subjunctive",
    "indicative/subjunctive": "indicative subjunctive",
    "second/third-person": "second-person third-person",
    "singular/plural": "singular plural",
    "in the singular": "singular",
    "in the plural": "plural",
    "in singular": "singular",
    "in plural": "plural",
    "dual/plural": "dual plural",
    "collective or in the plural": "collective in-plural",
    "in the plural": "in-plural",
    "(with savrtsobi)": "with-savrtsobi",
    "plural and definite singular": ["plural", "definite singular"],
    "feminine singular & neuter plural": ["feminine singular", "neuter plural"],
    "partitive/illative": "partitive illative",
    "oblique/nominative": "oblique nominative",
    "nominative/vocative/dative/strong genitive":
    ["nominative vocative dative", "strong genitive"],
    "non-attributive": "predicative",
    "not predicative": "attributive",
    "attributive use": "attributive",
    "nominative/vocative/instrumental":
    "nominative vocative instrumental",
    "nominative/vocative/strong genitive/dative":
    ["nominative vocative dative", "strong genitive"],
    "nominative/vocative/dative": "nominative vocative dative",
    "accusative/genitive/partitive/illative":
    "accusative genitive partitive illative",
    "nominative/vocative/accusative/genitive":
    "nominative vocative accusative genitive",
    "accusative/genitive/locative": "accusative locative genitive",
    "accusative/genitive/dative/instrumental":
    "accusative genitive dative instrumental",
    "accusative/genitive/dative": "accusative genitive dative",
    "accusative/genitive": "accusative genitive",
    "masculine/feminine/neuter": "masculine feminine neuter",
    "feminine/neuter/masculine": "masculine feminine neuter",
    "feminine/neuter": "feminine neuter",
    "present participle and present tense": ["present participle", "present"],
    "present participle and gerund": ["present participle", "gerund"],
    "past indicative and past participle": "past indicative participle",
    "all-gender": "",
    "gender unknown": "",
    "all-case": "",
    "accusative/dative": "accusative dative",
    "accusative-singular": "accusative singular",
    "accusative-genitive": "accusative genitive",
    "dative/locative/instrumental": "dative locative instrumental",
    "dative/vocative": "dative vocative",
    "dative/vocative/locative": "dative vocative locative",
    "dative/prepositional": "dative prepositional",
    "dative/prepositional/vocative": "dative prepositional vocative",
    "prepositional/vocative": "prepositional vocative",
    "prepositional/locative": "prepositional locative",
    "dative and ablative": "dative ablative",
    "nominative/vocative/dative and strong genitive":
    ["nominative vocative dative", "strong genitive"],
    "nominative/vocative/accusative":
    "nominative vocative accusative",
    "nominative/vocative": "nominative vocative",
    "nominative/oblique": "nominative oblique",
    "nominative/locative": "nominative locative",
    "nominative/instrumental": "nominative instrumental",
    "nominative/genitive/dative/accusative":
    "nominative genitive dative accusative",
    "nominative/genitive/dative": "nominative genitive dative",
    "nominative/genitive/accusative/vocative":
    "nominative genitive accusative vocative",
    "nominative/genitive/accusative":
    "nominative genitive accusative",
    "nominative/dative": "nominative dative",
    "nominative/accusative/vocative/instrumental":
    "nominative accusative vocative instrumental",
    "nominative/accusative/vocative": "nominative accusative vocative",
    "nominative/accusative/nominative/accusative":
    "nominative accusative",
    "nominative/accusative/nominative": "nominative accusative",
    "nominative/accusative/locative": "nominative accusative locative",
    "nominative/accusative/genitive/dative":
    "nominative accusative genitive dative",
    "nominative/accusative/genitive": "nominative accusative genitive",
    "nominative/accusative/genitive": "nominative accusative genitive",
    "nominative/accusative/dative": "nominative accusative dative",
    "nominative/accusative": "nominative accusative",
    "perfective/imperfective": "perfective imperfective",
    "imperfective/perfective": "imperfective perfective",
    "neg. perfective": "perfective negative",
    "neg. continuous": "continuative negative",
    "negative form": "negative",
    "negating particle": "negative particle",
    "negation": "negative",
    "continuous": "continuative",
    "continuously": "continuative",
    "animate/inanimate": "animate inanimate",
    "animate or inanimate": "animate inanimate",
    "locative/vocative": "locative vocative",
    "prospective/agentive": "prospective agentive",
    "genitive/accusative": "genitive accusative",
    "singular/duoplural": "singular dual plural",
    "duoplural": "dual plural",
    "1st/3rd": "first-person third-person",
    "first/second-person": "first-person second-person",
    "first/second/third-person":
    "first-person second-person third-person",
    "first/third/third-person": "first-person third-person",
    "first-/third-person": "first-person third-person",
    "first/second/second-person": "first-person second-person",
    "first/third-person": "first-person third-person",
    "first-person/second-person": "first-person second-person",
    "first-person/third-person": "first-person third-person",
    "first-person singular/third-person singular":
    "first-person third-person singular",
    "first-person singular/third-person plural":
    ["first-person singular", "third-person plural"],
    "affirmative/negative": "affirmative negative",
    "first-, second-, third-person singular subjunctive present":
    "first-person second-person third-person singular subjunctive present",
    "first-, second- and third-person singular present indicative":
    "first-person second-person third-person singular present indicative",
    "first- and third-person": "first-person third-person",
    "female equivalent": "feminine",
    "male equivalent": "masculine",
    "direct/oblique/vocative": "direct oblique vocative",
    "definite/plural": "definite plural",
    "singular definite and plural": ["singular definite", "plural"],
    "agent noun": "agent",
    "agent noun of": "agent form-of",
    "Principle verb suffix": "agent suffix noun-from-verb",
    "third active infinitive": "infinitive-iii active",
    "third passive infinitive": "infinitive-iii passive",
    "British spelling": "UK",
    "Roman spelling": "romanization",
    "Perso-Arabic spelling": "Perso-Arabic",
    "Arabic/Persian": "Arabic Persian",
    "Arabic spelling": "Arabic",
    "Urdu spelling": "Urdu",
    "Urdu spelling of": "Urdu alt-of",
    "Hindi spelling": "Hindi",
    "Jawi spelling": "Jawi",
    "Mongolian spelling": "Mongolian",
    "Shahmukhi spelling": "Shahmukhi",
    "Rumi spelling": "Rumi",
    "Gurmukhi spelling": "Gurmukhi",
    "Hebrew spelling": "Hebrew",
    "Baybayin spelling": "Baybayin",
    "Tai-Tham spelling": "Tai-Tham",
    "Greek spelling": "Greek",
    "Thai spelling": "Thai",
    "Newa spelling": "Newa",
    "Devanagari spelling": "Devanagari",
    "Javanese spelling": "Javanese",
    "Gujarati spelling": "Gujarati",
    "Cham spelling": "Cham",
    "eye dialect": "pronunciation-spelling",
    "feminist or eye dialect": "pronunciation-spelling",
    "enclitic and proclitic": "enclitic proclitic",
    "Enclitic contractions": "enclitic contraction",
    "Proclitic contractions": "proclitic contraction",
    "enclitic form": "enclitic",
    "Devanagari script form of": "alt-of Devanagari",
    "Hebrew script": "Hebrew",
    "Mongolian script": "Mongolian",
    "Bengali script": "Bengali",
    "script": "character",
    "letters": "letter",
    "digits": "digit",
    "characters": "character",
    "symbols": "symbol",
    "tetragrams": "symbol",
    "letter names": "letter-name",
    "Cyrillic-script": "Cyrillic",
    "Latin-script": "Latin",
    "obsolete form of": "alt-of obsolete",
    "former word": "obsolete",
    "obs.": "obsolete",
    "etymological spelling": "nonstandard",
    "(Dialectological)": "dialectal",
    "dialectal or nonstandard": "dialectal",
    "(hence past tense)": "past",
    "(ablative case)": "ablative",
    "(genitive case)": "genitive",
    "(suffix conjugation)": "suffix",
    "(suffix conjugation)": "prefix",
    "(nós)": "with-nos",
    "(eu)": "with-eu",
    "(vós)": "with-vós",
    "(vos)": "with-vos",
    "(voseo)": "with-voseo",
    "(tu)": "with-tu",
    "(tú)": "with-tú",
    "(eles)": "with-eles",
    "(elas)": "with-elas",
    "(vocês)": "with-vocês",
    "(usted)": "with-usted",
    "(ustedes)": "with-ustedes",
    "(yo)": "with-yo",
    "(ele, ela, also used with tu and você?)":
    "with-ele with-ela with-tu with-você",
    "(eles and elas, also used with vocês and others)":
    "with-eles with-elas with-vocês with-others",
    "(eles, elas, also used with vocês)":
    "with-eles with-elas with-vocês",
    "(você)": "with-você",
    "(hiri)": "with-hiri",
    "(hura)": "with-hura",
    "(zuek)": "with-zuek",
    "(vós, sometimes used with vocês)": "with-vós with-vocês",
    "(gij)": "with-gij",
    "(tu, sometimes used with você)": "with-tu with-você",
    "(\u00e9l, ella, also used with usted)":
    "with-él with-ella with-usted",
    "(ellos, ellas, also used with ustedes)":
    "with-ellos with-ellas with-ustedes",
    "(nosotros, nosotras)": "with-nosotros with-nosotras",
    "(vosotros, vosotras)": "with-vosotros with-vosotras",
    "(vosotros or vosotras)": "with-vosotros with-vosotras",
    "(ele and ela, also used with você and others)":
    "with-ele with-ela with-você with-others",
    "(ele, ela, also used with tu and você)":
    "with-ele with-ela with-tu with-você",
    "former reform[s] only": "",
    "no conj.": "",  # XXX conjunctive/conjugation/indeclinable? dot/Latvian
    "no construct forms": "no-construct-forms",
    "no nominative plural": "no-nominative-plural",
    "no supine": "no-supine",
    "no perfect": "no-perfect",
    "no perfective": "no-perfect",
    "no genitive": "no-genitive",
    "no superlative": "no-superlative",
    "no sup.": "no-superlative",
    "no comparative": "no-comparative",
    "no comp.": "no-comparative",
    "no singulative": "no-singulative",
    "no plural": "no-plural",
    "no singular": "plural-only plural",
    "not comparable": "not-comparable",
    "incomparable": "not-comparable",
    "not generally comparable": "usually not-comparable",
    "plurale tantum": "plural-only plural",
    "plurare tantum": "plural-only plural",
    "pluralia tantum": "plural-only plural",
    "singulare tantum": "singular-only singular",
    "normally plural": "plural-normally",
    "used mostly in plural form": "plural-normally",
    "used mostly in the plural form": "plural-normally",
    "most often in the plural": "plural-normally",
    "used especially in the plural form": "plural-normally",
    "usually in the plural": "plural-normally",
    "now usually in the plural": "plural-normally",
    "suffixed pronoun": "suffix pronoun",
    "possessive suffix": "possessive suffix",
    "possessive determiner": "possessive determiner",
    "pronominal state": "pronominal-state",
    "nominal state": "nominal-state",
    "form i": "form-i",
    "form ii": "form-ii",
    "form iii": "form-iii",
    "form iv": "form-iv",
    "form v": "form-v",
    "form vi": "form-vi",
    "form vii": "form-vii",
    "form viii": "form-viii",
    "form ix": "form-ix",
    "form x": "form-x",
    "form xi": "form-xi",
    "form xii": "form-xii",
    "form xiii": "form-xiii",
    "form iq": "form-iq",
    "form iiq": "form-iiq",
    "form iiiq": "form-iiiq",
    "form ivq": "form-ivq",
    "form I": "form-i",
    "form-I": "form-i",
    "form II": "form-ii",
    "form-II": "form-ii",
    "form III": "form-iii",
    "form-III": "form-iii",
    "form IV": "form-iv",
    "form-IV": "form-iv",
    "form V": "form-v",
    "form-V": "form-v",
    "form VI": "form-vi",
    "form-VI": "form-vi",
    "form VII": "form-vii",
    "form-VII": "form-vii",
    "form VIII": "form-viii",
    "form-VIII": "form-viii",
    "form IX": "form-ix",
    "form-IX": "form-ix",
    "form X": "form-x",
    "form-X": "form-x",
    "form XI": "form-xi",
    "form-XI": "form-xi",
    "form XII": "form-xii",
    "form-XII": "form-xii",
    "form XIII": "form-xiii",
    "form-XIII": "form-xiii",
    "form Iq": "form-iq",
    "form IIq": "form-iiq",
    "form IIIq": "form-iiiq",
    "form IVq": "form-ivq",
    "class 1": "class-1",
    "class 1a": "class-1a",
    "class 2": "class-2",
    "class 2a": "class-2a",
    "class 3": "class-3",
    "class 4": "class-4",
    "class 5": "class-5",
    "class 6": "class-6",
    "class 7": "class-7",
    "class 8": "class-8",
    "class 9": "class-9",
    "class 9a": "class-9a",
    "class 10": "class-10",
    "class 10a": "class-10",
    "class 11": "class-11",
    "class 12": "class-12",
    "class 13": "class-13",
    "class 14": "class-14",
    "class 15": "class-15",
    "class 16": "class-16",
    "class 17": "class-17",
    "class 18": "class-18",
    "m-wa class": "class-1 class-2",
    "m-mi class": "class-3 class-4",
    "ma class": "class-5 class-6",
    "ki-vi class": "class-7 class-8",
    "n class": "class-9 class-10",
    "u class": "class-11 class-12 class-14",
    "ku class": "class-15",
    "pa class": "class-16",
    # "ku class": "class-17",  # XXX how to distinguish from class-15?
    "mu class": "class-18",
    "first declension": "declension-1",
    "second declension": "declension-2",
    "third declension": "declension-3",
    "fourth declension": "declension-4",
    "fifth declension": "declension-5",
    "first-declension": "declension-1",
    "second-declension": "declension-2",
    "third-declension": "declension-3",
    "fourth-declension": "declension-4",
    "fifth-declension": "declension-5",
    "1st conj.": "conjugation-1",
    "2nd conj.": "conjugation-2",
    "3rd conj.": "conjugation-3",
    "4th conj.": "conjugation-4",
    "5th conj.": "conjugation-5",
    "6th conj.": "conjugation-6",
    "7th conj.": "conjugation-7",
    "first conjugation": "conjugation-1",
    "second conjugation": "conjugation-2",
    "third conjugation": "conjugation-3",
    "fourth conjugation": "conjugation-4",
    "fifth conjugation": "conjugation-5",
    "sixth conjugation": "conjugation-6",
    "seventh conjugation": "conjugation-7",
    "stress pattern 1": "stress-pattern-1",
    "stress pattern 2": "stress-pattern-2",
    "stress pattern 3": "stress-pattern-3",
    "stress pattern 3a": "stress-pattern-3a",
    "stress pattern 3b": "stress-pattern-3b",
    "stress pattern 4": "stress-pattern-4",
    "preposition stressed": "stressed-preposition",
    "tone I": "tone-1",
    "tone II": "tone-2",
    "type p": "type-p",
    "type P": "type-p",
    "type u": "type-u",
    "type U": "type-u",
    "type up": "type-up",
    "type UP": "type-up",
    "type a": "type-a",
    "type A": "type-a",
    "type ua": "type-ua",
    "type UA": "type-ua",
    "form of": "form-of",
    "ordinal form of": "ordinal form-of",
    "ordinal form of the number": "ordinal form-of",
    "ordinal form of": "ordinal form-of",
    "ordinal of": "ordinal form-of",
    "ordinal number corresponding to the cardinal number":
    "ordinal form-of",
    "ordinal form of the cardinal number": "ordinal form-of",
    "the ordinal number": "ordinal alt-of",
    "used in the form": "used-in-the-form",
    "upper case": "uppercase",
    "upper-case": "uppercase",
    "lower case": "lowercase",
    "lower-case": "lowercase",
    "mixed case": "mixedcase",
    "mixed-case": "mixedcase",
    "capital": "uppercase",
    "verb form i": "verb-form-i",
    "verb form ii": "verb-form-ii",
    "pi'el construction": "construction-pi'el",
    "pa'el construction": "construction-pa'el",
    "pa'al construction": "construction-pa'al",
    "hif'il construction": "construction-hif'il",
    "hitpa'el construction": "construction-hitpa'el",
    "hitpu'al construction": "construction-hitpu'al",
    "pu'al construction": "construction-pu'al",
    "nif'al construction": "construction-nif'al",
    "huf'al construction": "construction-huf'al",
    "peal construction": "construction-peal",
    "verbal noun": "noun-from-verb",
    "Verbal derivations": "verb",
    "abstract noun": "abstract-noun",
    "concrete verb": "concrete",
    "concrete verbs": "concrete",
    "genitive singular as substantive": "genitive singular substantive",
    "female names": "feminine proper-noun",
    "proper name": "proper-noun",
    "proper noun": "proper-noun",
    "proper nouns": "proper-noun",
    "usually in the": "usually",
    "usually in the negative": "usually with-negation",
    "non-scientific usage": "non-scientific",
    "krama inggil": "honorific",
    "krama andhap": "humble",
    "krama-ngoko": "informal",
    "ngoko": "informal",
    "McCune–Reischauer": "McCune-Reischauer",  # Dash type differs
    "gender indeterminate": "gender-neutral",
    "singular only": "singular singular-only singular",
    "not used in plural": "singular-only singular",
    "singularonly": "singular-only singular",
    "plural only": "plural plural-only",
    "imperative only": "imperative-only",
    "Imperative form of of": "imperative form-of",  # ba/Middle English
    "in general sense": "broadly",
    "by extension": "broadly",
    "by metonymy": "metonymically",
    "by synecdoche": "synecdoche",
    "by semantic narrowing": "narrowly",
    "by semantic widening": "broadly",
    "strict sense": "strict-sense",
    "baby talk": "baby-talk",
    "middle infinitive": "middle-infinitive",
    "first infinitive": "infinitive-i",
    "third-person form of the long first infinitive of":
    "third-person infinitive-i-long form-of",
    "second infinitive": "infinitive-ii",
    "second active infinitive": "infinitive-ii active",
    "second passive infinitive": "infinitive-ii passive",
    "third infinitive": "infinitive-iii",
    "third active infinitive": "infinitive-iii active",
    "third passive infinitive": "infinitive-iii passive",
    "fourth infinitive": "infinitive-iv",
    "fifth infinitive": "infinitive-v",
    "subjunctive I": "subjunctive-i",
    "subjunctive II": "subjunctive-ii",
    "morse code": "morse-code",
    "with odd-syllable stems": "with-odd-syllable-stems",
    "old orthography": "archaic",
    "Brazilian ortography": "Brazilian",
    "European ortography": "European",
    "with noun phrase": "with-noun-phrase",
    "contracted dem-form": "contracted-dem-form",
    "contractions": "contraction",
    "Yale cen": "Yale",
    "subjective pronoun": "subjective pronoun",
    "subject": "subjective",
    "subject form": "subjective",
    "‘subject form’": "subjective",  # tw.t/Egyptian
    # "object": "objective",  # XXX problems with "An object of ... form_of
    "possessive pronoun": "possessive pronoun without-noun",
    "demostrative": "demonstrative",  # eeteeṇú/Phalura
    "revised jeon": "revised-jeon",
    "form used before": "archaic",
    "front vowel harmony variant": "front-vowel",
    "romanization of": "alt-of romanization",
    "romanisation of": "alt-of romanization",
    "archaic spelling of": "alt-of archaic",
    "obsolete typography of": "alt-of obsolete",
    "obsolete spelling of": "alt-of obsolete",
    "rare spelling of": "alt-of rare",
    "superseded spelling of": "alt-of archaic",
    "pronunciation spelling of": "alt-of pronunciation-spelling",
    "pronunciation spelling": "pronunciation-spelling",
    "eye dialect spelling of": "alt-of pronunciation-spelling",
    "alternative or obsolete spelling of":
    "alt-of obsolete alternative",
    "obsolete and rare": "obsolete rare",
    "American spelling": "US",
    "Canadian spelling": "Canada",
    "name of the": "alt-of name",  # E.g. .. letter | Latin-script letter
    "alternative name of": "alt-of alternative name",
    "alternative name for": "alt-of alternative name",
    "nonstandard spelling of": "alt-of nonstandard",
    "US standard spelling of": "alt-of US standard",
    "US spelling of": "alt-of US",
    "alternative typography of": "alt-of alternative",
    "polytonic spelling of": "alt-of polytonic",
    "variant of": "alt-of alternative",
    "uncommon spelling of": "alt-of uncommon",
    "alternative typographic spelling of": "alt-of alternative",
    "especially in typeface names": "typography",
    "alternative spelling": "alternative",
    "alternative spelling of": "alt-of alternative",
    "alternative form": "alternative",
    "alternative form of": "alt-of alternative",
    "alternative term for": "alt-of alternative",
    "alternative stem of": "alt-of stem alternative",
    "alternative letter-case form of": "alt-of",
    "medieval spelling of": "alt-of obsolete",
    "post-1930s Cyrillic spelling of": "alt-of standard Cyrillic",
    "pre-1918 spelling of": "alt-of dated",
    "pre-1945 period": "dated",
    "Plural pre-1990": "dated plural",
    "Plural pre-1990 reformed spelling": "plural",
    "unreformed spelling": "nonstandard",
    "Switzerland and Liechtenstein standard spelling of":
    "alt-of Switzerland Liechtenstein standard",
    "form removed with the spelling reform of 2012; superseded by":
    "alt-of dated",
    "excessive spelling of": "alt-of excessive",
    "exaggerated degree of": "alt-of exaggerated",
    "defective spelling of": "alt-of misspelling",
    "verbal noun of": "noun-from-verb form-of",
    "alternative verbal noun of":
    "form-of alternative noun-from-verb",
    "alternative conjugation of": "alt-of alternative",
    "abbreviation of": "alt-of abbreviation",
    "short for": "alt-of abbreviation",
    "short form": "short-form",
    "eclipsed form of": "alt-of abbreviation eclipsis",
    "apocopic form of": "alt-of abbreviation apocopic",
    "apocope": "apocopic",
    "truncated apocopic form": "apocopic",
    "apocopic form": "apocopic abbreviation",
    "apocopated": "apocopic abbreviation",
    "apocopate": "apocopic abbreviation",
    "h-prothesized form of": "alt-of prothesis-h",
    "acronym of": "alt-of abbreviation acronym",
    "acronym": "abbreviation acronym",
    "initialism of": "alt-of abbreviation initialism",
    "contraction of": "alt-of abbreviation contraction",
    "IUPAC 3-letter abbreviation for": "alt-of abbreviation",
    "IUPAC 3-letter abbreviation of": "alt-of abbreviation",
    "IUPAC 2-letter abbreviation of": "alt-of abbreviation",
    "IUPAC 2-letter abbreviation for": "alt-of abbreviation",
    "IUPAC 1-letter abbreviation of": "alt-of abbreviation",
    "IUPAC 1-letter abbreviation for": "alt-of abbreviation",
    "symbol for": "alt-of symbol",
    "praenominal abbreviation of": "alt-of abbreviation praenominal",
    "ellipsis of": "alt-of ellipsis abbreviation",
    "clipping of": "alt-of clipping abbreviation",
    "X-system spelling of": "alt-of X-system",
    "H-system spelling of": "alt-of H-system",
    "Pinyin transcription of": "alt-of Pinyin",
    "Rōmaji transcription of": "alt-of Rōmaji",
    "romaji": "Rōmaji",
    "rōmaji": "Rōmaji",
    "visual rendering of Morse code for":
    "alt-of visual-rendering morse-code",
    "soft mutation of": "form-of mutation-soft",
    "causes soft mutation": "triggers-mutation-soft",
    "non-Oxford British English standard spelling of":
    "alt-of nonstandard UK",
    "Nil standard spelling of": "alt-of UK standard",
    "nasal mutation of": "form-of mutation-nasal",
    "nasal mutation": "mutation-nasal",
    "triggers nasalization": "triggers-mutation-nasal",
    "triggers nasal mutation": "triggers-mutation-nasal",
    "triggers no mutation": "triggers-no-mutation",
    "mixed mutation of": "form-of mutation-mixed",
    "mixed mutation": "mutation-mixed",
    "aspirate mutation of": "form-of mutation-aspirate",
    "aspirate mutation": "mutation-aspirate",
    "British misspelling": "misspelling British",
    "misspelling of": "alt-of misspelling",
    "deliberate misspelling of": "alt-of misspelling deliberate",
    "common misspelling of": "alt-of misspelling",
    "misconstruction of": "alt-of misconstruction",
    "misconstructed": "misconstruction",
    "ungrammatical": "misconstruction",
    "Latin spelling of": "alt-of romanization",
    "Latn": "Latin",
    "Late Anglo-Norman spelling of": "alt-of Anglo-Norman",
    "Jawi spelling of": "alt-of Jawi",
    "Hanja form of": "alt-of hanja",
    "Hanja form? of": "alt-of hanja",
    "Hanja": "hanja",
    "Hán Nôm": "Hán-Nôm",
    "Hán tự form of": "alt-of Hán-tự",
    "Newa Spelling": "Newa",
    "Glagolitic spelling of": "alt-of Glagolitic",
    "front vowel variant of": "alt-of front-vowel",
    "front-vowel variant of": "alt-of front-vowel",
    "euphemistic spelling of": "alt-of euphemistic",
    "euphemistic reading of": "alt-of euphemistic",
    "euphemism": "euphemistic",
    "transliterated Russian pet forms": "transliteration Russian",
    "Transliteration": "transliteration",
    "transliteration needed": "",
    "Cyrillic spelling of": "alt-of Cyrillic",
    "Cyrillic spelling": "Cyrillic",
    "Latin spelling": "romanization",
    "British standard spellingh of": "alt-of UK standard",
    "British and Canada standard spelling of":
    "alt-of UK Canada standard",
    "Britain and Ireland standard spelling of":
    "alt-of Britain Ireland standard",
    "Britain and New Zealand standard spelling of":
    "alt-of Britain New-Zealand standard",
    "Britain and Canada spelling of": "alt-of Britain Canada",
    "Baybayin spelling of": "alt-of Baybayin",
    "Arabic spelling of": "alt-of Arabic",
    "Arabic (Eastern)": "Arabic-Indic",
    "Eastern Arabic": "Arabic-Indic",
    "Arabic (Western)": "Arabic",
    "Formerly standard spelling of": "alt-of archaic",
    "informal spelling of": "alt-of informal",
    "Yañalif spelling of": "alt-of Yañalif",
    "traditional orthography spelling of": "alt-of traditional",
    "traditional and simplified": "traditional simplified",
    "Taraškievica spelling of": "alt-of Taraškievica",
    "Post-1930s Cyrillic spelling of": "alt-of Cyrillic",
    "Britain spelling of": "alt-of Britain",
    "linguistically informed spelling of": "alt-of literary",
    "Chinese spelling of": "alt-of China",
    "Mongolian spelling of": "alt-of Mongolian",
    "Leet spelling of": "alt-of Leet Internet",
    "leetspeak": "Leet Internet",
    "bulletin board system slang": "slang Internet",
    "combining form of": "in-compounds form-of",
    "combining form": "in-compounds",
    "compound form": "in-compounds",
    "compound of": "compound-of",
    "compound of gerund of": "compound-of",
    "compound of imperative (noi form) of": "compound-of",
    "compound of imperative (tu form) of": "compound-of",
    "compound of imperative (vo form) of": "compound-of",
    "compound of imperative (voi form) of": "compound-of",
    "compound of imperative of": "compound-of",
    "compound of indicative present of": "compound-of",
    "compound of masculine plural past participle of": "compound-of",
    "compound of past participle of": "compound-of",
    "compound of present indicative of": "compound-of",
    "compound of plural past participle of": "compound-of",
    "compound of second-person singular imperative of": "compound-of",
    "compound of the gerund of": "compound-of",
    "compound of the imperfect": "compound-of",
    "compound of the infinitive": "compound-of",
    "synonym of": "synonym synonym-of",
    "same as": "synonym synonym-of",
    "topicalized form of": "topicalized form-of",
    "form of": "form-of",
    "inflected form of": "form-of",
    "inflected forms": "inflected",
    "lenited form of": "lenition form-of",
    "triggers lenition": "triggers-lenition",
    "triggers lenition of a following consonant-initial noun":
    "triggers-lenition",
    "triggers eclipsis": "triggers-eclipsis",
    "triggers h-prothesis": "triggers-h-prothesis",
    "causes aspirate mutation": "triggers-mutation-aspirate",
    "triggers aspiration": "triggers-mutation-aspirate",
    "triggers mixed mutation": "triggers-mutation-mixed",
    # XXX Could be more accurate
    "triggers mixed mutation except of forms of bod": "triggers-mutation-mixed",
    "humurous": "humorous error-misspelling",
    "humourous": "humorous",
    "sarcasm": "sarcastic",
    "ecclesiastic or ironic": "Ecclesiastical ironic",
    "figuratively or literally": "figuratively literally",
    "figuratively and literary": "figuratively literary",
    "figuative": "figuratively",
    "humorously": "humorous",
    "jocular": "humorous",
    "humorous or euphemistic": "humorous euphemistic",
    "may sound impolite": "possibly impolite",
    "northern dialects": "dialectal",
    "dialectism": "dialectal",
    "archaic or loosely": "archaic broadly",
    "archaic or poetic": "archaic poetic",
    "archeic or poetic": "archaic poetic",
    "archaic or phrasal": "archaic idiomatic",
    "archaic or dialectal": "archaic dialectal",
    "archaic or literary": "archaic literary",
    "archaic or Britain": "archaic Britain",
    "archaic or nonstandard": "archaic nonstandard",
    "most dialects": "dialectal",
    "most dialects of Ripuarian": "dialectal",
    "some dialects": "dialectal",
    "some compounds": "idiomatic in-compounds",
    "as a modifier in compound words": "in-compounds",
    "used in compound adjectives": "in-compounds adjective",
    "used attributively": "attributive",
    "used predicatively": "predicative",
    "used substatively": "substantive",
    "substantival use of the verbal voice": "noun-from-verb",
    "in ancient phrases": "idiomatic",
    "unofficial spelling": "nonstandard",
    "rare nonstandard spellings": "rare nonstandard",
    "as rare alternative form": "rare",
    "nonstandard spellings": "nonstandard",
    "capitalised": "capitalized",
    "always capitalized": "capitalized",
    "sometimes not capitalized": "usually capitalized",
    "sometimes capitalized": "sometimes capitalized",
    "Sometimes capitalized": "sometimes capitalized",
    "rhetorical question": "rhetoric",
    "old-fashioned": "dated",
    "rarely used": "rare",
    "rarely": "rare",
    "partially supplied": "",
    "partially supplanted": "",
    "present tense seldom used": "present-rare",
    "often in place of present tense": "present often",
    "conjugated non-suppletively in the present tense": "irregular",
    "now rare": "archaic",
    "in the past tense": "past",
    "fixed expressions": "idiomatic",
    "formulaic": "idiomatic",
    "several set phrases": "idiomatic",
    "now colloquial": "colloquial",
    "now colloquial and nonstandard": "colloquial nonstandard",
    "colloquial or Min Nan": "colloquial Min-Nan",
    "colloquial or jargon": "colloquial jargon",
    "Wiktionary and WMF jargon": "jargon Internet",
    "colloquially": "colloquial",
    "fossil word": "archaic",
    "brusque": "impolite",
    "verbs": "verb",
    "prepositions": "prepositional",
    "postpositions": "postpositional",
    "interjections": "interjection",
    "Abbreviations": "abbreviation",
    "abbreviations": "abbreviation",
    "variants": "variant",
    "Ordinal": "ordinal",
    "ordinals": "ordinal",
    "local use": "regional",
    "more generally": "broadly",
    "loosely": "broadly",
    "broad sense": "broadly",
    "hypocoristic": "familiar",
    "familiar or childish": "familiar childish",
    "to a male": "addressee-masculine",
    "to a man": "addressee-masculine",
    "to a female": "addressee-masculine",
    "to a woman": "addressee-feminine",
    "hyperbolic": "excessive",
    "18th century": "obsolete",
    "9th century": "obsolete",
    "17th century": "obsolete",
    "10th century": "obsolete",
    "16th century": "obsolete",
    "14th century": "obsolete",
    "12th century": "obsolete",
    "post-classical": "obsolete",
    "early 20th century": "archaic",
    "20th century": "dated",
    "mid-20th century": "dated",
    "mid-19th century": "obsolete",
    "before 20th century": "obsolete",
    "19th to 20th century": "archaic",
    "15th century": "obsolete",
    "11th century": "obsolete",
    "until early 20th century": "obsolete",
    "since the 16th century": "dated",
    "late 16th century": "obsolete",
    "late 14th century": "obsolete",
    "in usage until 20th century": "obsolete",
    "in the 17th century": "obsolete",
    "in the 16 th century": "obsolete",
    "in Scots until the seventeenth century": "obsolete",
    "in 10th century": "obsolete",
    "early 17th century": "obsolete",
    "chiefly 18th century": "obsolete",
    "chiefly 12th century": "obsolete",
    "before 16th century": "obsolete",
    "attested in the 16th century": "obsolete",
    "5th century": "obsolete",
    "19th to early 20th century": "obsolete",
    "19th-mid 20th century": "obsolete",
    "19 the century": "obsolete",
    "19th-early 20th century": "obsolete",
    "19th century": "obsolete",
    "1776-19th century": "obsolete",
    "15th-16th century": "obsolete",
    "Medieval and Early Modern Greek regional":
    "Medieval-Greek Early-Modern-Greek dialectal",
    "collectively": "collective",
    "collective or singulative": "collective singulative",
    "used formally in Spain": "Spain",
    "nouns": "noun",
    "phrases": "phrase",
    "with the particle lai": "with-lai",
    "adjectives": "adjective",
    "related adjective": "adjective",
    "adj": "adjective",
    "adj.": "adjective",
    "adv": "adverb",
    "adverbs": "adverb",
    "augmentatives": "augmentative",
    "pejoratives": "pejorative",
    "perjorative": "pejorative error-misspelling",
    "pejorative or colloquial": "pejorative colloquial",
    "non-standard since 2012": "nonstandard",
    "colloquialism": "colloquial",
    "non-standard since 1917": "nonstandard",
    "conditional mood": "conditional",
    "figurative": "figuratively",
    "compound words": "compound",
    "form of address": "term-of-address",
    "term of address": "term-of-address",
    "as a term of address": "term-of-address",
    "direct address": "term-of-address",
    "face-to-face address term": "term-of-address",
    "address": "term-of-address",
    "endearingly": "endearing",
    "elliptically": "ellipsis",
    "elegant": "formal",  # Elegant or Formal Thai
    "nonce word": "nonce-word",
    "neologism or slang": "neologism slang",
    "attributively": "attributive",
    "poetic term": "poetic",
    "poetic meter": "poetic",
    "in certain phrases": "in-certain-phrases",
    "deprecated template usage": "",
    "deprecated": "proscribed",
    "diacritical mark": "diacritic",
    "inflection of": "form-of",
    "mainland China": "Mainland-China",
    "spelling in China": "China",
    "rhyming slang": "slang",
    "prison slang": "slang",
    "criminal slang": "slang",
    "fandom slang": "slang lifestyle",
    "furry fandom": "slang lifestyle",
    "manga fandom slang": "slang manga",
    "real estate slang": "slang real-estate",
    "gay slang": "slang LGBT",
    "urban slang": "slang urbanism",
    "lolspeak": "humorous Internet",
    "Usenet": "Internet",
    "one-termination adjective": "one-termination",
    "two-termination adjective": "two-termination",
    "three-termination adjective": "three-termination",
    "one-termination participle": "one-termination participle",
    "two-termination participle": "two-termination participle",
    "three-termination particple": "three-termination participle",
    "semelefactive": "semelfactive error-misspelling",
    "invariant": "invariable",
    "followed by to": "with-to",
    "taking a to-infinitive": "with-to with-infinitive",
    "with bare infinitive": "with-infinitive",
    "direct object": "direct-object",
    "indirect object": "indirect-object",
    "transitive with of": "transitive-with-of",
    "with of": "with-of",
    "with on": "with-on",
    "with down": "with-down",
    "with up": "with-up",
    "with a personal pronoun": "with-personal-pronoun",
    "with an indirect object": "with-indirect-object",
    "with comparatives": "with-comparative",
    "with definite article": "with-definite-article",
    'with "the"': "with-definite-article",
    "etc.": "usually",
    "regardless of gender": "gender-neutral",
    "gender-neutral (or multigendered)": "gender-neutral",
    "ditransitive for the second object": "ditransitive",
    "double transitive": "ditransitive",
    "transitive or ditransitive": "transitive ditransitive",
    "number": "numeral",
    "numerals": "numeral",
    "Tally marks": "Tally-marks numeral",
    "+ 3rd-pers.": "with-third-person",
    "Historical": "historical",
    "hist.": "historical",
    "antiquity": "historical",
    "ideophone": "ideophonic",
    "Alsatian (Low Alemannic German)": "Alsatian Alemannic",
    "all sects": "",
    "adessive + 3rd person singular + ~":
    "with-adessive with-third-person-singular postpositional",
    "inessive + 3rd person singular + ~":
    "with-inessive with-third-person-singular postpositional",
    "~ (olemassa)": "with-olemassa",
    "3rd person singular": "third-person singular",
    "+ genitive + 3rd person singular + passive present participle":
    "with-genitive with-third-person-singular with-passive-present-participle",
    "genitive + 3rd-pers. singular + 1st infinitive":
    "with-genitive with-third-person-singular with-infinitive-i",
    "+ direct object in accusative + 3rd infinitive in illative":
    "transitive with-accusative with-infinitive-iii-illative",
    "+ direct object in accusative + past participle in translative or partitive":
    "transitive with-accusative with-past-participle-translative with-past-participle-partitive",
    "+ past participle in translative or partitive":
    "with-past-participle-translative with-past-participle-partitive",
    "active past part. taitanut": "",
    "+ passive past participle in translative":
    "with-passive-past-participle-translative",
    "+ passive past participle in partitive":
    "with-passive-past-participle-partitive",
    "+ active past participle in translative":
    "with-past-participle-translative",
    "+ adjective in ablative or allative":
    "with-adjective with-ablative with-allative",
    "in indicative or conditional mood": "in-indicative in-conditional",
    "in negative sentences": "with-negation",
    "in negative clauses": "with-negation",
    "using Raguileo Alphabet": "Raguileo-Alphabet",
    "using Raguileo alphabet": "Raguileo-Alphabet",
    "using Raguileo and Unified Alphabet": "Raguileo-Alphabet Unified",
    "transliterated": "transliteration",
    "though not derogative": "",
    "women generally don't accept to be called this way": "offensive",
    "transitive sense": "transitive",
    "in intransitive meaning": "intransitive",
    "initial change reduplication": "reduplication",
    "initial change reduplication with syncope": "reduplication syncope",
    "initial change with syncope": "syncope",
    "syncopated": "syncope",
    "reduplication with syncope": "reduplication syncope",
    "introducing subjunctive hortative": "subjunctive hortative",
    "nominative and vocative plural animate": "nominative vocative",
    "with diaeresis to indicate disyllabilicity": "",
    "aphaeretic variant": "variant",
    "mediopassive voice": "mediopassive",
    "ALL": "",
    "archaic or hypercorrect": "archaic hypercorrect",
    "as a diacritic": "diacritic",
    "as a gerund": "gerund",
    "as a calque": "calque",
    "pseudoarchaic": "dated",
    "surnames": "surname",
    "all countable senses": "countable",
    "attributive form of pyjamas": "attributive",
    "ordinal form": "ordinal",
    "ordinal form of twelve": "ordinal",
    "conjugative of": "conjugative-of",
    "correlative of": "correlative-of",
    "modern nonstandard spellings": "modern nonstandard",
    "non-standard": "nonstandard",
    "non-standard form of": "nonstandard alt-of",
    "nonanimate": "inanimate",
    "nominalized verb": "noun-from-verb",
    "nominalized": "noun-from-verb",  # XXX could this be from noun/adj
    "n-v": "verb-from-noun",
    "v-n": "noun-from-verb",
    "n-n": "noun-from-noun",
    "v-v": "verb-from-verb",
    "uses -j- as interfix": "interfix-j",
    "eulogistic": "poetic",  # XXX not really, implies praise
    "prev": "previous",
    "normal usage": "",  # In some Russian words with two heads
    "professional usage": "",  # In some Russian words with two heads
    "?? missing information.": "",
    "unknown comparative": "",
    "unknown accent pattern": "",
    "?? conj.": "",
    "pres. ??": "",
    "past ??": "",
    "see usage notes": "",
    "no known Cyrillic variant": "",
    "no first-person singular present": "no-first-person-singular-present",
    "no first-person singular preterite": "no-first-person-singular-preterite",
    "no third-person singular past historic":
    "no-third-person-singular-past-historic",
    "‘dependent’": "dependent",  # sn/Egyptian
    "‘independent’": "independent",  # ntf/Egyptian
    "eum": "hangeul",  # Apparently synonym for the Korean alphabet
    "classifiers": "classifier",
    "discourse particle": "discourse particle",
    "discourse": "discourse",  # hum/Phalura
    "numeral tones": "numeral-tones",
    "alphabetic tones": "alphabetic-tones",
    "class A infixed pronoun": "infix pronoun class-A",
    "class B infixed pronoun": "infix pronoun class-B",
    "class C infixed pronoun": "infix pronoun class-C",
    "class B & C infixed pronoun": "infix pronoun class-B class-C",
    "class I": "class-i",
    "class II": "class-ii",
    "class III": "class-iii",
    "class N": "class-n",
    "class a-i": "class-a-i",
    "to multiple people": "addressee-plural",
    "to one person": "addressee-singular",
    "actor focus": "actor-focus",
    "indirect actor trigger": "actor-indirect",
    "usually feminine": "feminine-usually",
    "but usually feminine": "feminine-usually",
    "usually masculine": "masculine-usually",
    "but usually masculine": "masculine-usually",
    "but rarely feminine": "masculine-usually",
    "but rarely masculine": "feminine-usually",
    "requires negation": "with-negation",
    "inalienable–class I agreement": "inalienable class-i",
    "inalienable–class II agreement": "inalienable class-ii",
    "inalienable–class III agreement": "inalienable class-iii",
    "no first-person singular past historic":
    "no-first-person-singular-past-historic",
    "no definite forms": "no-definite",
    "no definite form": "no-definite",
    "no diminutive": "no-diminutive",
    "no second-person singular imperative":
    "no-second-person-singular-imperative",
    "no simple past": "no-past",
    "no feminine form": "no-feminine",
    "no infinitive": "no-infinitive",
    "no longer productive": "idiomatic",
    "no past tense": "no-past",
    "no third-person singular present": "no-third-person-singular-present",
    "nominalized adjective following adjective declension": "noun-from-adj",
    # XXX this could be more accurate
    "truncative except after q and r": "truncative",  # Greenlandic
    "of masculine singular": "masculine singular nominative",
    "of masculine plural": "masculine plural nominative",
    "of feminine singular": "feminine singular nominative",
    "of feminine plural": "feminine plural nominative",
    "officialese": "bureaucratese",
    "+ optionally: adjective in accusative case + neuter noun in accusative case":
    "definite neuter with-accusative",
    "non-emphatic": "unemphatic",
    "not productive": "idiomatic",
    "passive with different sense": "passive",
    "active with different sense": "active",
    "+ von": "with-von",  # außerhalb/German
    "Symbol:": "symbol",
    "a reflexive": "reflexive",
    "active/stative": "active stative",
    "always postpostive": "postpositional",
    "postpositive": "postpositional",
    "defininte plural": "definite plural",  # aigg/Westrobothnian
    "determinative of": "determinative-of",
    "lenites": "lenition",
    "followed by indirect relative": "with-indirect-relative",
    "inflected like": "inflected-like",
    "locational noun": "locative",
    "mass noun": "uncountable",
    "negated": "past participle negative",  # fera/Westrobothnian
    "neutral": "gender-neutral",  # countryman/English
    "never clause-initial": "not-clause-initial",
    "primarily": "",
    "mostly": "",
    "now": "",
    "chiefly": "",
    "only": "",
    "somewhat": "",
    "definite articulation": "definite",  # boatsi/Aromanian
    "p-past": "passive past",
    "p‑past": "passive past",  # Fancy unicode dash περπατάω/Greek
    "ppp": "passive perfect participle",
    "plural:": "plural",
    "synonyms:": "synonym",
    "quantified:": "quantified",
    "sentence case": "sentence-case",
    "set phrase from Classical Chinese": "idiomatic Classical-Chinese",
    "the plural of": "plural-of",
    "plural of": "plural-of",
    "the reflexive case of": "reflexive-of",
    "the reflexive form of": "reflexive-of",
    "unipersonal": "",  # Too rare to track
    "used only after prepositions": "after-preposition",
    "appended after imperfective form": "in-compounds with-imperfect",
    "universal or indefinite": "universal indefinite",
    "el/ea": "third-person singular",  # o/Romanian/Verb
    "ele/ei": "third-person plural",  # vor/Romanian/Verb
    "vestre": "slang",  # type of backslang in Argentine and Uruguayan Spanish
    "onomatopoeia": "onomatopoeic",
    "ITERATIVE": "iterative",
    "OPTATIVE": "optative",
    "IMPERFECTIVE": "imperfective",
    "PERFECTIVE": "perfective",
    "(FIXME)": "error-fixme",
    "Conversive": "conversive",
    "Cholula and Milpa Alta": "Cholula Milpa-Alta",
    "Surnames": "surname",
    "metaphorically": "metaphoric",
    "hypothetic": "hypothetical",
    "Kinmen and Penghu Hokkien": "Kinmen-Hokkien Penghu-Hokkien",
    "“Jinmeiyō” kanji used for names": "Jinmeiyō",
    "by suppletion": "suppletive",
    "only some senses": "",  # Could use a tag; "limited-senses"? hero/English
    "nautical sense": "nautical",  # Without this, there's error-unknown and
                                 # the topic tags include "transportation". pay out/English
    "otherwise nonstandard": "nonstandard",  # weep/English
    "nonhuman": "non-human",  # himself/English, talking about "it"
    "both": "",  # XXX "both" should trigger the tag to the next two forms! walrus/English
    "pseudo-Latin": "hypercorrect",  # platypus/English
    "pseudo-Latinate": "hypercorrect",  # Simplex/German
    "archaic or informal": "archaic informal",  # while/English
    "more common in": "common",  # tread water/English
    "all": "",  # XXX same as "both", "all" should extend tags the following forms
    "less commonly": "uncommon",  # avid/English
    "muscle": "anatomy",  # depressor/English
    "optionally with an article": "with-article",  # Mosambik/German
    "genitive (des)": "genitive",  #ordentlicher Professor/German, Lieber/German
    "prenominally without an article": "without-article before-noun",  # Mama/German
    "usually in": "regional",  # Vergnügungspark/German
    "older ending": "archaic",  # Fritz/German
    "only in some regional vernaculars": "regional",  # umhauen/German
    "mostly only when written": "literary",  # Magnet/German
    "rarer": "rare",  # verbleichen/German
    "southern Germany": "Southern-Germany",  # Holzscheit/German
    "alternatively in the meaning": "uncommon",  # abbondare/Italian
    #XXX "for-subsense" or similar needs a tag or parsing
    "alternatively in": "regional",  # Holzscheit/German
    "nonstandard but common": "nonstandard common",  # Gedanke/German
    "colloquial or archaic": ["colloquial", "archaic"],  # Undorn/German
    "predominant when spoken": "colloquial",  # Gnom/German
    "with a numeral": "with-numeral",  # Radlermaß/German
    "not with a numeral": "without-numeral",  # Radlermaß/German
    "alternatively when": "",  # Radlermaß/German,
    "traditional/standard": "archaic standard",  # flecthen/German
    "only in some senses": "uncommon",  # hero/English
    "prescribed, more frequent": "",  # offenbaren/German These distinctions are minor
    "less frequent but not uncommon": "",  #offenbaren/German
    "predominant": "",  # März/German: "normal"
    "common but sometimes considered nonstandard": "common",  # gebären/German
    "more standard": "standard",  # Lump/German
    "more common in general usage": "common",  # Lump/German
    "rare outside": "regional",  # Park/German
    "nonstandard, rather rare": "nonstandard rare",  # Lexikon/German
    "prescribed": "literary",  # brauchen/German
    "always used in speech": "common",  # brauchen/German
    "common in writing": "common",  # brauchen/German
    "when issues of different sorts are involved": "different-sort",  # Wahnsinnsding/German
    "when issues of the same sort are involved": "same-sort",  #Wahnsinnsding/German
    "elevated": "honorific",  # Land/German
    "mostly only when written": "literary",  # Steinmetz/German
    "original but now less common": "archaic",  # winken/German
    "standard but rare in the vernacular": "literary",  # fechten/German
    "mostly found in": "regional",  # Ehrenschutz/German
    "unofficial": "colloquial",  # kørsel/Danish, although fixed, one user did a lot of this in Danish.
    "common in": "regional",  # tread water/English
    "careful style": "formal",  # valutarsi/Italian
    "less popular": "uncommon",  # rivedere/Italian
    "also when intransitive": "intransitive",  # risuonare/Italian
    "popular": "common",  # sciogliere/Italian
    "high-style": "formal",  # riesumare/Italian
    "more common": "common",  # compiersi/Italian
    "Latinate pronunciation": "hypercorrect",  # perorare/Italian
    "medio-passive voice": "mediopassive",  # afrohet/Albanian
    # ~ "comparative of": "comparative-of",  # miður/Icelandic
    "subst.": "noun",

}

# This mapping is applied to full descriptions before splitting by comma.
# Note: these cannot match just part of a description (even when separated
# by comma or semicolon), as these can contain commas and semicolons.
xlat_descs_map = {
    "with there, or dialectally it, as dummy subject": "with-dummy-subject",
    "+ location in inessive, adessive + vehicle in elative, often with pois":
    "with-inessive with-adessive with-elative",
    "+ accusative +, Genitive": "with-accusative with-genitive",
    "with genitive, instrumental or dative case":
    "with-genitive with-instrumental with-dative",
    "+ illative, allative, (verbs) 3rd infinitive in illative":
    "with-illative with-allative with-infinitive-iii-illative",
    "(inessive or adessive) + 3rd-pers. sg. + an adverb":
    "with-inessive with-adessive with-third-person-singular with-adverb",
    "+ partitive for agent, + allative for target":
    "with-partitive with-allative",
    "+ infinitive; in indicative or conditional mood":
    "with-infinitive with-indicative with-conditional",
    "transitive, auxiliary + first infinitive, active past part. taitanut or tainnut":
    "transitive, auxiliary, with-infinitive-i",
    "elative + 3rd person singular + noun/adjective in nominative or partitive or personal + translative":
    "with-elative with-third-person-singular",  # XXX very incomplete
    "group theory, of a group, semigroup, etc.": "group theory",
    "Triggers lenition of b, c, f, g, m, p, s. Triggers eclipsis of d, t.":
    "triggers-lenition triggers-eclipsis",
    # XXX this could be more precise
    "‘his’ and ‘its’ trigger lenition; ‘her’ triggers /h/-prothesis; ‘their’ triggers eclipsis": "triggers-lenition triggers-h-prothesis triggers-eclipsis",
    "for = elative; for verbs action noun in elative":
    "with-action-noun-in-elative",
    # de/Danish
    "as a personal pronoun, it has the forms dem in the oblique case and deres in the genitive; as a determiner, it is uninflected": "",
    # spinifer/Latin
    "nominative masculine singular in -er; two different stems": "",
    "^(???) please indicate transitivity!": "",
    "^(???) please provide spelling!": "",
    "please provide plural": "",
    "please provide feminine": "",
    "please provide feminine plural": "",
    "the passive, with different sense": "",
    "the active, with different sense": "",
    "m": "masculine",
    "f": "feminine",
    "classic": "",

}

# Words that are interpreted as tags at the beginning of a linkage
linkage_beginning_tags = {
    "factitive/causative": "factitive causative",
    "factive/causative": "factive causative",
    "factive": "factive",
    "factitive": "factive",  # Not sure if same or different as factive
    "causative": "causative",
    "reflexive": "reflexive",
    "frequentative": "frequentative",
    "optative": "optative",
    "affirmative": "affirmative",
    "cohortative": "cohortative",
    "applicative": "applicative",
    "stative": "stative",
    "passive": "passive",
    "optative": "optative",
    "adjective": "adjective",
    "verb": "verb",
    "noun": "noun",
    "adverb": "adverb",
}

# For a gloss to be interpreted as a form_of by parse_alt_or_inflection_of(),
# the form must contain at least one of these tags.  This is only used for
# the implicit form-of (tags followed by "of").
form_of_tags = set([
    "abessive",
    "ablative",
    "absolutive",
    "accusative",
    "adessive",
    "adjectival",
    "adverbial",
    "affirmative",
    "agentive",
    "allative",
    "aorist",
    "applicative",
    "attributive",
    "augmentative",
    "augmented",
    "benefactive",
    "causal-final",
    "causative",
    "collective",
    "comitative",
    "comparative",
    "conditional",
    "conditional-i",
    "conditional-ii",
    "connegative",
    "construct",
    "contemplative",
    "counterfactual",
    "dative",
    "debitive",
    "declension-1",
    "declension-2",
    "declension-3",
    "definite",
    "delative",
    "demonstrative",
    "desiderative",
    "diminutive",
    "distal",
    "dual",
    "durative",
    "elative",
    "endearing",
    "equative",
    "ergative",
    "essive",
    "feminine",
    "first-person",
    "form-i",
    "form-ii",
    "form-iii",
    "form-iiiq",
    "form-iiq",
    "form-iq",
    "form-iv",
    "form-ivq",
    "form-ix",
    "form-v",
    "form-vi",
    "form-vii",
    "form-viii",
    "form-x",
    "form-xi",
    "form-xii",
    "form-xiii",
    "fourth-person",
    "frequentative",
    "future",
    "gender-neutral",
    "genitive",
    "gerund",
    "hortative",
    "illative",
    "imperative",
    "imperfect",
    "imperfective",
    "impersonal",
    "in-compounds",
    "inclusive",
    "indefinite",
    "inessive",
    "infinitive",
    "infinitive-i",
    "infinitive-ii",
    "infinitive-iii",
    "infinitive-iv",
    "infinitive-v",
    "instructive",
    "instrumental",
    "interrogative",
    "iterative",
    "jussive",
    "lative",
    "locative",
    "masculine",
    "mediopassive",
    "middle-infinitive",
    "mutation-aspirate",
    "mutation-mixed",
    "mutation-nasal",
    "mutation-soft",
    "negative",
    "neuter",
    "nominal",
    "nominative",
    "non-past",
    "oblique",
    "offensive",
    "optative",
    "ordinal",
    "participle",
    "partitive",
    "passive",
    "past",
    "paucal",
    "perfect",
    "perfective",
    "pluperfect",
    "plural",
    "polite",
    "possessive",
    "potential",
    "predicative",
    "prepositional",
    "present",
    "preterite",
    "prolative",
    "pronominal",
    "prospective",
    "proximal",
    "quotative",
    "reflexive",
    "second-person",
    "singular",
    "singulative",
    "stative",
    "stressed",
    "subjective",
    "subjunctive",
    "subjunctive-i",
    "subjunctive-ii",
    "sublative",
    "superessive",
    "superlative",
    "supine",
    "terminative",
    "third-person",
    "transgressive",
    "translative",
    "unstressed",
    "vocative",
    # 2084 objective - beware of "An object of ..." (e.g., song/English)
])

# For a gloss to be interpreted as an alt_of by parse_alt_or_inflection_of(),
# the form must contain at least one of these tags.  This is only used for
# the implicit alt-of (tags followed by "of").
alt_of_tags = set([
    "abbreviation",
    "capitalized",
    "colloquial",
    "contracted",
    "dialectal",
    "historic",
    "hypercorrect",
    "initialism",
    "literary",
    "lowercase",
    "misconstruction",
    "nonstandard",
    "obsolete",
    "proscribed",
    "standard",
    "uppercase",
    "unabbreviation",  # jku/Finnish
])

# Valid tag categories / attributes.  These map to sort precedence, with
# larger values put first.
tag_categories = {
    "referent": 500,  # definite, indefinite, proximal, distal
    "degree": 400,    # comparative, superlative
    "gender": 390,    # Semantic gender (often also implies class)
    "person": 380,    # first-person, second-person, third-person, impersonal,
                      # fourth-person, inclusive, exclusive
    "object": 375,    # Object number/gender/class/definiteness/person
    "case": 370,      # Grammatical case (also direct-object, indirect-object)
    "number": 360,    # Singular, plural, dual, paucal, ...
    # "addressee",    # Something related to addressee
    "possession": 350,  # possessive, possessed-form, unpossessed-form,
                        # alienable, inalienable
    "voice": 200,     # active, passive, middle
    "tense": 190,     # present, past, imperfect, perfect, future, pluperfect
    "aspect": 180,   # Aspect of verbs (perfective, imperfective, habitual, ...)
    "mood": 170,  # cohortiative, commissive, conditional, conjunctive,
             # declarative, hortative, imperative, indicative,
             # interrogative, jussive, optative, potential, prohibitive,
             # subjunctive
             # Note that interrogative also used for, e.g., pronouns
    "non-finite": 160,  # infinitive, participle, ...
    "polarity": 150,  # positive, negative, connegative
    "pos": 50,  # Specifies part-of-speech
    "category": 40,  # person, animate, inanimate,
                 # (virile, nonvirile?), countable, uncountable
    "transitivity": 35,  # intransitive, transitive, ditransitive,
                         # ambitransitive
    # "participants",  # reflexive, reciprocal
    "register": 30,  # dialectal, formal, informal, slang, vulgar
    "dialect": 25,  # Typically uppercase tags specifying dialectal variations,
                   # region, language, who standardized, or time period
                   # when used
    "class": 20,  # Inflection class (Bantu languages, Japanese, etc)
    "trigger": 15,  # Triggers something (e.g., mutation) in some context
    "gradation": 15,  # gradation or qualifier
    "derivation": 13,  # Specifies derivation (agent, noun-from-verb,
                   # noun-from-and, noun-from-noun, verb-from-noun, ...)
    "mod": 10,  # Provides a modified form (e.g., abbreviation, mutation)
    "pragmatic": 10,  # Specifies pragmatics (e.g., stressed/unstressed)
    "phonetic": 10,  # Describes some phonetic aspect
    "lexical": 10,  # Describes some lexical/typographic aspect
    "with": 10,  # Co-occurs with something
    "order": 10,  # Word position or order
    "detail": 5,  # Provides some detail
    "script": 5,  # Provides version of word in given script in forms;
                  # sometimes also used as tag for language/country
    "misc": 1,  # lots of miscellaneous/uncategorized stuff
    "error": 0,  # error tags
    "unknown": -1,  # Only used internally
    "dummy": -2,  # Only used internally
    "dummy2": -3,  # Only used internally (this category never expands cell)
}

# Set of all valid tags
valid_tags = {
    "Adlam": "script",  # Script
    "Amharic": "script",  # Script (at least for numberals)
    "Arabic": "script",  # Also script
    "Arabic-Indic": "script",  # Also script
    "Armenian": "script",  # Also script
    "Assamese": "script",  # Also script (India)
    "Balinese": "script",  # Also script
    "Baybayin": "script",  # Also script
    "Bengali": "script",  # Also script (India)
    "Brahmi": "script",  # Script (India, historic)
    "Burmese": "script",  # Script
    "Chakma": "script",  # Script (India/Burma?)
    "Cham": "script",  # Script (Austronesian - Vietnam/Cambodia)
    "Chinese": "script",  # Also script
    "CJK": "script",  # CJK variant, e.g., Vietnamese Chữ Hán / Chữ Nôm
    "Cyrillic": "script",  # Script
    "Devanagari": "script",  # Script
    "Déné-syllabary": "script",  # Script for Canadian Indian languages?
    "Egyptian": "script",  # Also script (hieroglyph)
    "Ethiopic": "script",  # Script
    "Glagolitic": "script",  # Script
    "Gothic": "script",  # Script
    "Greek": "script",  # Also script
    "Gujarati": "script",  # Script (Indo-Arabic)
    "Gurmukhi": "script",  # Script (Indo-Arabic)
    "Gwoyeu-Romatsyh": "script",  # latin alphabet for Chinese from the 1920s
    "Hanifi-Rohingya": "script",  # Script (Perso-Arabic)
    "Hebrew": "script",  # also Script (for Aramaic)
    "Hindi": "script",  # Script (at least for numberals, e.g. 80
    "Javanese": "script",  # Also script (Indonesia)
    "Jawi": "script",  # Script (Malay and several other languages)
    "Jurchen": "script",  # Script?
    "Kannada": "script",  # Script (at least for numerals, Hindu-Arabic?)
    "Kayah-Li": "script",  # Script (Sino-Tibetan)
    "Khmer": "script",  # Script
    "Khudawadi": "script",  # Script (Sindhi language, India)
    "Lanna": "script",  # Script (Thailand)
    "Lao": "script",  # Script (Lao langage in Laos)
    "Latin": "script",  # Script
    "Lepcha": "script",  # Script (Himalayas?)
    "Limbu": "script",  # Script (Limbu language in Central Himalayas)
    "Meitei": "script",  # Script (used with Meitei language in India)
    "Mongolian": "script",  # Also script
    "Myanmar": "script",  # Also script
    "N'Ko": "script",  # Script
    "Newa": "script",  # Script (Newa Spelling) ??? निर्वाचन/Newar/Noun
    "Odia": "script",  # Script (at least for numerals)
    "Ol-Chiki": "script",  # Script (Austroasiatic language in India)
    "Old-Persian": "script",  # Script
    "Oriya": "script",  # Script (Hindu-Arabic?)
    "Osmanya": "script",  # Script (Somalia)
    "POJ": "script",  # Latin alphabet based orthography for Min Nan (Peh-ōe-jī)
    "Persian": "script",  # Also script
    "Phofsit-Daibuun": "script",  # A way of writing latin alphabet Taiwanese
    "Roman": "script",  # Script
    "Rumi": "script",  # Script (modern Malay/Indonesian)
    "Saurashtra": "script",  # Script (Surashtra language in Tamil Nadu)
    "Shahmukhi": "script",  # Script (used by Punjabi Muslims for Punjabi lang)
    "Sharada": "script",  # Script (India for Sanskrit and Kashmiri; historic)
    "Sinhalese": "script",  # Script (Sri Lanka)
    "Syriac": "script",  # Also script (for Aramaic)
    "Tai-Tham": "script",  # Script (Northern Thai?)
    "Takri": "script",  # Script (mostly historic, used in Himachal Pradesh)
    "Tamil": "script",  # Also script
    "Telugu": "script",  # Also script (India)
    "Thai": "script",  # Script
    "Tibetan": "script",  # Script
    "Tirhuta": "script",  # Script (historical: Maithili, Sanskrit)
    "Warang-Citi": "script",  # Script (Ho language, East India)
    "bopomofo": "script",  # Mandarin phonetic symbols script
    "Hán-Nôm": "detail",  # Vietnamese Latin spelling with diacritics?
    "IPA": "detail",
    "pre-1989-IPA": "detail",
    "Sinological-IPA": "detail",
    "Foochow-Romanized": "detail",  # latin script for Fuzhou Eastern Min
    "Phak-fa-su": "detail",  # latin alphabet used by missionaries for Hakka (PFS)
    "Hakka-Romanization-System": "detail",  # Taiwanese Hakka Romanization System
    "Kienning-Colloqial-Romanized": "detail",  # missionary romanization system for the Kienning Dialect of Northern Min
    "Latinxua-Sin-Wenz": "detail",
    "Tai-lo": "detail",  # romanization system for Taiwanese Hokkien
    "Tongyong-Pinyin": "detail",  # Taiwanese romanization from 2002 to 2008
    "Jyutping": "detail",  # used in Cantonese
    "McCune-Reischauer": "detail",  # Used in Korean
    "Hagfa-Pinyim": "detail",
    "Rōmaji": "detail",  # Used in Okinawan, Japanese? for Latin characters
    "Yale": "detail",   # used in Cantonese
    "Guangdong-Romanization": "detail",  # way of romanizing Cantonese, Teochew, Hakka and Hainanese
    "Wiktionary-specific": "detail",  # denotes the use of Wiktionary specific conventions in spelling etc.
    "internet-slang": "misc",
    "Jinmeiyō": "misc",  # Type of Kanji used for names
    "-i": "class",   # Japanese inflection type
    "-na": "class",  # Japanese inflection type
    "-nari": "class",  # Japanese inflection type
    "-tari": "class",  # Japanese inflection type
    "abbreviation": "mod",
    "abessive": "case",   # Case
    "ablative": "case",   # Case
    "absolute": "case",   # Case, Bashkir, Swedish [absolute reflexive]
    "absolutive": "case",  # Case (patient or experience of action)
    "abstract": "misc",
    "abstract-noun": "misc",
    "accent/glottal": "misc",
    "accent-paradigm": "detail",
    "accusative": "case",  # Case for object in many languages
    "acronym": "mod",   # abbreviation formed by the initial letters of other words
    "active": "voice",
    "actor-focus": "misc",  # Tagalog
    "actor-indirect": "misc",  # Tagalog
    "actor-i": "misc",  # Ilocano verbs
    "actor-ii": "misc",
    "actor-iii": "misc",
    "actor-iv": "misc",
    "additive": "misc",  # Greenlandic: adds suffix after last letter of stem
    "addressee-feminine": "misc",
    "addressee-masculine": "misc",
    "addressee-plural": "misc",
    "addressee-singular": "misc",
    "adessive": "case",  # Case
    "adjectival": "misc",
    "adjective": "pos",
    "adjective-declension": "class",
    "admirative": "mood",  # Verb form in Albanian
    "adnominal": "misc",
    "adverb": "pos",
    "adverbial": "misc",  # XXX is this same as adverb?
    "adverbial-manner": "misc",  # Manner of action adverbial
    "affirmative": "misc",  # Used for adjectives, interjections, pronouns
    "affix": "pos",
    "after-preposition": "misc",  # Word used only after preposition nich/Lower Sorbian
    "agent": "misc",
    "agentive": "case",  # Case indicating agent
    "alienable": "possession",  # Alienable possession; Choctaw, Ojibwe, Navajo, Tokelauan etc
    "allative": "case",  # Case
    "allative-i": "case",
    "allative-ii": "case",
    "alphabetic-tones": "misc",
    "already-form": "tense",  # e.g. hojiwa/Swahili
    "also": "misc",
    "alt-of": "misc",
    "alternative": "misc",
    "ambitransitive": "transitivity",
    "analytic": "misc",
    "anaphorically": "misc",
    "animate": "category",
    "animal-not-person": "misc",  # Refers to animal (e.g., Russian anml suffix)
    "anterior": "tense",  # French seems to have "past anterior" tense
    "aorist": "tense",  # Verb form (perfective past)  E.g., Latin, Macedonian
    "aorist-ii": "tense",  # Albanian
    "apocopic": "misc",   # Omission of last vowel (+ following consonants)
    "applicative": "mood",  # Verb form
    "approximative": "case",  # Noun form (case?), e.g., марксизм/Komi-Zyrian
    "archaic": "dialect",
    "article": "detail",
    "assertive": "mood",  # Verb form (e.g., Korean)
    "associative": "case",  # Case (e.g., Quechua)
    "ateji": "misc",
    "attributive": "case",  # Adjective attributive-only form/use
    "augmentative": "misc",  # Indicates large size, intensity, seniority
    "augmented": "misc",
    "autonomous": "person",  # nigh/Irish; verb form for subjectless clauses
    "auxiliary": "detail",
    "baby-talk": "misc",
    "base-form": "misc",  # Base form of the word (e.g., with misspellings of forms)
    "before-lenited-fh": "misc",  # Next word starts with lenited fh (Irish)
    "before-past": "misc",  # Used before the past tense (Irish)
    "before-vowel": "misc",  # next words starts with vowel (in pronunciation)
    "benefactive": "case",  # Case (beneficiary of an action)
    "broadly": "misc",
    "būdinys": "misc",
    "calque": "misc",
    "cangjie-input": "detail",  # Used in Chinese characters
    "canonical": "misc",  # Used to mark the canonical word from from the head tag
    "capitalized": "misc",
    "capitalized": "misc",
    "cardinal": "misc",
    "caritive": "case",  # Case (lack or absense of something), марксизм/Komi-Zyrian
    "catenative": "misc",
    "causal-final": "misc",
    "causative": "aspect",  # Verb aspect (e.g., Japanese); Cause/Reason (Korean)
    "character": "pos",
    "childish": "misc",
    "circumstantial": "mood",  # Verb form, e.g., patjaṉi
    "circumposition": "misc",
    "class": "detail",  # Used as a head prefix in San Juan Quajihe Chatino (class 68 etc)
    "class-1": "class",    # Inflectional classes (e.g., Bantu languages), cf. gender
    "class-10": "class",
    "class-10a": "class",
    "class-11": "class",
    "class-12": "class",
    "class-13": "class",
    "class-14": "class",
    "class-15": "class",
    "class-16": "class",
    "class-17": "class",
    "class-18": "class",
    "class-1a": "class",
    "class-2": "class",
    "class-2a": "class",
    "class-3": "class",
    "class-4": "class",
    "class-5": "class",
    "class-6": "class",
    "class-7": "class",
    "class-8": "class",
    "class-9": "class",
    "class-9a": "class",
    "class-A": "class",  # e.g., Old Irish affixed pronoun classes
    "class-B": "class",
    "class-C": "class",
    "class-i": "class",  # Choctaw
    "class-ii": "class",
    "class-iii": "class",
    "class-n": "class",  # Chickasaw
    "class-a-i": "class",  # Akkadian
    "classifier": "detail",
    "clipping": "misc",
    "clitic": "misc",
    "coactive": "mood",  # Verbs in Guaraní
    "cohortative": "mood",  # Verb form: plea, imploring, wish, intent, command, purpose
    "collective": "number",  # plural interpreted collectively
    "colloquial": "register",
    "combined-form": "misc",  # e.g. Spanish combining forms
    "comitative": "case",  # Case
    "common": "misc",  # XXX where is this used, shuould this be removed?
    "common-gender": "gender",   # Gender in Swedish, Danish
    "comparable": "category",
    "comparative": "degree",  # Comparison of adjectives/adverbs
    "comparative-only": "misc",  # Only comparative used
    "completive": "aspect",
    "composition": "detail",  # Used in Chinese characters
    "compound": "misc",  # Compound words
    "compound-of": "misc",
    "concessive": "mood",  # Verb form
    "conclusive": "mood",  # Verb form (e.g., Bulgarian)
    "concrete": "misc",  # Slavic verbs; also used to describe nouns
    "conditional": "mood",  # Verb mood
    "conditional-i": "mood",  # Verb mood (German)
    "conditional-ii": "mood",  # Verb mood (German)
    "conjugation-type": "detail",  # Used to indicate form really is conjugation class
    "conjugation-1": "class",
    "conjugation-2": "class",
    "conjugation-3": "class",
    "conjugation-4": "class",
    "conjugation-5": "class",
    "conjugation-6": "class",
    "conjugation-7": "class",
    "conjugative": "misc",  # Verb form, e.g., উঘাল/Assamese
    "conjugative-of": "detail",  # Korean
    "conjunct": "misc",  # Verb form, e.g., gikaa/Ojibwe
    "conjunct-incorporating": "misc",
    "conjunct-non-incorporating": "misc",
    "conjunctive": "mood",  # Verb mood (doubt: wish, emotion, possibility, obligation)
    "conjunctive-1": "mood",  # e.g. saprast/Latvian
    "conjunctive-2": "mood",
    "conjunction": "misc",  # Used in Phalura conjunctions, relative pronouns
    "connective": "misc",  # Group of verb forms in Korean
    "connegative": "polarity",  # Indicates verb form that goes with negative
    "consecutive": "aspect",  # Verb form, e.g., થૂંકવું/Gujarati, noun form марксизм
    "construct": "misc",  # Apparently like definite/indefinite (e.g., Arabic)
    "construction-hif'il": "misc",  # Subject is cause; active voice
    "construction-hitpa'el": "misc",  # middle voice?
    "construction-hitpu'al": "misc",  # XXX Same as hitpa'el?
    "construction-huf'al": "misc",  # Subject is cause; passive voice
    "construction-nif'al": "misc",  # Neutral about subject's role; middle voice
    "construction-pa'al": "misc",  # Neutral about subject's role; active voice
    "construction-pa'el": "misc",
    "construction-peal": "misc",  # Aramaic, Classical Syriac
    "construction-pi'el": "misc",  # Subject is agent; active voice
    "construction-pu'al": "misc",  # Subject is agent; passive voice
    "contemplative": "mood",
    "contemporary": "misc",
    "contingent": "mood",  # Verb form, উঘাল/Assamese
    "continuative": "aspect",  # Verb aspect (actions still happening; e.g., Japanese)
    "contracted": "misc",  # XXX Is this the same as contraction?
    "contracted-dem-form": "misc",
    "contraction": "mod",
    "contrastive": "mood",  # Apparently connective verb form in Korean
    "converb": "misc",  # Verb form or special converb word
    "converb-i": "misc",  # e.g., խածնել/Armenian
    "converb-ii": "misc",
    "conversive": "mood",  # Verb form/type, at least in Swahili, reverse meaning?
    "coordinating": "misc",
    "copulative": "misc",
    "correlative-of": "detail",
    "cot-caught-merger": "misc",
    "count-form": "misc",  # Nominal form in Belarusian
    "countable": "category",
    "counter": "detail",
    "counterfactual": "mood",
    "dated": "dialect",
    "dative": "case",  # Case in many languages
    "debitive": "misc",  # need or obligation (XXX is this same as "obligative" ???)
    "declension-1": "class",
    "declension-2": "class",
    "declension-3": "class",
    "declension-4": "class",
    "declension-5": "class",
    "declension-6": "class",
    "declension-pattern-of": "detail",
    "declinable": "misc",
    "defective": "misc",
    "deferential": "register",  # Addressing someone of higher status
    "definite": "referent",
    "definition": "misc",
    "definitive": "misc",  # XXX is this used same as "definite": "misc", opposite indefinite?
    "deictically": "misc",
    "delative": "case",  # Case
    "deliberate": "misc",
    "demonstrative": "misc",  # Type of pronoun
    "demonym": "misc",
    "dependent": "tense",  # περπατάω/Gree/Verb (tense?); Egyptian
    "deponent": "misc",  # Having passive form with active meaning
    "derogatory": "register",
    "desiderative": "mood",  # Verb mood
    "destinative": "case",  # Case, marks destination/something destined (e.g. Hindi)
    "determinate": "misc",  # Polish verbs (similar to "concrete" in Russian?)
    "determinative-of": "detail",  # Korean
    "determiner": "misc",  # Indicates determiner; Korean determiner verb forms?
    "deuterotonic": "misc",  # e.g., dofuissim/Old Irish
    "diacritic": "misc",
    "dialectal": "misc",
    "digit": "misc",
    "diminutive": "misc",
    "diptote": "class",  # Noun having two cases (e.g., Arabic)
    "direct": "aspect",  # Apparently verb form (e.g., Hindi, Punjabi)
    "direct-object": "case",  # Case for direct object?
    "directional": "case",  # Case?, e.g., тэр/Mongolian
    "directive": "case",  # Case (locative/nearness), e.g. Basque, Sumerian, Turkic
    "disapproving": "misc",
    "discourse": "misc",  # At lest some Ancient Greek particles
    "disjunctive": "misc",
    "distal": "referent",  # Demonstrative referent is far, cf. proximal, obviative
    "distributive": "number",  # Case in Quechua? (is this case or e.g. determiner?)
    "ditransitive": "transitivity",
    "dual": "number",       # two in number, cf. singular, trial, plural
    "dubitative": "mood",  # Verb form (e.g., Bulgarian)
    "dummy-ignore-skipped": "dummy",  # Causes "-" entries to be ignored
    "dummy-ignored-text-cell": "dummy2",  # Cell has text but ignored
    "dummy-mood": "dummy",  # Used in inflection table parsing, never in data
    "dummy-skip-this": "dummy",  # Kludge in parsing, form skipped
    "dummy-tense": "dummy",  # Used in inflection table parsing, never in data
    "durative": "aspect",  # Verb form  XXX same as continuative?
    "eclipsis": "misc",
    "egressive": "case",  # Case?  e.g., дворец/Komi-Zyrian
    "elative": "case",  # Case
    "ellipsis": "misc",
    "emphatic": "misc",
    "empty-gloss": "misc",
    "enclitic": "misc",
    "endearing": "misc",  # XXX Is this different from diminutive?
    "epic": "misc",
    "epicene": "misc",
    "equative": "case",  # Case (indicates something is like something else)
    "ergative": "misc",
    "error-fixme": "error",        # "(FIXME)" recognized in Wiktionary
    "error-lua-exec": "error",     # Lua error occurred
    "error-lua-timeout": "error",  # Lua code execution timed out
    "error-unknown-tag": "error",  # Tag not recognized
    "error-misspelling": "error",  # Misspelling was recognized in Wiktionary
    "error-unrecognized-form": "error",  # Word head or table hdr unrecognized
    "especially": "misc",
    "essive": "case",  # Case
    "essive-formal": "case",  # Hungarian case
    "essive-instructive": "case",  # Hungarian case
    "essive-modal": "case",  # Hungarian case
    "ethnic": "misc",
    "eumhun": "misc",
    "euphemistic": "misc",
    "evidential": "mood",  # Verb form (e.g., Azerbaijani)
    "exaggerated": "misc",
    "excessive": "misc",
    "exclusive": "person",  # inclusive vs. exclusive first-person; case in Quechua
    "exessive": "case",  # Case (transition away from state)
    "expectative": "mood",  # Verb form, e.g., ϯϩⲉ/Coptic
    "expletive": "misc",
    "expressively": "misc",
    "extended": "misc",  # At least in some Bulgarian forms, e.g. -лив
    "extinct": "misc",  # Uses for taxonomic entries, indicates species is extinct
    "factitive": "misc",  # Not sure if same or different as factive
    "factive": "mood",  # Verb mood, assumed to be true
    "familiar": "register",  # Formality/politeness degree of verbs etc
    "feminine": "gender",  # Grammatical gender, masculine, neuter, common, class-* etc.
    "feminine-usually": "gender",  # m/f, but usually feminine
    "figuratively": "misc",
    "finite-form": "misc",  # General category for finite verb forms
    "first-person": "person",
    "focalising": "mood",  # Verb form, e.g., ϯϩⲉ/Coptic
    "form-i": "misc",
    "form-ii": "misc",
    "form-iii": "misc",
    "form-iiiq": "misc",
    "form-iiq": "misc",
    "form-iq": "misc",
    "form-iv": "misc",
    "form-ivq": "misc",
    "form-ix": "misc",
    "form-of": "misc",
    "form-v": "misc",
    "form-vi": "misc",
    "form-vii": "misc",
    "form-viii": "misc",
    "form-x": "misc",
    "form-xi": "misc",
    "form-xii": "misc",
    "form-xiii": "misc",
    "formal": "register",  # Formality/politeness degree of verbs etc
    "four-corner": "detail",  # Used in Chinese characters
    "fourth-person": "person",
    "frequentative": "misc",
    "front-vowel": "misc",
    "fusioning": "misc",  # Greenlandic suffixes
    "future": "tense",  # Verb tense
    "future-near": "tense",  # immediate future ba/Zulu
    "future-remote": "tense",  # remote future ba/Zulu
    "future-perfect": "tense",  # future anteriore ripromettersi/Italian
    "future-i": "tense",  # Verb tense (German, e.g., vertippen)
    "future-ii": "tense",  # Verb tense (German)
    "gender-neutral": "gender",
    "general": "misc",  # In general temporal participle, e.g., talamaq/Azerbaijani
    "general-mood": "mood",  # e.g. hojiwa/Swahili
    "genitive": "case",
    "gerund": "non-finite",
    "gnomic": "mood",  # e.g. hojiwa/Swahili
    "goal": "mood",  # Verb form, e.g., উঘাল/Assamese
    "grade-1-kanji": "misc",
    "grade-2-kanji": "misc",
    "grade-3-kanji": "misc",
    "grade-4-kanji": "misc",
    "grade-5-kanji": "misc",
    "grade-6-kanji": "misc",
    "habitual": "aspect",  # Verb aspect
    "half-participle": "non-finite",  # e.g. važiuoti/Lithuanian/Verb
    "hangeul": "script",  # Korean script
    "hanja": "script",  # Han character script (Chinese characters) to write Korean
    "hard": "misc",  # sladek/Slovene
    "hellenism": "misc",
    "hidden-n": "class",   # Mongolian declension
    "hiragana": "script",  # Japanese syllabic spelling for native words
    "historic": "tense",  # Grammatical tense/mood for retelling past events
    "historical": "misc",  # Relating to history
    "honorific": "register",  # Formality/politeness degree of verbs etc
    "hortative": "mood",  # Verb mood
    "humble": "register",
    "humorous": "register",
    "hypernym": "misc",
    "hypercorrect": "misc",
    "hyponym": "misc",
    "hypothetical": "mood",  # Verb mood (e.g., Japanese)
    "ideophonic": "misc",
    "idiomatic": "misc",
    "if-not-form": "mood",  # e.g. hojiwa/Swahili
    "if-when-form": "mood",  # e.g. hojiwa/Swahili
    "illative": "case",  # Case
    "imperative": "mood",  # Mood
    "imperative-only": "misc",
    "imperfect": "tense",  # Past tense in various languages
    "imperfect-se": "misc",  # Spanish se/ra distinction
    "imperfective": "aspect",  # Verb aspect (action not completed)
    "impersonal": "person",  # Verb form, e.g., Portuguese impersonal infinitive
    "impolite": "register",  # Politeness degree of verbs etc
    "imitating": "misc",  # imitating X
    "in-certain-phrases": "misc",
    "in-compounds": "misc",
    "in-plural": "misc",
    "in-indicative": "misc",
    "in-conditional": "misc",
    "in-variation": "misc",  # E.g. crush,WiFi,lhama,tsunami/Portuguese,
    "inalienable": "possession",  # Inablienable possession: body parts etc; Choctaw, Ojibwe..
    "inanimate": "category",
    "including": "misc",
    "includes-article": "misc",  # Word form includes article
    "inclusive": "person",  # inclusive vs. exclusive first-person
    "indeclinable": "class",
    "indefinite": "referent",
    "independent": "misc",  # Verb form, e.g., gikaa/Ojibwe
    "indeterminate": "misc",  # Polish verbs (similar to "abstract" in Russian)
    "indicative": "mood",  # Indicative mood
    "indirect": "aspect",  # Verb form, e.g., بونا/
    "indirect-object": "case",  # Case for indirect object
    "inessive": "case",  # Case
    "inferential": "mood",  # Verb form (w/ aorist), e.g. -ekalmak/Turkish
    "infinitive": "non-finite",  # Verb form
    "infinitive-aorist": "non-finite",  # e.g. περπατάω/Greek non-finite form
    "infinitive-da": "non-finite",  # Estonian: indicative active negative imperfect / indicative active pluperfect / imperative active present (non-2sg) / active perfect (hypothetical action - general action)
    "infinitive-i": "non-finite",  # Finnish
    "infinitive-i-long": "non-finite",  # Finnish
    "infinitive-ii": "non-finite",  # Finnish
    "infinitive-iii": "non-finite",  # Finnish
    "infinitive-iv": "non-finite",  # Finnish
    "infinitive-ma": "non-finite",  # Estonian: positive imperfect, quotative (has happened, is happening, or will happen)
    "infinitive-v": "non-finite",  # Finnish
    "infinitive-zu": "non-finite",  # German
    "infix": "pos",
    "inferred": "mood",
    "inflected": "misc",  # Marks inflected form, constrast to uninflected (e.g., Dutch)
    "inflected-like": "misc",  # seleen/Limburgish
    "informal": "register",  # Formality/politeness degree of verbs etc
    "initialism": "misc",
    "injunctive": "mood",  # Verb form, e.g., पुस्नु/Nepali
    "instructive": "case",  # Case
    "instrumental": "case",  # Case
    "iterative": "misc",
    "intensifier": "misc",  # In participle of intensification, e.g., talamaq
    "intentive": "mood",  # Verb form, e.g., patjaṉi
    "interfix-j": "misc",  # Greenlandic: adds -j- after long vowel
    "interjection": "misc",
    "interrogative": "mood",
    "intransitive": "transitivity",
    "invariable": "misc",
    "invertive": "case",  # Case? (e.g., Сотрэш/Adyghe)
    "involuntary": "mood",  # Verb form, e.g., khitan/Indonesian
    "ionic": "misc",  # XXX ???
    "ironic": "misc",
    "irrealis": "mood",  # Verb form, e.g., たたかう/Japanese
    "irregular": "misc",  # Word has irregular inflection
    "irregular-pronunciation": "misc",  # Kanji or similar pronunciation irregular
    "italics": "misc",  # Used in head form to indicate italic character variant
    "iō-variant": "misc",  # e.g. horior/Latin, interiicio/Latin
    "jargon": "register",
    "jussive": "mood",  # Verb mood for orders, commanding, exhorting (subjunctively)
    "kanji": "misc",  # Used in word head for some Japanese symbols
    "katakana": "script",  # Japanese syllabic spelling for foreign words
    "krama": "register",  # Javanese register (polite form)
    "krama-ngoko": "register",  # Javanese register (neutral, without polite)
    "kyūjitai": "detail",  # Traditional Japanese Kanji (before 1947)
    "l-participle": "non-finite",  # dati/Proto-Slavic
    "lative": "case",  # Case, e.g., тіл/Khakas
    "lenition": "misc",
    "letter": "misc",
    "letter-name": "misc",
    "limitative": "mood",  # Verb form, e.g., ϯϩⲉ/Coptic
    "literally": "misc",
    "literary": "misc",
    "locative": "case",
    "locative-qualitative": "case",
    "long-form": "misc",  # Verb forms, отъпоустити/Old Church Slavonic; long past participle e.g. anexar/Portuguese
    "lowercase": "misc",
    "main-clause": "misc",  # e.g., omzagen/Dutch
    "mainly": "misc",
    "majestic": "register",  # Referring to kings, queens, presidents, God
    "masculine": "gender",  # Grammatial gender see feminine, neuter, common, class-* etc.
    "masculine-usually": "gender",  # m/f, but usually masculine
    "material": "misc",
    "matronymic": "misc",
    "medial": "misc",
    "mediopassive": "voice",
    "meliorative": "misc",  # XXX See essere/Italian/Noun word head
    "metaphoric": "misc",
    "metonymically": "misc",
    "metrically": "misc",  # Used in Sanskrit word heads
    "mi-form": "misc",  # Malagasy verbs
    "middle": "voice",  # At least middle voice (cf. active, passive)
    "middle-infinitive": "non-finite",
    "mildly": "misc",
    "misconstruction": "misc",  # Used for e.g. incorrect Latin plurals
    "misspelling": "misc",
    "mixed": "misc",
    "mixedcase": "misc",
    "mnemonic": "misc",
    "modal": "misc",
    "modern": "misc",
    "modified": "misc",  # Noun form, e.g., dikko/Sidamo (similar to person?)
    "monopersonal": "misc",
    "morpheme": "misc",
    "morse-code": "misc",
    "motive-form": "mood",  # Verb form for Korean (e.g., 조사하다)
    "multiplicative": "case",  # adverbial case in Finnish
    "multiword-construction": "misc",  # complex tenses in French/English conjugation
    "mutated": "misc",
    "mutation": "misc",
    "mutation-aspirate": "misc",
    "mutation-mixed": "misc",
    "mutation-nasal": "misc",
    "mutation-radical": "misc",  # "radical" in mutation tables, e.g. hun/Welsh
    "mutation-soft": "misc",  # At least Welsh
    "name": "misc",
    "narrowly": "misc",
    "natural": "misc",
    "necessitative": "mood",  # Verb form in some languages
    "negated-with": "misc",  # Indicates how word is negated, e.g., ϣⲗⲏⲗ/Coptic
    "negative": "polarity",  # Indicates negation of meaning (nominal or verbal)
    "neologism": "misc",
    "neuter": "gender",  # Gender, cf. masculine, feminine, common-gender etc.
    "next": "misc",  # Next value in sequence (number, letter, etc.)
    "no-absolute": "misc",           # No aboslute form; femri/Icelandic
    "no-auxiliary": "misc",	     # No auxiliary needed for verb (?); lavarsi/Italian
    "no-comparative": "misc",        # The word has no comparative form
    "no-construct-forms": "misc",    # The word has no construct forms
    "no-definite": "misc",	     # Danish "no definite forms"
    "no-diminutive": "misc",         # No diminutive form (goeste/West Flemish)
    "no-feminine": "misc",	     # No feminine form (ácimo/Spanish)
    "no-first-person-singular-past-historic": "misc",  # Italian
    "no-first-person-singular-present": "misc",  # Spanish (only third person?)
    "no-first-person-singular-preterite": "misc",  # Spanish (only third person?)
    "no-genitive": "misc",           # The word has no genitive form
    "no-gradation": "gradation",     # No consonant gradation
    "no-imperfective": "misc",       # No imperfective form (исходить/Russian)
    "no-infinitive": "misc",	     # No infinitive form (måste/Swedish)
    "no-nominative": "misc",         # The word has no nominative form (from this base)
    "no-nominative-plural": "misc",  # The word has no nominative plural
    "no-past": "misc",	 	     # No simple past form"
    "no-past-participle": "misc",    # The word has no past participle
    "no-perfect": "misc",            # The word has no perfect/perfective aspect/form
    "no-plural": "misc",             # The word has no plural form (= singular only)
    "no-possessor": "misc",	     # No possessor in possessive hajallan/Finnish
    "no-present-participle": "misc",  # The word has no present participle
    "no-second-person-singular-imperative": "misc",  # No imperative
    "no-senses": "misc",             # Added synthesized sense when no senses extracted
    "no-singulative": "misc",	     # no singulative form
    "no-short-form": "misc",	     # no short forms (Russian)
    "no-superlative": "misc",        # The word has no superlative form
    "no-supine": "misc",             # The word has no supine form
    "no-third-person-singular-past-historic": "misc",  # Italian
    "no-third-person-singular-present": "misc",  # mittagessen/German
    "nominal": "pos",
    "nominal-state": "misc",
    "nominative": "case",
    "nomino-accusative": "misc",  # 𒀀𒄿𒅖/Hittite XXX same as nominate/accusative???
    "non-aspectual": "aspect",  # E.g., भूलना/Hindi
    "non-durative": "misc",  # non-durative sentence, e.g., ϣⲗⲏⲗ/Coptic
    "non-numeral": "misc",  # Assamese noun forms
    "non-past": "tense",  # Verb tense (e.g., Korean)
    "non-prospective": "misc",  # e.g. götürmek/Turkish
    "non-scientific": "misc",
    "non-subject": "misc",    # ishno'/Chickasaw
    "nonce-word": "misc",
    "nondeferential": "misc",
    "nonstandard": "dialect",
    "nonvirile": "category",
    "not-clause-initial": "misc",
    "not-comparable": "category",
    "not-mutable": "misc",
    "not-translated": "misc",
    "not-yet-form": "tense",  # e.g. hojiwa/Swahili
    "noun": "pos",
    "noun-from-adj": "derivation",
    "noun-from-noun": "derivation",  # Greenlandic: suffix derives nominal from nominal
    "noun-from-verb": "derivation",  # Greenlandic: suffix derives nominal from verb
    "numeral": "pos",  # Numeral part-of-speech; also Assamese noun forms
    "numeral-tones": "misc",
    "obligative": "mood",  # Verb form (e.g., Azerbaijani)
    "object-concord": "misc",  # Verb form includes object-based inflection
    "object-first-person": "object",  # Swahili object concords, Spanish combined-form
    "object-second-person": "object",
    "object-third-person": "object",
    "object-singular": "object",
    "object-plural": "object",
    "object-definite": "object",  # Object is definite, e.g. fut/Hungarian
    "object-indefinite": "object",  # Object is indefinite
    "object-class-1": "object",  # Swahili object class for object concord
    "object-class-2": "object",
    "object-class-3": "object",
    "object-class-4": "object",
    "object-class-5": "object",
    "object-class-6": "object",
    "object-class-7": "object",
    "object-class-8": "object",
    "object-class-9": "object",
    "object-class-10": "object",
    "object-class-11": "object",
    "object-class-12": "object",
    "object-class-13": "object",
    "object-class-14": "object",
    "object-class-15": "object",
    "object-class-16": "object",
    "object-class-17": "object",
    "object-class-18": "object",
    "objective": "case",  # Case, used as an object
    "oblique": "case",  # Apparently like case form (e.g., Hindi)
    "obsolete": "dialect",
    "obviative": "referent",  # Referent is not the most salient one, cf. proximal, distal
    "offensive": "register",
    "often": "misc",
    "one-termination": "misc",
    "onomatopoeic": "misc",
    "oppositive": "misc",  # expresses contrariety
    "optative": "misc",
    "ordinal": "misc",
    "parasynonym": "misc",
    "parenthetic": "misc",
    "participle": "non-finite",
    "participle-1": "non-finite",  # e.g. saprast/Latvian/Verb
    "participle-2": "non-finite",
    "participle-3": "non-finite",
    "participle-4": "non-finite",
    "particle": "pos",
    "partitive": "case",  # Case
    "passive": "voice",
    "passive-mostly": "misc",  # Attested mostly in the passive
    "past": "tense",
    "past-future": "tense",  # Future in the past
    "past-recent": "tense",
    "past-remote": "tense",
    "patronymic": "misc",
    "paucal": "number",  # cf. singular, plural, dual, trial
    "pausal": "misc",  # Relates to prosody/pronunciation?
    "pejorative": "misc",
    "perfect": "tense",  # Tense/verb form, e.g., in Finnish
    "perfect-i": "tense",  # E.g., talamaq/Azerbaijani
    "perfect-ii": "tense",  # E.g., talamaq/Azerbaijani
    "perfective": "aspect",  # Verb aspect
    "person": "category",
    "personal": "misc",  # Type of pronoun; Verb form (e.g., Portuguese personal infinitive)
    "phoneme": "misc",
    "phrasal": "misc",
    "phrase": "misc",
    "physical": "misc",
    "pin-pen-merger": "misc",
    "place": "misc",
    "pluperfect": "tense",  # Tense/verb form
    "pluperfect-i": "tense",  # воштыны'/Udmurt
    "pluperfect-ii": "tense",
    "plural": "number",     # Number, cf. sigular, dual, trial
    "plural-of": "detail",  # Plural form of something
    "plural-of-variety": "misc",  # Plural indicating different kinds of things (Arabic)
    "plural-only": "misc",  # Word only manifested in plural in this sense
    "plural-normally": "misc",  # Usually plural, but singular may be possible
    "poetic": "misc",
    "polite": "register",  # Politeness degree of verbs etc
    "polytonic": "misc",
    "positive": "degree",  # opposite of negative (usually unattested); degree
    "possessed-form": "misc",  # Marks object that is possessed, cf. possessed
    "possessive": "possession",  # Possession (marks who possesses)
    "possessive-single": "possession",  # Possessive with single possessed
    "possessive-many": "possession",  # Possessive with multiple possessed
    "possessive-masculine": "possession",  # Possessive with masculine possessed
    "possessive-feminine": "possession",  # Possessive with feminine possessed
    "possessive-common": "possession",  # Possessive with common-g possessed
    "possessive-neuter": "possession",  # Possessive with neuter possessed
    "possibly": "misc",
    "postpositional": "misc",
    "potential": "mood",  # Verb mood
    "praenominal": "misc",
    "precursive": "mood",  # Verb form, e.g. ϯϩⲉ/Coptic
    "predicative": "case",  # Adjective predicate-only form/use
    "prefix": "pos",
    "preparative": "aspect",  # Verb form, e.g., ᠵᡠᠸᡝᡩᡝᠮᠪᡳ/Manchu
    "prepositional": "misc",
    "present": "tense",  # Verb tense
    "present-rare": "misc",  # Present tense is rare
    "presumptive": "mood",  # Verb mood, e.g., गरजना/Hindi
    "preterite": "tense",  # Verb tense (action in the past, similar to simple past)
    "preterite-present": "tense",  # word where present&preterite forms look opposite
    "preterite-perfect": "tense",  # trapassato remoto ripromettersi/Italian
    "preterite-i": "tense",  # воштыны/Udmurt
    "preterite-ii": "tense",
    "pretonic": "misc",  # Precedes stressed syllable
    "previous": "misc",  # Previous value in sequence (number, letter, etc.)
    "proclitic": "misc",
    "progressive": "aspect",  # Verb form, e.g., પચવું/Gurajati
    "prohibitive": "mood",  # Verb form (negative imperative), e.g., Old Armenian
    "prolative": "case",
    "pronominal": "misc",
    "pronominal-state": "misc",
    "pronoun": "pos",
    "pronoun-included": "misc",
    "pronunciation-spelling": "misc",
    "proper-noun": "pos",
    "proscribed": "misc",
    "prosecutive": "case",  # Case (move along a surface or way); Greenlandic -nnguaq
    "prospective": "misc",  # E.g., götürmek/Turkish
    "prothesis": "misc",
    "prothesis-h": "misc",
    "prothesis-t": "misc",
    "prototonic": "misc",  # E.g., dofuissim/Old Irish
    "proximal": "referent",  # Demonstrative referent is far, cf. distal, obviative
    "purposive": "mood",  # Verb form, e.g., patjaṉi
    "quadral": "misc",
    "quantified": "misc",  # bat/Jamaican Creole (head form)
    "quotative": "mood",  # Verb mood (marks quoted speech keeping orig person/tense)
    "radical": "detail",  # Used in Chinese characters
    "radical+strokes": "detail",  # Used in Chinese characters
    "rare": "misc",
    "realis": "mood",  # Verb form, e.g., たたかう/Japanese
    "reason": "mood",  # Verb form, e.g., উঘাল/Assamese
    "recently": "misc",  # Used in Recently complete, e.g., {ligpit,magbukid}/Tagalog
    "reciprocal": "misc",  # Mutual action (board sense reflexive)
    "reconstruction": "misc",  # This word/sense is a reconstruction for a dead language
    "reduced": "misc",  # de/Central Franconian (XXX merge with e.g. clipping?)
    "reduplication": "misc",
    "reflexive": "misc",
    "reflexive-of": "detail",  # Reflexive form of something
    "regional": "misc",
    "relational": "misc",
    "relative": "person",  # At least gp/Egyptian, nigh/Irish verb forms; conjunctions
    "renarrative": "mood",  # Verb form (e.g. Bulgarian)
    "replacive": "misc",  # Greenlandic suffixes
    "reported": "mood",  # Verb forms for reported speech
    "resultative": "misc",  # partciple in Armenian (state resulting from action)
    "retronym": "misc",
    "revised": "misc",  # Used in many Korean words, is this same as revised-jeon?
    "revised-jeon": "misc",
    "rhetoric": "misc",
    "romanization": "detail",  # Latin character version of other script
    "root": "misc",
    "sarcastic": "misc",
    "second-person": "person",
    "second-person-semantically": "person",  # semantically second person
    "secular": "misc",  # Contrast with Ecclesiastical, Tham, etc
    "semelfactive": "misc",
    "sentence-case": "misc",  # дь/Yakut
    "sentence-final": "misc",  # Korean verb forms (broad category)
    "separable": "misc",  # Used for separable verbs, e.g. omzagen/Dutch
    "separative": "case",  # e.g. keulemmaksi/Finnish
    "sequence": "misc",
    "sequential": "misc",
    "shinjitai": "misc",  # Simplified Japanese Kanji (after 1947)
    "short-form": "misc",  # Verb forms, отъпоустити/Old Church Slavonic; Portuguese short past participle e.g. anexar/Portuguese
    "si-perfective": "misc",
    "simplified": "misc",
    "simultaneous": "misc",  # simultaneous converb, e.g. խածնել/Armenian
    "singular": "number",  # Number, cf. plural, dual, trial, paucal
    "singular-normally": "misc",
    "singular-only": "misc",
    "singulative": "misc",  # Individuation of a collective or mass noun, like number
    "situative": "case",  # expressing location of things in comparison with one another
    "slang": "register",
    "slur": "misc",
    "sociative": "case",  # Case?, e.g., மரம்/Tamil
    "soft": "misc",  # najslajši/slovene
    "sometimes": "misc",
    "sound-feminine-plural": "class",  # e.g. Arabic جاذب/Arabic/Adj
    "sound-feminine-paucal": "class",
    "sound-masculine-plural": "class",
    "sound-masculine-paucal": "class",
    "special": "misc",  # Adverbial verb form in Lithuanian
    "specific": "misc",  # In specific temporal participle, e.g., talamaq
    "specifically": "misc",
    "standalone": "misc",  #  Without a main word (e.g., pronoun/determiner senses)
    "standard": "misc",
    "stative": "misc",
    "stem": "misc",  # Stem rather than full forms
    "stem-primary": "misc",  # Primary stem, e.g., दुनु/Nepali
    "stem-secondary": "misc",  # Secondary stem, e.g., दुनु/Nepali
    "stress-pattern-1": "misc",
    "stress-pattern-2": "misc",
    "stress-pattern-3": "misc",
    "stress-pattern-3a": "misc",
    "stress-pattern-3b": "misc",
    "stress-pattern-4": "misc",
    "stressed": "misc",  # Marked/full form, cf. unstressed
    "stressed-preposition": "misc",
    "strict-sense": "misc",
    "strokes": "misc",
    "strong": "misc",  # strong form / strong inflection class
    "subjective": "case",  # Case, used as a subject; subject form
    "subjunctive": "mood",  # Subjunctive mood
    "subjunctive-i": "mood",  # Subjunctive i mood (German)
    "subjunctive-ii": "mood",  # Subjunctive ii mood (German)
    "sublative": "case",
    "subordinate-clause": "misc",  # e.g., ϣⲗⲏⲗ/Coptic
    "subordinating": "misc",
    "subscript": "script",  # Variant of certain characters
    "substantive": "misc",
    "subsuntive": "misc",  # Verbs in Guaraní
    "suffix": "pos",
    "superessive": "case",  # Case, e.g., Hungarian
    "superlative": "degree",  # Comparison of adjectives/adverbs
    "superplural": "number",  # Very many (rare, e.g. Barngarla (Australian))
    "superscript": "script",  # Variant of certain characters
    "supine": "non-finite",   # Various non-finite forms in several languages
    "suppletive": "misc",
    "surname": "misc",
    "suru": "class",  # Japanese verb inflection type
    "syllable-final": "misc",
    "syllable-initial": "misc",
    "symbol": "misc",
    "syncope": "misc",
    "synecdoche": "misc",
    "synonym": "misc",
    "synonym-of": "misc",
    "table-tags": "detail",  # Tags from inflection table, for all entries
    "taboo": "misc",
    "tafa-form": "misc",  # Malagasy verbs
    "temporal": "misc",  # relating to time/tense, e.g., talamaq; Finnish adverbials
    "term-of-address": "misc",
    "terminative": "aspect",  # Verb aspect/mood (e.g., Japanese); also case in Quechua?
    "thematic": "misc",
    "third-person": "person",
    "three-termination": "misc",
    "tone-1": "misc",
    "tone-2": "misc",
    "topicalized": "misc",
    "toponymic": "misc",
    "traditional": "misc",
    "transcription": "misc",
    "transgressive": "non-finite",  # Verb form  XXX non-finite/mood/tense?
    "transitive": "transitivity",
    "transitive-with-of": "misc",
    "translation-hub": "misc",  # Predictable compound term with translations, no gloss
    "translative": "case",
    "translingual": "misc",
    "transliteration": "misc",
    "trial": "number",  # Number, cf. singular, dual, plural
    "trigger-actor": "trigger",  # Actor trigger, e.g., magtinda/Tagalog
    "trigger-benefactive": "trigger",  # Benefactive trigger
    "trigger-causative": "trigger",  # Causative trigger
    "trigger-instrument": "trigger",  # Instrument trigger
    "trigger-locative": "trigger",  # Locative trigger
    "trigger-measurement": "trigger",  # Measurement trigger, e.g., rumupok/Tagalog
    "trigger-object": "trigger",  # Object trigger
    "trigger-referential": "trigger",   # Referential trigger
    "triggers-eclipsis": "trigger",      # Irish
    "triggers-h-prothesis": "trigger",   # Irish
    "triggers-lenition": "trigger",      # Irish
    "triggers-mutation-aspirate": "trigger",  # Welsh
    "triggers-mutation-mixed": "trigger",  # Welsh
    "triggers-mutation-nasal": "trigger",  # Old Irish
    "triggers-mutation-soft": "trigger",  # Welsh
    "triggers-no-mutation": "trigger",  # Irish
    "triptote": "class",  # Noun having three cases (e.g., Arabic)
    # ~ "triptote-a": "class",  # "singular triptote in ـَة (-a)" جاذب/Arabic/Adj
    "truncative": "misc",  # Greenlandic: suffix attaches to last vowel, removing stuff
    "two-termination": "misc",
    "type-a": "class",
    "type-p": "class",
    "type-u": "class",
    "type-ua": "class",
    "type-up": "class",
    "unabbreviated": "mod",
    "unaugmented": "misc",
    "uncommon": "misc",
    "uncountable": "category",
    "unemphatic": "misc",
    "uninflected": "misc",  # uninflected form (e.g., Dutch), cf. inflected
    "universal": "misc",  # universally known (καθεμία/Greek)
    # Arabic seems to use "unknown" for theoretical forms not attested
    "unknown": "misc",  # Apparently verb form, e.g., जाँच्नु/Nepali
    "unmodified": "misc",  # Noun form, e.g., dikko/Sidamo (similar to person?)
    "unpossessed-form": "possession",  # Not possessed (often omitted)
    "unspecified": "misc",  # селен/Macedonian uses this like proximal/distal
    "unstressed": "misc",  # Unstressed (unmarked, weaker) form
    "unstressed-before-j": "misc",  # unstressed when next word starts with /j/
    "uppercase": "misc",
    "used-in-the-form": "misc",
    "usually": "misc",
    "usually-without-article": "misc",
    "utterance-medial": "misc",
    "variant": "misc",
    "vav-consecutive": "misc",
    "vernacular": "register",
    "verb": "pos",
    "verb-completement": "misc",  # Used in some Chinese words (merged verb+complement?)
    "verb-form-da": "misc",  # Estonian da-form  XXX is this same as infinitive-da?
    "verb-form-des": "misc",  # Estonian des-form
    "verb-form-i": "misc",
    "verb-form-ii": "misc",
    "verb-from-noun": "derivation",  # Forms verbs from nominals
    "verb-object": "misc",  # Used in some Chinese words (verb+object in same entry?)
    "verb-from-verb": "derivation",  # Suffix modifies verbs producing verbs
    "vigesimal": "misc",
    "virile": "category",
    "visual-rendering": "misc",
    "voa-form": "misc",  # Malagasy verbs
    "vocative": "case",  # Case? used for addressee
    "volitive": "mood",  # Verb form ?  XXX is this same as volitional?
    "volitional": "mood",  # Verb mood (e.g., Japanese: suggests, urges, initates act)
    "vos-form": "register",  # Spanish verb forms used with "vos"
    "vulgar": "register",
    "weak": "misc",
    "with-a": "with",
    "with-ablative": "with",
    "with-absolute": "with",
    "with-absolutive": "with",
    "with-accusative": "with",
    "with-action-noun-in-elative": "with",
    "with-adessive": "with",
    "with-adjective": "with",
    "with-adverb": "with",
    "with-allative": "with",
    "with-an": "with",
    "with-avec": "with",
    "with-ce": "with",
    "with-che": "with",
    "with-comparative": "with",
    "with-con": "with",
    "with-conditional": "with",
    "with-da": "with",
    "with-dative": "with",
    "with-de": "with",
    "with-definite-article": "with",
    "with-di": "with",
    "with-down": "with",
    "with-ela": "with",
    "with-elas": "with",
    "with-elative": "with",
    "with-ele": "with",
    "with-eles": "with",
    "with-ella": "with",
    "with-ellas": "with",
    "with-ellos": "with",
    "with-en": "with",
    "with-essive": "with",
    "with-eu": "with",
    "with-infinitive-i": "with",
    "with-future": "with",
    "with-for": "with",
    "with-gendered-noun": "with",
    "with-genitive": "with",
    "with-gij": "with",
    "with-hiri": "with",
    "with-hura": "with",
    "with-illative": "with",
    "with-imperfect": "with",
    "with-in": "with",
    "with-indicative": "with",
    "with-indirect-object": "with",
    "with-indirect-relative": "with",
    "with-inessive": "with",
    "with-infinitive": "with",
    "with-instrumental": "with",
    "with-it-dialectally": "with",
    "with-järgi": "with",
    "with-kala": "with",
    "with-kV": "with",  # gǀkxʻâã/ǃXóõ
    "with-lai": "with",
    "with-locative": "with",
    "with-meel": "with",
    "with-negation": "with",
    "with-negative-adj": "with",
    "with-nominative": "with",
    "with-nos": "with",
    "with-nosotras": "with",
    "with-nosotros": "with",
    "with-noun": "with",
    "with-noun-phrase": "with",
    "with-number": "with",
    "with-objective": "with",
    "with-odd-syllable-stems": "with",
    "with-of": "with",
    "with-olemassa": "with",  # Finnish
    "with-on": "with",
    "with-optative": "with",
    "with-others": "with",
    "with-partitive": "with",
    "with-passive-present-participle": "with",
    "with-passive-past-participle-partitive": "with",
    "with-passive-past-participle-translative": "with",
    "with-past": "with",
    "with-past-participle": "with",
    "with-past-participle-translative": "with",
    "with-past-participle-partitive": "with",
    "with-per": "with",
    "with-personal-pronoun": "with",
    "with-por": "with",
    "with-positive-imperative": "with",
    "with-possessive-suffix": "with",
    "with-pour": "with",
    "with-prepositional": "with",
    "with-present": "with",
    "with-savrtsobi": "with",
    "with-su": "with",
    "with-subjunctive": "with",
    "with-subordinate-clause": "with",
    "with-sur": "with",
    "with-dummy-subject": "with",
    "with-there": "with",
    "with-third-person": "with",
    "with-third-person-singular": "with",
    "with-infinitive-iii": "with",
    "with-infinitive-iii-abessive": "with",
    "with-infinitive-iii-elative": "with",
    "with-infinitive-iii-illative": "with",
    "with-to": "with",
    "with-translative": "with",
    "with-tu": "with",
    "with-tú": "with",
    "with-up": "with",
    "with-usted": "with",
    "with-ustedes": "with",
    "with-você": "with",
    "with-vocês": "with",
    "with-von": "with",
    "with-vos": "with",
    "with-voseo": "with",
    "with-vosotras": "with",
    "with-vosotros": "with",
    "with-välja": "with",
    "with-vós": "with",
    "with-yo": "with",
    "with-zuek": "with",
    "with-à": "with",
    "with-él": "with",
    "without-article": "misc",  # E.g., grüun/Cimbrian
    "without-noun": "misc",
    "æ-tensing": "misc",
    "има": "misc",  # Distinguishes certain verb forms in Macedonian
    "non-human": "misc",  # XXX is there already a tag for this? himself/English - KJ
    "with-article": "misc",  # Mosambik/German
    "before-noun": "misc",  # Mama/German
    "with-numeral": "with",  # Radlermaß/German
    "without-numeral": "misc",  # Radlermaß/German
    "same-sort": "number",  # Wahnsinnsding/German
    "different-sort": "number",  # Wahnsinnsding/German
    "sigmatic": "mood",  # adiuvo/Latin
    "dummy-column": "dummy",  # in חֲתוּלָתִי‎/Hebrew, Isolated forms
    "be-prefix": "misc",  # laikytis/Lithuanian, multi-use prefix...
    "Japanese": "script",  # also script, 弧/translingual, stroke count stuff
    "l-participle": "non-finite",  # доврне/Macedonian
    "privative": "mood",  # afrohet/Albanian
    # ~ "comparative-of": "degree",  # miður/Icelandic
    "xemxin-assimilation": "misc",  # lil/Maltese
    "qamrin-unassimilation": "misc",
    "with-conjunction": "with",  # thathar/Scottish Gaelic
    "with-pronoun": "with",  # thathar/Scottish Gaelic
    "unabbreviation": "mod",  # jku/Finnish
    "long-construct": "misc",  #a ذو الحجة/Arabic
    "actor-secondary": "aspect",  # Tagalog thing
    "inferior": "degree",  #madali/Tagalog
    "superior": "degree",
    "equal": "degree",
    "l-case": "case",  #ufuy/Afar
    "k-case": "case",  #ufuy/Afar
    "t-case": "case",  #ufuy/Afar
    "h-case": "case",  #ufuy/Afar
    "with-postposition": "with",  #ufuy/Afar
    #icfide/Afar
    "immediate-future": "tense",
    "potential-i": "mood",
    "potential-ii": "mood",
    "n-affirmative": "misc",
    "v-affirmative": "misc",
    "conjunctive-i": "mood",
    "conjunctive-ii": "mood",
    "consultative": "mood",
    "h-converb":  "non-finite",
    "i-form":  "non-finite",
    "k-converb":  "non-finite",
    "innuh-converb": "non-finite",
    "innuk-converb": "non-finite",
    "v-focus": "non-finite",
    "n-focus": "non-finite",
    # qunxa/Afar
    "indicative-i": "mood",
    "indicative-ii": "mood",
    "duoplural": "number",  # niteel/Navajo
    "indefinite-person": "person",
    "spatial-person": "person",
    "middle-voice": "voice", # अवति/Sanskrit
    "inversion": "case",  # დაწერს/Sanskrit
    "full-form": "misc",  # ichwane/Zulu, "full" and "basic" forms
    "basic-form": "misc",
    "possessive-substantive": "possession",  # explicit possessives without possessed: father's computer -> that's father's
    "unmutated": "misc",  #glad/Breton
    "mutation-hard": "misc",
    "confirmative": "tense",  # сэрээх/Mongolian, past tense + evidentiality
                              # also 'resultative', but that's already used
    "with-ergative": "with",  #a ہاوُن/Kashmiri
    "with-determiner": "with",  # idealistesch/Luxembourgish
    "without-determiner": "misc",
    "with-head": "with",
    "consequential": "mood",  # erakutsi/Basque
    "past-i": "tense",  #eh/Albanian
    "past-ii": "tense",
    "focus": "detail",  #magwahil/Tagalog, trigger-focus
<<<<<<< HEAD
=======
    #  singular in ـًى (-an)
    # ~ "singular-an-maksura": "class",  #a مدى/Arabic
    #  singular in ـًا (-an)
    # ~ "singular-an-alef": "class",  #a سنا/Arabic
    # ~ "diptote-ah": "class",  #a حماة/Arabic
    "broken-paucal": "class",
    # ~ "sound-plural-awna": "class",
>>>>>>> 591f485f
    "sound-plural": "class",
    "ar-infl-in": "class",  # Decomposing Arabic inflectional paradigms, سحلية/Arabic,تحو/Arabic
    "ar-infl-ah": "class",  #a قناة السويس/Arabic حماة/Arabic
    "ar-infl-an-maksura": "class",  #a مدى/Arabic
    "ar-infl-an-alef": "class",   #a سنا/Arabic
    "ar-infl-awna": "class",
    "ar-infl-a": "class",  #a رمية/Arabic # "singular triptote in ـَة (-a)" جاذب/Arabic/Adj
<<<<<<< HEAD
    "broken-form": "class",  # Arabic broken-plural and broken-paucal
    "sound-form": "class",  # Arabic sound-feminine-plural sound-masculine-paucal etc.
    
    
=======
    # ~ "ar-infl-an": "class",  #a كرة#Arabic


>>>>>>> 591f485f
}

for k, v in valid_tags.items():
    assert isinstance(k, str)
    if v not in tag_categories:
        print("valid_tags[{!r}]={!r} - {!r} not in tag_categories!"
              .format(k, v, v))
        assert v in tag_categories

for tag in form_of_tags - set(valid_tags.keys()):
    print("tags.py:form_of_tags contains invalid tag {}"
          .format(tag))


def sort_tags(tags):
    """Sorts tags into presentation order and returns them as a tuple.
    This also removes duplicates."""
    assert isinstance(tags, (list, tuple, set))
    return tuple(sorted(set(tags), key=lambda t:
                        tag_categories.get(valid_tags.get(t, "unknown"), 0) -
                        len(t) / 1000,
                        reverse=True))<|MERGE_RESOLUTION|>--- conflicted
+++ resolved
@@ -5571,10 +5571,6 @@
     "sociative": "case",  # Case?, e.g., மரம்/Tamil
     "soft": "misc",  # najslajši/slovene
     "sometimes": "misc",
-    "sound-feminine-plural": "class",  # e.g. Arabic جاذب/Arabic/Adj
-    "sound-feminine-paucal": "class",
-    "sound-masculine-plural": "class",
-    "sound-masculine-paucal": "class",
     "special": "misc",  # Adverbial verb form in Lithuanian
     "specific": "misc",  # In specific temporal participle, e.g., talamaq
     "specifically": "misc",
@@ -5905,16 +5901,6 @@
     "past-i": "tense",  #eh/Albanian
     "past-ii": "tense",
     "focus": "detail",  #magwahil/Tagalog, trigger-focus
-<<<<<<< HEAD
-=======
-    #  singular in ـًى (-an)
-    # ~ "singular-an-maksura": "class",  #a مدى/Arabic
-    #  singular in ـًا (-an)
-    # ~ "singular-an-alef": "class",  #a سنا/Arabic
-    # ~ "diptote-ah": "class",  #a حماة/Arabic
-    "broken-paucal": "class",
-    # ~ "sound-plural-awna": "class",
->>>>>>> 591f485f
     "sound-plural": "class",
     "ar-infl-in": "class",  # Decomposing Arabic inflectional paradigms, سحلية/Arabic,تحو/Arabic
     "ar-infl-ah": "class",  #a قناة السويس/Arabic حماة/Arabic
@@ -5922,16 +5908,9 @@
     "ar-infl-an-alef": "class",   #a سنا/Arabic
     "ar-infl-awna": "class",
     "ar-infl-a": "class",  #a رمية/Arabic # "singular triptote in ـَة (-a)" جاذب/Arabic/Adj
-<<<<<<< HEAD
     "broken-form": "class",  # Arabic broken-plural and broken-paucal
     "sound-form": "class",  # Arabic sound-feminine-plural sound-masculine-paucal etc.
     
-    
-=======
-    # ~ "ar-infl-an": "class",  #a كرة#Arabic
-
-
->>>>>>> 591f485f
 }
 
 for k, v in valid_tags.items():
