--- conflicted
+++ resolved
@@ -256,719 +256,11 @@
 
 # Certain tags are moved from headers in tables into word tags, as they always
 # apply to the whole word.
-<<<<<<< HEAD
-TAGS_FORCED_WORDTAGS = set(
-    # XXX diptote/triptote do not seem to always be global.  See
-    # https://en.wiktionary.org/wiki/%D8%AC%D8%A7%D8%B0%D8%A8
-    # (جاذب/Arabic/Verb)
-    # "diptote",
-    # "triptote",
-)
-
-
-# Language-specific configuration for various aspects of inflection table
-# parsing.
-
-lang_specific = {
-    "default": {
-        "hdr_expand_first": {"number", "mood", "referent", "aspect",
-                             "tense", "voice", "non-finite", "case",
-                             "possession"},
-        "hdr_expand_cont": {"person", "gender", "number", "degree",
-                            "polarity", "voice", "misc"},
-        "animate_inanimate_remove": True,
-        "both_active_passive_remove": True,
-        "both_strong_weak_remove": True,
-        "definitenesses": ["indefinite", "definite"],
-        "empty_row_resets": False,
-        "form_transformations": [],  # tag extraction, lang_specific_tags()
-        "genders": None,
-        "imperative_no_tense": False,
-        "masc_only_animate": False,  # Slavic special
-        "numbers": ["singular", "plural"],
-        "persons": ["first-person", "second-person", "third-person"],
-        "pl_virile_nonvirile": False,
-        "reuse_cellspan": "skip",  # stop/skip/reuse
-        "skip_mood_mood": False,
-        "skip_tense_tense": False,
-        "stop_non_finite_non_finite": True,
-        "stop_non_finite_voice": False,
-        "stop_non_finite_tense": False,
-        "strengths": ["strong", "weak"],
-        "virile_nonvirile_remove": True,
-        "voices": ["active", "passive"],
-        "special_phrase_splits": {},  # value: (split phrase, tags)
-        # Greek-style bracket semantics
-        "parentheses_for_informal": False,
-        "square_brackets_for_rare": False,
-        "curly_brackets_for_archaic": False,
-        # See Swahili; replace tags with others when in a row or column
-        "rowtag_replacements": None,
-        "coltag_replacements": None,
-        # Armenian; migrated old data here
-        "lang_tag_mappings": None,
-        # Spanish has a lot of "vos" and "tú" in its tables that look like
-        # references, and they give their form certain tags.
-        # Dict of references ("vos") that point to tag strings "first-person
-        # singular" that *extend* tags.
-        "special_references": None,
-    },
-    "austronesian-group": {
-        "numbers": ["singular", "dual", "plural"],
-    },
-    "bantu-group": {
-        "genders": None,
-    },
-    "indo-european-group": {
-        "genders": ["masculine", "feminine", "neuter"],
-        "numbers": ["singular", "plural"],
-    },
-    "romance-group": {
-    },
-    "slavic-group": {
-        "numbers": ["singular", "plural", "dual"],
-        "masc_only_animate": True,
-    },
-    "samojedic-group": {
-        "next": "uralic-group",
-    },
-    "semitic-group": {
-        "numbers": ["singular", "dual", "plural"],
-        "definitenesses": ["indefinite", "definite", "construct"],
-    },
-    "uralic-group": {
-        "numbers": ["singular", "dual", "plural"],
-    },
-    "Akkadian": {
-        "next": "semitic-group",
-    },
-    "Amharic": {
-        "next": "semitic-group",
-    },
-    "Ancient Greek": {
-        "next": "Proto-Indo-European",  # Has dual
-    },
-    # "Anejom̃": {
-    #     "numbers": ["singular", "dual", "trial", "plural"],
-    # },
-    "Arabic": {
-        "next": "semitic-group",
-        "numbers": ["singular", "dual", "paucal", "plural", "collective", "singulative"],
-        "reuse_cellspan": "reuse",
-        "hdr_expand_first": {"number"},
-        "hdr_expand_cont": {"gender", "referent", "misc", "number", "class"},
-    },
-    "Aragonese": {
-        "next": "romance-group",
-    },
-    "Armenian": {
-        "lang_tag_mappings": {
-            "noun": {
-                ("possessive", "singular"): ["possessive", "possessive-single"],
-                ("possessive", "plural"): ["possessive", "possessive-single"],
-            },
-        },
-    },
-    "Aromanian": {
-        "next": "romance-group",
-    },
-    "Aramaic": {
-        "next": "semitic-group",
-    },
-    "Avestan": {
-        "next": "Proto-Indo-European",
-    },
-    "Baiso": {
-        "numbers": ["singular", "paucal", "plural"],
-    },
-    "Belarusian": {
-        "next": "slavic-group",
-    },
-    "Bende": {
-        "next": "bantu-group",
-    },
-    # "Berber": {
-    #     "definitenesses": ["indefinite", "definite", "construct"],
-    # },
-    "Catalan": {
-        "next": "romance-group",
-    },
-    "Chichewa": {
-        "next": "bantu-group",
-    },
-    "Chimwiini": {
-        "next": "bantu-group",
-    },
-    "Corsican": {
-        "next": "romance-group",
-    },
-    "Czech": {
-        "next": "slavic-group",
-        "hdr_expand_first": {"tense", "mood", "non-finite"},
-        "hdr_expand_cont": {"tense", "mood", "voice"},
-    },
-    "Dalmatian": {
-        "next": "romance-group",
-    },
-    "Danish": {
-        "genders": ["common-gender", "feminine", "masculine", "neuter"],
-        "form_transformations": [
-            ["noun", "^\(as a measure\) ", "", ""],
-        ],
-    },
-    "Eblaite": {
-        "next": "semitic-group",
-    },
-    "Egyptian": {
-        "definitenesses": ["indefinite", "definite", "construct"],
-    },
-    "Emilian": {
-        "next": "romance-group",
-    },
-    "English": {
-        "stop_non_finite_tense": True,  # affect/English/Verb
-        "form_transformations": [
-            ["verb", r"^\(to\) ", "", ""],
-            ["verb", "^to ", "", ""],
-            ["verb", r"^I ", "", "first-person singular"],
-            ["verb", r"^you ", "", "second-person"],
-            ["verb", r"^he ", "", "third-person singular"],
-            ["verb", r"^we ", "", "first-person plural"],
-            ["verb", r"^you ", "", "second-person plural"],
-            ["verb", r"^they ", "", "third-person plural"],
-            ["verb", r"^it ", "", "third-person singular"],
-            ["verb", r"^thou ", "", "second-person singular"],
-            ["verb", r"^ye ", "", "second-person plural"],
-            ["verb", r" \(thou\)$", "", "second-person singular"],
-            ["verb", r" \(ye\)$", "", "second-person plural"],
-            ["verb", r"^he/she/it ", "", "third-person singular"],
-            ["verb", r"^he/she/it/they ", "", "third-person singular"],
-            ["verb", r"\bhim/her/it/them ", "", "third-person singular"],
-            ["verb", r"\bthem ", "", "third-person plural"],
-            ["verb", r"\bus ", "", "first-person plural"],
-            ["verb", r"\bme ", "", "first-person singular"],
-        ],
-        "special_phrase_splits": {
-            "let’s be": [["let's be"], "first-person plural pronoun-included"],
-            "I am (’m)/be": [["am (’m)", "be"], "first-person singular"],
-            "we are (’re)/be/been": [["are (’re)", "be", "been"],
-                                     "first-person plural"],
-            "thou art (’rt)/beest": [["art (’rt)", "beest"],
-                                     "second-person singular"],
-            "ye are (’re)/be/been": [["are (’re)", "be", "been"],
-                                     "second-person plural"],
-            "thou be/beest": [["be", "beest"], "second-person singular"],
-            "he/she/it is (’s)/beeth/bes": [["is (’s)", "beeth", "bes"],
-                                            "third-person singular"],
-            "they are (’re)/be/been": [["are (’re)", "be", "been"],
-                                       "third-person plural"],
-            "thou wert/wast": [["wert", "wast"],
-                               "second-person singular"],
-            "thou were/wert": [["were", "wert"],
-                               "second-person singular"],
-            "there has been": [["there has been"], "singular"],
-            "there have been": [["there have been"], "plural"],
-            "there is ('s)": [["there is", "there's"], "singular"],
-            "there are ('re)": [["there are", "there're"], "plural"],
-            "there was": [["there was"], "singular"],
-            "there were": [["there were"], "plural"],
-        },
-    },
-    "Estonian": {
-        "hdr_expand_first": set(["non-finite"]),
-        "hdr_expand_cont": set(["voice"]),
-    },
-    "Fijian": {
-        "numbers": ["singular", "paucal", "plural"],
-    },
-    "Finnish": {
-        "hdr_expand_first": set([]),
-    },
-    "French": {
-        "next": "romance-group",
-    },
-    "Friulian": {
-        "next": "romance-group",
-    },
-    "Galician": {
-        "next": "romance-group",
-    },
-    "German": {
-        "next": "Proto-Germanic",
-        "form_transformations": [
-            ["verb", "^ich ", "", "first-person singular"],
-            ["verb", "^du ", "", "second-person singular"],
-            ["verb", "^er ", "", "third-person singular"],
-            ["verb", "^wir ", "", "first-person plural"],
-            ["verb", "^ihr ", "", "second-person plural"],
-            ["verb", "^sie ", "", "third-person plural"],
-            ["verb", "^dass ich ", "",
-             "first-person singular subordinate-clause"],
-            ["verb", "^dass du ", "",
-             "second-person singular subordinate-clause"],
-            ["verb", "^dass er ", "",
-             "third-person singular subordinate-clause"],
-            ["verb", "^dass wir ", "",
-             "first-person plural subordinate-clause"],
-            ["verb", "^dass ihr ", "",
-             "second-person plural subordinate-clause"],
-            ["verb", "^dass sie ", "",
-             "third-person plural subordinate-clause"],
-            ["verb", " \(du\)$", "", "second-person singular"],
-            ["verb", " \(ihr\)$", "", "second-person plural"],
-            ["adj", "^er ist ", "", "masculine singular"],
-            ["adj", "^sie ist ", "", "feminine singular"],
-            ["adj", "^es ist ", "", "neuter singular"],
-            ["adj", "^sie sind ", "", "plural"],
-            ["adj", "^keine ", "keine ", "negative"],
-            ["adj", "^keiner ", "keiner ", "negative"],
-            ["adj", "^keinen ", "keinen ", "negative"],
-         ],
-    },
-    "German Low German": {
-        "next": "German",
-        "hdr_expand_first": set(["mood", "non-finite"]),
-        "hdr_expand_cont": set(["tense"]),
-    },
-    "Gothic": {
-        "next": "Proto-Indo-European",  # Has dual
-    },
-    "Greek": {
-        "next": "indo-european-group",
-        "hdr_expand_first": set(["mood", "tense", "aspect", "dummy"]),
-        "hdr_expand_cont": set(["tense", "person", "number", "aspect"]),
-        "imperative_no_tense": True,
-        "reuse_cellspan": "reuse",
-        "skip_mood_mood": True,
-        "skip_tense_tense": True,
-        # είμαι/Greek
-        "parentheses_for_informal": True,
-        "square_brackets_for_rare": True,
-        "curly_brackets_for_archaic": True,
-        
-    },
-    "Hawaiian": {
-        "next": "austronesian-group",
-    },
-    "Hebrew": {
-        "next": "semitic-group",
-    },
-    "Hijazi Arabic": {
-        "next": "semitic-group",
-    },
-    "Hopi": {
-        "numbers": ["singular", "paucal", "plural"],
-    },
-    "Hungarian": {
-        "hdr_expand_first": set([]),
-        "hdr_expand_cont": set([]),
-    },
-    "Ilokano": {
-        "next": "austronesian-group",
-    },
-    "Inari Sami": {
-        "next": "samojedic-group",
-    },
-    "Inuktitut": {
-        "numbers": ["singular", "dual", "plural"],
-    },
-    "Italian": {
-        "next": "romance-group",
-        "hdr_expand_first": set(["mood", "tense"]),
-        "hdr_expand_cont": set(["person", "register", "number", "misc"]),
-        "form_transformations": [
-            ["verb", "^non ", "", "negative"],
-        ],
-    },
-    "Irish": {
-        "next": "Old Irish",
-        "genders": ["masculine", "feminine"],
-    },
-    "Kamba": {
-        "next": "bantu-group",
-    },
-    "Kapampangan": {
-        "next": "austronesian-group",
-    },
-    # "Khoe": {
-    #     "numbers": ["singular", "dual", "plural"],
-    # },
-    "Kikuyu": {
-        "next": "bantu-group",
-    },
-    "Ladin": {
-        "next": "romance-group",
-    },
-    # "Larike": {
-    #     "numbers": ["singular", "dual", "trial", "plural"],
-    # },
-    "Latin": {
-        "next": "romance-group",
-        "stop_non_finite_voice": True,
-    },
-    "Latvian": {
-        "empty_row_resets": True,
-    },
-    "Ligurian": {
-        "next": "romance-group",
-    },
-    "Lihir": {
-       "numbers": ["singular", "dual", "trial", "paucal", "plural"],
-    },
-    "Lingala": {
-        "next": "bantu-group",
-    },
-    "Lombard": {
-        "next": "romance-group",
-    },
-    "Lower Sorbian": {
-        "next": "slavic-group",
-    },
-    "Luganda": {
-        "next": "bantu-group",
-    },
-    "Lule Sami": {
-        "next": "samojedic-group",
-    },
-    "Maltese": {
-        "next": "semitic-group",
-    },
-    "Maore Comorian": {
-        "next": "bantu-group",
-    },
-    "Masaba": {
-        "next": "bantu-group",
-    },
-    "Mirandese": {
-        "next": "romance-group",
-    },
-    "Moroccan Arabic": {
-        "next": "semitic-group",
-    },
-    # "Motuna": {
-    #     "numbers": ["singular", "paucal", "plural"],
-    # },
-    "Mwali Comorian": {
-        "next": "bantu-group",
-    },
-    "Mwani": {
-        "next": "bantu-group",
-    },
-    "Navajo": {
-        "numbers": ["singular", "plural", "dual", "duoplural",],
-    },
-    "Neapolitan": {
-        "next": "romance-group",
-    },
-    "Nenets": {
-        "next": "uralic-group",
-    },
-    "Ngazidja Comorian": {
-        "next": "bantu-group",
-    },
-    "Niuean": {
-        "next": "austronesian-group",
-    },
-    "Northern Kurdish": {
-        "numbers": ["singular", "paucal", "plural"],
-    },
-    "Northern Ndebele": {
-        "next": "bantu-group",
-    },
-    "Northern Sami": {
-        "next": "samojedic-group",
-    },
-    # "Mussau": {
-    #     "numbers": ["singular", "dual", "trial", "plural"],
-    # },
-    "Nyankole": {
-        "next": "bantu-group",
-    },
-    "Occitan": {
-        "next": "romance-group",
-    },
-    "Old Church Slavonic": {
-        "next": "Proto-Indo-European",  # Has dual
-    },
-    "Old English": {
-        "next": "Proto-Indo-European",  # Had dual in pronouns
-    },
-    "Old Norse": {
-        "next": "Proto-Indo-European",  # Had dual in pronouns
-    },
-    "Old Irish": {
-        "next": "Proto-Indo-European",  # Has dual
-    },
-    "Phoenician": {
-        "next": "semitic-group",
-    },
-    "Phuthi": {
-        "next": "bantu-group",
-    },
-    "Pite Sami": {
-        "next": "samojedic-group",
-    },
-    "Polish": {
-        "next": "slavic-group",
-    },
-    "Portuguese": {
-        "next": "romance-group",
-        "genders": ["masculine", "feminine"],
-    },
-    "Proto-Germanic": {
-        "next": "Proto-Indo-European",  # Has dual
-    },
-    "Proto-Indo-European": {
-        "numbers": ["singular", "dual", "plural"],
-    },
-    "Proto-Samic": {
-        "next": "samojedic-group",
-    },
-    "Proto-Uralic": {
-        "next": "uralic-group",
-    },
-    "Raga": {
-        "numbers": ["singular", "dual", "trial", "plural"],
-    },
-    "Romagnol": {
-        "next": "romance-group",
-    },
-    "Romanian": {
-        "next": "romance-group",
-    },
-    "Romansch": {
-        "next": "romance-group",
-    },
-    "Russian": {
-        "next": "slavic-group",
-        "hdr_expand_first": set(["non-finite", "mood", "tense"]),
-        "hdr_expand_cont": set(["tense", "number"]),
-        "reuse_cellspan": "stop",
-    },
-    "Rwanda-Rundi": {
-        "next": "bantu-group",
-    },
-    "Sanskrit": {
-        "next": "Proto-Indo-European",
-    },
-    "Sardinian": {
-        "next": "romance-group",
-    },
-    "Sassarese": {
-        "next": "romance-group",
-    },
-    "Scottish Gaelic": {
-        "numbers": ["singular", "dual", "plural"],
-    },
-    "Serbo-Croatian": {
-        "next": "slavic-group",
-        "numbers": ["singular", "dual", "paucal", "plural"],
-    },
-    "Sicilian": {
-        "next": "romance-group",
-    },
-    "Skolt Sami": {
-        "next": "samojedic-group",
-    },
-    "Slovene": {
-        "next": "slavic-group",
-    },
-    "Shona": {
-        "next": "bantu-group",
-    },
-    "Sotho": {
-        "next": "bantu-group",
-    },
-    "South Levantine Arabic": {
-        "next": "semitic-group",
-    },
-    "Southern Ndebele": {
-        "next": "bantu-group",
-    },
-    "Spanish": {
-        "next": "romance-group",
-        "form_transformations": [
-            ["verb", "^no ", "", "negative"],
-        ],
-        "special_references": {
-            "vos": "informal vos-form second-person singular",
-            "ᵛᵒˢ": "informal vos-form second-person singular",
-            "tú": "informal second-person singular",
-        },
-    },
-    "Swahili": {
-        "next": "bantu-group",
-        
-    # In certain cases, what 'direction' a header is pointing changes its
-    # meaning, like with Swahili: there, "c5" means subject concord
-    # (subject is class five) when the header is in a column, and object concord
-    # (OBJECT is class five) when the header is at the start of a row, in the
-    # same table. The only way to distinguish these is by direction, which we do
-    # using the tables here to make explicit replacements of tags in certain
-    # languages when they're the row or column header, in
-    # inflection.py/replace_directional_tags() and rows after around 2490.
-        "rowtag_replacements": {
-            "class-1": "object-class-1",
-            "class-2": "object-class-2",
-            "class-3": "object-class-3",
-            "class-4": "object-class-4",
-            "class-5": "object-class-5",
-            "class-6": "object-class-6",
-            "class-7": "object-class-7",
-            "class-8": "object-class-8",
-            "class-9": "object-class-9",
-            "class-10": "object-class-10",
-            "class-11": "object-class-11",
-            "class-12": "object-class-12",
-            "class-13": "object-class-13",
-            "class-14": "object-class-14",
-            "class-15": "object-class-15",
-            "class-16": "object-class-16",
-            "class-17": "object-class-17",
-            "class-18": "object-class-18",
-            "first-person": "object-first-person",
-            "second-person": "object-second-person",
-            "third-person": "object-third-person",
-            "singular": "object-singular",
-            "plural": "object-plural",
-            },
-    },
-    "Swedish": {
-        "hdr_expand_first": set(["referent"]),
-        "hdr_expand_cont": set(["degree", "polarity"]),
-        "genders": ["common-gender", "feminine", "masculine", "neuter"],
-    },
-    "Swazi": {
-        "next": "bantu-group",
-    },
-    # "Syriac": {
-    #     "next": "semitic-group",
-    # },
-    "Tagalog": {
-        "next": "austronesian-group",
-    },
-    "Tausug": {
-        "next": "austronesian-group",
-    },
-    "Tigre": {
-        "next": "semitic-group",
-    },
-    "Tigrinya": {
-        "next": "semitic-group",
-    },
-    "Tongan": {
-        "next": "austronesian-group",
-    },
-    "Tsonga": {
-        "next": "bantu-group",
-    },
-    "Tswana": {
-        "next": "bantu-group",
-    },
-    "Tumbuka": {
-        "next": "bantu-group",
-    },
-    # "Tuscan": {
-    #     "next": "romance-group",
-    # },
-    "Ugaritic": {
-        "next": "semitic-group",
-    },
-    "Ukrainian": {
-        "next": "slavic-group",
-    },
-    "Upper Sorbian": {
-        "next": "slavic-group",
-    },
-    # "Valencian": {
-    #     "next": "romance-group",
-    # },
-    "Venetian": {
-        "next": "romance-group",
-    },
-    "Warlpiri": {
-        "numbers": ["singular", "paucal", "plural"],
-    },
-    "Xhosa": {
-        "next": "bantu-group",
-    },
-    "Zulu": {
-        "next": "bantu-group",
-    },
-    "ǃXóõ": {
-        "next": "bantu-group",
-    },
-}
-
-
-# Sanity check lang_specific
-def_ls_keys = lang_specific["default"].keys()
-for k, v in lang_specific.items():
-    # if k[0].isupper() and k not in languages_by_name:
-    #     raise AssertionError("key {!r} in lang_specific is not a valid language"
-    #                          .format(k))
-    assert isinstance(v, dict)
-    for kk, vv in v.items():
-        if kk not in def_ls_keys and kk != "next":
-            raise AssertionError("{} key {!r} not in default entry"
-                                 .format(k, kk))
-        if kk in ("hdr_expand_first", "hdr_expand_cont"):
-            if not isinstance(vv, set):
-                raise AssertionError("{} key {!r} must be set"
-                                     .format(k, kk))
-            for t in vv:
-                if t not in tag_categories:
-                    raise AssertionError("{} key {!r} invalid tag category {}"
-                                         .format(k, kk, t))
-        elif kk in ("genders", "numbers", "persons", "strengths", "voices"):
-            if not vv:
-                continue
-            if not isinstance(vv, (list, tuple, set)):
-                raise AssertionError("{} key {!r} must be list/tuple/set"
-                                     .format(k, kk))
-            for t in vv:
-                if t not in valid_tags:
-                    raise AssertionError("{} key {!r} invalid tag {!r}"
-                                         .format(k, kk, t))
-        elif kk == "lang_tag_mappings" and vv is not None:
-            for pos, transf in vv.items():
-                assert pos in PARTS_OF_SPEECH
-                assert isinstance(transf, dict)
-                for pre, post in transf.items():
-                    assert isinstance(pre, tuple)
-                    assert all(t in valid_tags for t in pre)
-                    assert isinstance(post, list)
-                    assert all(t in valid_tags for t in post)
-        elif kk == "next":
-            if vv not in lang_specific:
-                raise AssertionError("{} key {!r} value {!r} is not defined"
-                                     .format(k, kk, vv))
-
-def get_lang_specific(lang, field):
-    """Returns the given field from language-specific data or "default"
-    if the language is not listed or does not have the field."""
-    assert isinstance(lang, str)
-    assert isinstance(field, str)
-    while True:
-        lconfigs = lang_specific.get(lang)
-        if lconfigs is None:
-            lang = "default"
-        elif lang == "default" and field not in lconfigs:
-            raise RuntimeError("Invalid lang_specific field {!r}"
-                               .format(field))
-        else:
-            if field in lconfigs:
-                return lconfigs[field]
-            lang = lconfigs.get("next", "default")
-
-
-=======
 TAGS_FORCED_WORDTAGS = set([
     # This was originally created for a issue with number paradigms in
     # Arabic, but that is being handled elsewhere now.
 ])
 
->>>>>>> a011ceaf
 class InflCell(object):
     """Cell in an inflection table."""
     __slots__ = (
@@ -1852,36 +1144,7 @@
     assert all(isinstance(x, tuple) for x in coltags)
     return coltags
 
-<<<<<<< HEAD
-
-def lang_specific_tags(lang: str, pos:str, form: str, config: WiktionaryConfig) -> tuple[str, list[str]]:
-    """Extracts tags from the word form itself in a language-specific way.
-    This may also adjust the word form.
-    For example, German inflected verb forms don't have person and number
-    specified in the table, but include a pronoun.  This returns adjusted
-    form and a list of tags."""
-    assert isinstance(lang, str)
-    assert isinstance(pos, str)
-    assert isinstance(form, str)
-    rules = get_lang_specific(lang, "form_transformations")
-    for patpos, pattern, dst, tags in rules:
-    #   PoS, regex, replacement, tags; pattern -> dst :: "^ich " > ""
-        assert patpos in config.POS_TYPES
-        if pos != patpos:
-            continue
-        m = re.search(pattern, form)
-        if not m:
-            continue
-        form = form[:m.start()] + dst + form[m.end():]
-        tags = tags.split()
-        for t in tags:
-            assert t in valid_tags
-        return form, tags
-    return form, []
-
-
-=======
->>>>>>> a011ceaf
+
 def parse_simple_table(config, ctx, word, lang, pos, rows, titles, source,
                        after):
     """This is the default table parser.  Despite its name, it can parse
@@ -2894,190 +2157,6 @@
                 # tag-related handling.
                 merge_row_and_column_tags()
                 
-<<<<<<< HEAD
-                # In certain cases, what a tag means depends on whether
-                # it is a row or column header. Depending on the language,
-                # we replace certain tags with others if they're in
-                # a column or row
-                rtagreplacs = get_lang_specific(lang, "rowtag_replacements")
-                ctagreplacs = get_lang_specific(lang, "coltag_replacements")
-                for rt in sorted(rowtags):
-                    # if lang was in rowtag_replacements)
-                    if not rtagreplacs == None:
-                        rt = replace_directional_tags(rt, rtagreplacs)
-                    for ct in sorted(coltags):
-                        # if lang was in coltag_replacements
-                        if not ctagreplacs == None:
-                            ct = replace_directional_tags(ct,
-                                                      ctagreplacs)
-                        tags = set(global_tags)
-                        tags.update(extra_tags)
-                        tags.update(rt)
-                        tags.update(refs_tags)
-                        # Merge tags from column.  For certain kinds of tags,
-                        # those coming from row take precedence.
-                        old_tags = set(tags)
-                        for t in ct:
-                            c = valid_tags[t]
-                            if (c in ("mood", "case", "number") and
-                                any(valid_tags[tt] == c
-                                    for tt in old_tags)):
-                                continue
-                            tags.add(t)
-
-                        # Extract language-specific tags from the
-                        # form.  This may also adjust the form.
-                        form, lang_tags = lang_specific_tags(lang, pos, form, config)
-                        tags.update(lang_tags)
-
-                        # For non-finite verb forms, see if they have
-                        # a gender/class suffix
-                        if pos == "verb" and any(valid_tags[t] == "non-finite"
-                               for t in tags):
-                            form, tt = parse_head_final_tags(ctx, lang, form)
-                            tags.update(tt)
-
-                        # Remove "personal" tag if have nth person; these
-                        # come up with e.g. reconhecer/Portuguese/Verb.  But
-                        # not if we also have "pronoun"
-                        if ("personal" in tags and
-                            "pronoun" not in tags and
-                            any(x in tags for x in
-                               ["first-person", "second-person",
-                                "third-person"])):
-                            tags.remove("personal")
-
-                        # If we have impersonal, remove person and number.
-                        # This happens with e.g. viajar/Portuguese/Verb
-                        if "impersonal" in tags:
-                            tags = tags - set(["first-person", "second-person",
-                                               "third-person",
-                                               "singular", "plural"])
-
-                        # Remove unnecessary "positive" tag from verb forms
-                        if pos == "verb" and "positive" in tags:
-                            if "negative" in tags:
-                                tags.remove("negative")
-                            tags.remove("positive")
-
-                        # Many Russian (and other Slavic) inflection tables
-                        # have animate/inanimate distinction that generates
-                        # separate entries for neuter/feminine, but the
-                        # distinction only applies to masculine.  Remove them
-                        # form neuter/feminine and eliminate duplicates.
-                        if get_lang_specific(lang, "masc_only_animate"):
-                            for t1 in ("animate", "inanimate"):
-                                for t2 in ("neuter", "feminine"):
-                                    if (t1 in tags and t2 in tags and
-                                        "masculine" not in tags and
-                                        "plural" not in tags):
-                                        tags.remove(t1)
-
-                        # German adjective tables contain "(keiner)" etc
-                        # for mixed declension plural.  When the adjective
-                        # disappears and it becomes just one word, remove
-                        # the "includes-article" tag.  e.g. eiskalt/German
-                        if "includes-article" in tags and form.find(" ") < 0:
-                            tags.remove("includes-article")
-
-                        # Handle ignored forms.  We mark that the form was
-                        # provided.  This is important information; some words
-                        # just do not have a certain form.  However, there also
-                        # many cases where no word in a language has a
-                        # particular form.  Post-processing could detect and
-                        # remove such cases.
-                        ######## REVIEW #########
-                        # I don't get how this works. has_covering_hdr is a set
-                        # of column ids that have some sort of header above.
-                        # It is never reset, so it quickly populates. But
-                        # here, col_idx not in has_covering_hdr means the cell
-                        # we're in has no header above, and as long as
-                        # any column we've seen before in this table has
-                        # its id in has_covering_hdr before...
-                        # Both of these are never resetted inside the table
-                        # for-loop! They only accumulate positive and True
-                        # values.
-                        if form in IGNORED_COLVALUES:
-                            if "dummy-ignore-skipped" in tags:
-                                continue
-                            if (col_idx not in has_covering_hdr and
-                                some_has_covered_text):
-                                continue
-                            form = "-"
-                        elif col_idx in has_covering_hdr:
-                            some_has_covered_text = True
-
-                        # Handle ambiguous object concord. If a header
-                        # gives the "dummy-object-concord"-tag to a word,
-                        # replace person, number and gender tags with
-                        # their "object-" counterparts so that the verb
-                        # agrees with the object instead.
-                        # Use only when the verb has ONLY object agreement!
-                        #a پخول/Pashto
-                        if "dummy-object-concord" in tags:
-                            for subtag, objtag in (object_concord_replacements
-                                                .items()):
-                                if subtag in tags:
-                                    tags.remove(subtag)
-                                    tags.add(objtag)
-
-                        # Remove the dummy mood tag that we sometimes
-                        # use to block adding other mood and related
-                        # tags
-                        tags = tags - set(["dummy-mood", "dummy-tense",
-                                           "dummy-ignore-skipped",
-                                           "dummy-object-concord",])
-
-                        # Perform language-specific tag replacements according
-                        # to rules in a table.
-                        lang_tag_mappings = get_lang_specific(lang,
-                                                            "lang_tag_mappings")
-                        if lang_tag_mappings is not None:
-                            for pre, post in lang_tag_mappings.items():
-                                if all(t in tags for t in pre):
-                                    tags = (tags - set(src)) | set(post)
-                                    
-                        # Warn if there are entries with empty tags
-                        if not tags:
-                            ctx.debug("inflection table: empty tags for {}"
-                                      .format(form))
-
-                        # Warn if form looks like IPA
-                        ########## REVIEW #########
-                        # Because IPA is its own unicode block, we could also
-                        # technically do a Unicode name check to see if a string
-                        # contains IPA. Not all valid IPA characters are in the
-                        # IPA extension block, so you can technically have false
-                        # negatives if it's something like /toki/, but it
-                        # shouldn't give false positives.
-                        if re.match(r"\s*/.*/\s*$", form):
-                            ctx.debug("inflection table form looks like IPA: "
-                                      "form={} tags={}"
-                                      .format(form, tags))
-
-                        # Note that this checks `form`, not `in tags`
-                        if form == "dummy-ignored-text-cell":
-                            continue
-
-                        if "dummy-remove-this-cell" in tags:
-                            continue
-
-                        # Add the form
-                        tags = list(sorted(tags))
-                        dt = {"form": form, "tags": tags, "source": source}
-                        if roman:
-                            dt["roman"] = roman
-                        if ipa:
-                            dt["ipa"] = ipa
-                        ret.append(dt)
-                        # If we got separate clitic form, add it
-                        if clitic:
-                            dt = {"form": clitic, "tags": tags + ["clitic"],
-                                  "source": source}
-                            ret.append(dt)
-=======
-        
->>>>>>> a011ceaf
         # End of row.
         rownum += 1
         # For certain languages, if the row was empty, reset
